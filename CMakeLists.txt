--- conflicted
+++ resolved
@@ -87,16 +87,10 @@
     set(BUILD_DAP_TESTS ON)
     set(BUILD_CRYPTO_TESTS ON)
     set(BUILD_GLOBAL_DB_TEST ON)
-<<<<<<< HEAD
-    set(BUILD_WITH_GDB_DRIVER_SQLITE ON) 
+    set(BUILD_WITH_GDB_DRIVER_SQLITE ON)
+#   set(BUILD_WITH_GDB_DRIVER_MDBX ON)
     set(BUILD_WITH_ECDSA ON)
     set(DAPSDK_MODULES "app-cli crypto io network-core network-server network-link_manager network-client global-db test-framework")
-=======
-    set(BUILD_WITH_GDB_DRIVER_SQLITE ON)
-#   set(BUILD_WITH_GDB_DRIVER_MDBX ON)
-    set(DAPSDK_MODULES "crypto io network-core network-server network-link_manager network-client global-db test-framework")
-#    set(DAPSDK_MODULES ${DAPSDK_MODULES} global-db)
->>>>>>> d6b69346
     set(SPHINCSPLUS_FLEX ON)
     message("[+] Enable dap_sdk_tests")
 endif ()
