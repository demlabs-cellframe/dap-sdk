--- conflicted
+++ resolved
@@ -88,10 +88,7 @@
     set(BUILD_CRYPTO_TESTS ON)
     set(BUILD_GLOBAL_DB_TEST ON)
     set(BUILD_WITH_GDB_DRIVER_SQLITE ON)
-<<<<<<< HEAD
-=======
     set(BUILD_WITH_GDB_DRIVER_PGSQL ON)
->>>>>>> ac7a1960
 #   set(BUILD_WITH_GDB_DRIVER_MDBX ON)
     set(DAPSDK_MODULES "crypto io network-core network-server network-link_manager network-client global-db test-framework")
 #    set(DAPSDK_MODULES ${DAPSDK_MODULES} global-db)
