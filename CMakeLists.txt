--- conflicted
+++ resolved
@@ -22,12 +22,7 @@
             -DCMAKE_TOOLCHAIN_FILE=D:/android-sdk/ndk/21.4.7075529/build/cmake/android.toolchain.cmake
             -G=Ninja)
     else()
-<<<<<<< HEAD
-        set(JSON-C-CONFIG_COMMAND ${CMAKE_COMMAND} ${JSON-C-CONFIG_COMMAND}
-            -G=Ninja)
-=======
         set(JSON-C-CONFIG_COMMAND ${CMAKE_COMMAND} ${JSON-C-CONFIG_COMMAND})
->>>>>>> 69c7a2d5
     endif()
 elseif(ANDROID)
     set(JSON-C-CONFIG_COMMAND ${CMAKE_COMMAND} -E env PATH=$ENV{PATH}
