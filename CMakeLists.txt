--- conflicted
+++ resolved
@@ -176,64 +176,6 @@
 # =========================================
 # PACKAGE COMPONENTS SETUP
 # =========================================
-<<<<<<< HEAD
-# Setup component-based packaging (runtime/dev/doc split)
-setup_package_components(
-    PACKAGE_BASE_NAME "dap-sdk"
-    VERSION "${DAP_SDK_NATIVE_VERSION}"
-    DESCRIPTION "DAP SDK - Distributed Application Platform Software Development Kit"
-    VENDOR "Demlabs"
-    CONTACT "support@demlabs.net"
-    DEBUG_SUFFIX "${DAP_DEBUG_SUFFIX}"
-    OS_SUFFIX "${DAP_PACKAGE_OS_SUFFIX}"
-)
-
-# Register 3rd party headers required by public API
-register_3rdparty_headers(
-    DIRECTORIES "${CMAKE_CURRENT_SOURCE_DIR}/3rdparty/uthash/src"
-    DESTINATION "uthash"
-)
-
-register_3rdparty_headers(
-    FILES "${CMAKE_CURRENT_SOURCE_DIR}/3rdparty/http_status_code.h"
-)
-
-# Note: Module headers are auto-registered by dap_add_library() in each module's CMakeLists.txt
-
-# Finalize and install all components
-finalize_package_components(
-    LIBRARY_TARGET "dap-sdk"
-    INCLUDE_PREFIX "dap-sdk"
-    PKGCONFIG_TEMPLATE "${CMAKE_CURRENT_SOURCE_DIR}/dap-sdk.pc.in"
-    README_FILE "${CMAKE_CURRENT_SOURCE_DIR}/README.md"
-    EXAMPLES_DIR "${CMAKE_CURRENT_SOURCE_DIR}/module/examples"
-)
-
-message(STATUS "[Install] Component-based installation configured")
-message(STATUS "[Install] - Runtime: libdap-sdk.so → /usr/lib")
-message(STATUS "[Install] - Development: headers → /usr/include/dap-sdk")
-message(STATUS "[Install] - Documentation: examples → /usr/share/doc/dap-sdk")
-
-# =========================================
-# CPACK CONFIGURATION (handled by PackageComponents.cmake)
-# =========================================
-# All CPack configuration is now handled by the universal packaging system
-# in cmake/PackageComponents.cmake which was included earlier
-
-# Set final package name explicitly before CPack generation
-set(PKG_NAME "${CPACK_PKG_BASE_NAME}${CPACK_PKG_DEBUG_SUFFIX}")
-set(OS_SUFFIX "${CPACK_PKG_OS_SUFFIX}")
-set(CPACK_PACKAGE_FILE_NAME "${PKG_NAME}_${OS_SUFFIX}")
-
-# Enable component-based packaging
-set(CPACK_COMPONENT_INSTALL ON)
-
-message(STATUS "[CPack] Package file name: ${CPACK_PACKAGE_FILE_NAME}")
-message(STATUS "[CPack] Component-based packaging enabled")
-message(STATUS "[CPack] Package generation configured")
-
-include(CPack)
-=======
 # Only setup installation when INSTALL_DAP_SDK is enabled
 # Can be disabled by parent project (e.g., cellframe-node) by setting INSTALL_DAP_SDK to OFF
 if(INSTALL_DAP_SDK)
@@ -297,5 +239,4 @@
     include(CPack)
 else()
     message(STATUS "[DAP-SDK] Installation disabled (build-time dependency only)")
-endif()
->>>>>>> 4b207f85
+endif()