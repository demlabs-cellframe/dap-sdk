cmake_minimum_required(VERSION 3.10)
project(DAP_SDK_NATIVE C)
set(DAP_SDK_NATIVE_VERSION "2.4-0")

include(ExternalProject)

add_subdirectory(3rdparty/json-c EXCLUDE_FROM_ALL)

set(JSON-C-CONFIG_COMMAND ${CMAKE_CURRENT_SOURCE_DIR}/3rdparty/json-c/
    -DCMAKE_INSTALL_PREFIX:PATH=${CMAKE_CURRENT_BINARY_DIR}/deps/
    -DCMAKE_BUILD_TYPE=${CMAKE_BUILD_TYPE}
    -DCMAKE_C_COMPILER=${CMAKE_C_COMPILER}
    -DCMAKE_CXX_COMPILER=${CMAKE_CXX_COMPILER}
    -DCMAKE_SYSTEM_NAME=${CMAKE_SYSTEM_NAME}
    -DCMAKE_GENERATOR=${CMAKE_GENERATOR})

##TODO: customize for universal platforms
if ("${CMAKE_HOST_SYSTEM}" MATCHES ".*Windows.*")
    if (ANDROID)
        set(JSON-C-CONFIG_COMMAND ${CMAKE_COMMAND} ${JSON-C-CONFIG_COMMAND}
            -DANDROID_NATIVE_API_LEVEL=29
            -DANDROID_ABI=arm64-v8a
            -DANDROID_PLATFORM=${ANDROID_PLATFORM}
            -DCMAKE_TOOLCHAIN_FILE=D:/android-sdk/ndk/21.4.7075529/build/cmake/android.toolchain.cmake
            -G=Ninja)
    else()
        set(JSON-C-CONFIG_COMMAND ${CMAKE_COMMAND} ${JSON-C-CONFIG_COMMAND})
    endif()
elseif(ANDROID)
    set(JSON-C-CONFIG_COMMAND ${CMAKE_COMMAND} -E env PATH=$ENV{PATH}
        ${CMAKE_COMMAND} ${JSON-C-CONFIG_COMMAND}
        -DANDROID_NATIVE_API_LEVEL=${ANDROID_NATIVE_API_LEVEL}
        -DANDROID_ABI=${ANDROID_ABI}
        -DANDROID_PLATFORM=${ANDROID_PLATFORM}
        -DCMAKE_TOOLCHAIN_FILE=${CMAKE_TOOLCHAIN_FILE})
else()
    set(JSON-C-CONFIG_COMMAND ${CMAKE_COMMAND} ${JSON-C-CONFIG_COMMAND})
endif()

message("json-c build cmd ${JSON-C-CONFIG_COMMAND}")

ExternalProject_Add(dap_json-c_dep
                    SOURCE_DIR ${PROJECT_SOURCE_DIR}/3rdparty/json-c/
                    CONFIGURE_COMMAND ${JSON-C-CONFIG_COMMAND})

include(cmake/OS_Detection.cmake)
if (INSTALL_DAP_SDK)
    INSTALL(DIRECTORY ${CMAKE_CURRENT_BINARY_DIR}/deps/ DESTINATION ./)
endif()

if (CELLFRAME_MODULES MATCHES "core")
    set(DAPSDK_MODULES "${DAPSDK_MODULES} core crypto io")
endif()

if (CELLFRAME_MODULES MATCHES "chains")
    set(DAPSDK_MODULES "${DAPSDK_MODULES} global-db")
endif()

if (CELLFRAME_MODULES MATCHES "network")
    set(DAPSDK_MODULES "${DAPSDK_MODULES} app-cli plugin network-core network-link_manager network-client network-server")
endif()

if (CELLFRAME_MODULES MATCHES "avrestream")
    set(DAPSDK_MODULES "${DAPSDK_MODULES} avrestream")
endif()

if (CELLFRAME_MODULES MATCHES "dap-sdk-net-client")

    set(DAPSDK_MODULES "core crypto io network-core network-link_manager network-client network-server")
    set(CELLFRAME_LIBS ${CELLFRAME_LIBS} dap_core dap_crypto dap_io dap_server dap_client dap_dns_server m)
    if(NOT ANDROID)
        set(CELLFRAME_LIBS ${CELLFRAME_LIBS} pthread)
    endif()
    if (SUPPORT_PYTHON_PLUGINS)
        set(CELLFRAME_MODULES "${CELLFRAME_MODULES} core chains network cs-none srv-")
    endif()
endif()

# We switch off SSL until its not switched on back
if(DAPSDK_MODULES MATCHES "ssl-support")
    add_definitions("-DDAP_NET_CLIENT_SSL")
else()
    add_definitions("-DDAP_NET_CLIENT_NO_SSL")
endif()

if (BUILD_DAP_SDK_TESTS)
    set(BUILD_DAP_TESTS ON)
    set(BUILD_CRYPTO_TESTS ON)
    set(BUILD_GLOBAL_DB_TEST ON)
    set(BUILD_WITH_GDB_DRIVER_SQLITE ON)
    set(BUILD_WITH_GDB_DRIVER_PGSQL ON) 
#   set(BUILD_WITH_GDB_DRIVER_MDBX ON)
    set(BUILD_WITH_ECDSA ON)
    set(DAPSDK_MODULES "app-cli crypto io network-core network-server network-link_manager network-client global-db test-framework")
    set(SPHINCSPLUS_FLEX ON)
    message("[+] Enable dap_sdk_tests")
<<<<<<< HEAD
    add_definitions("-DDAP_TESTS")
=======
    add_definitions("-DDAP_SDK_TESTS")
>>>>>>> c177864b
endif ()

if (DAPSDK_MODULES MATCHES "test-framework")
    enable_testing()
    add_subdirectory(test-framework)
    message("[+] Testing framework")
endif()

# Core, add it always
add_subdirectory(core)

if (DAPSDK_MODULES MATCHES "crypto")
    # Cryptography
    add_subdirectory(crypto)
    message("[+] Module 'crypto'")
endif()

if (DAPSDK_MODULES MATCHES "app-cli")
    add_subdirectory(net/app-cli)
    message("[+] Module 'app-cli'")
endif()

if (DAPSDK_MODULES MATCHES "plugin")
    add_subdirectory(plugin)
    message("[+] Module 'plugin'")
endif()

# I/O subsystem
if (DAPSDK_MODULES MATCHES "io" OR DAPSDK_MODULES MATCHES "network-pure")
    add_subdirectory(io)
    message("[+] Module 'io'")
endif()

# Networking core
if (DAPSDK_MODULES MATCHES "network-core")
    add_subdirectory(net/stream)
    message("[+] Module 'stream'")
endif()

# Networking link manager
if (DAPSDK_MODULES MATCHES "network-link_manager")
    add_subdirectory(net/link_manager)
    message("[+] Module 'link manager'")
endif()

# Networking client
if (DAPSDK_MODULES MATCHES "network-client")
    add_subdirectory(net/client)
    message("[+] Module 'client'")
endif()

# Networking server
if (DAPSDK_MODULES MATCHES "network-server")
    add_subdirectory(net/server)
    message("[+] Module 'server'")
endif()

if(DAPSDK_MODULES MATCHES "ssl-support")
    add_subdirectory(3rdparty/wolfssl)
    message("[+] SSL supporting")
endif()

# Global database
if (DAPSDK_MODULES MATCHES "global-db")
    add_subdirectory(global-db)
    message("[+] Module 'global-db'")
endif()

if (DAPSDK_MODULES MATCHES "avrestream")
    add_subdirectory(avrestream)
    message("[+] Module 'av-restream'")
endif()

if(ANDROID)
    include_directories(3rdparty/)
endif()
<|MERGE_RESOLUTION|>--- conflicted
+++ resolved
@@ -94,11 +94,7 @@
     set(DAPSDK_MODULES "app-cli crypto io network-core network-server network-link_manager network-client global-db test-framework")
     set(SPHINCSPLUS_FLEX ON)
     message("[+] Enable dap_sdk_tests")
-<<<<<<< HEAD
-    add_definitions("-DDAP_TESTS")
-=======
     add_definitions("-DDAP_SDK_TESTS")
->>>>>>> c177864b
 endif ()
 
 if (DAPSDK_MODULES MATCHES "test-framework")
