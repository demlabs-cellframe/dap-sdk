--- conflicted
+++ resolved
@@ -153,11 +153,7 @@
     }
     dap_list_free(l_groups_masks);
 
-<<<<<<< HEAD
-    static uint16_t s_size_ban_list = 0;
-=======
     static int16_t s_size_ban_list = -1;
->>>>>>> 7f57216f
     static char **s_ban_list = NULL;
 
     static int16_t s_size_white_list = -1;
@@ -643,15 +639,9 @@
         memcpy(&l_str_length, a_pkt->data + l_offset, sizeof(uint16_t));
         l_offset += sizeof(uint16_t);
 
-<<<<<<< HEAD
-        if (l_offset+l_str_length> a_pkt->data_size) {log_it(L_ERROR, "Broken GDB element: can't read 'group' field"); break;} // Check for buffer boundries
-        l_obj->group = DAP_NEW_Z_SIZE(char, l_str_length + 1);
-        memcpy((char*)l_obj->group, a_pkt->data + l_offset, l_str_length);
-=======
         if (l_offset + l_str_length > a_pkt->data_size || !l_str_length) {log_it(L_ERROR, "Broken GDB element: can't read 'group' field"); break;} // Check for buffer boundries
         l_obj->group = DAP_NEW_Z_SIZE(char, l_str_length + 1);
         memcpy(l_obj->group, a_pkt->data + l_offset, l_str_length);
->>>>>>> 7f57216f
         l_offset += l_str_length;
 
         if (l_offset+sizeof (uint64_t)> a_pkt->data_size) {log_it(L_ERROR, "Broken GDB element: can't read 'id' field");
@@ -669,16 +659,10 @@
         memcpy(&l_str_length, a_pkt->data + l_offset, sizeof(uint16_t));
         l_offset += sizeof(uint16_t);
 
-<<<<<<< HEAD
-        if (l_offset+ l_str_length > a_pkt->data_size) {log_it(L_ERROR, "Broken GDB element: can't read 'key' field"); break;} // Check for buffer boundries
-        l_obj->key = DAP_NEW_Z_SIZE(char, l_str_length + 1);
-        memcpy((char*)l_obj->key, a_pkt->data + l_offset, l_str_length);
-=======
         if (l_offset + l_str_length > a_pkt->data_size || !l_str_length) {log_it(L_ERROR, "Broken GDB element: can't read 'key' field");
                                                                           DAP_DELETE(l_obj->group); break;} // Check for buffer boundries
         l_obj->key = DAP_NEW_Z_SIZE(char, l_str_length + 1);
         memcpy((char *)l_obj->key, a_pkt->data + l_offset, l_str_length);
->>>>>>> 7f57216f
         l_offset += l_str_length;
 
         if (l_offset+sizeof (uint64_t)> a_pkt->data_size) {log_it(L_ERROR, "Broken GDB element: can't read 'value_length' field");
