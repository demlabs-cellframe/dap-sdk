--- conflicted
+++ resolved
@@ -45,12 +45,8 @@
  */
 int dap_net_resolve_host(const char *a_host, int ai_family, struct sockaddr *a_addr_out)
 {
-<<<<<<< HEAD
-    struct addrinfo l_hints ={}, *l_res = NULL;
-=======
     log_it(L_DEBUG, "dap_net_resolve_host() called for host \"%s\"", a_host);
     struct addrinfo l_hints, *l_res = NULL;
->>>>>>> 2fff4919
     void *l_cur_addr = NULL;
 
     memset(&l_hints, 0, sizeof(l_hints));
@@ -86,15 +82,10 @@
                 break;
             }
         if(l_cur_addr) {
-<<<<<<< HEAD
-	    if(l_res1)
-                freeaddrinfo(l_res1);
-=======
             if(l_res1){
         	freeaddrinfo(l_res1);
                 log_it(L_NOTICE, "freeaddrinfo() called at the middle");
             }
->>>>>>> 2fff4919
             return 0;
         }
         l_res = l_res->ai_next;
