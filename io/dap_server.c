--- conflicted
+++ resolved
@@ -258,10 +258,6 @@
     if (a_client_callbacks)
         l_server->client_callbacks = *a_client_callbacks;
     if (a_cfg_section) {
-<<<<<<< HEAD
-        const char **l_addrs = NULL;
-=======
->>>>>>> bae00d60
         uint16_t l_count = 0, i;
 #if defined DAP_OS_LINUX || defined DAP_OS_DARWIN
         char **l_paths = dap_config_get_item_str_path_array(g_config, a_cfg_section, DAP_CFG_PARAM_SOCK_PATH, &l_count);
