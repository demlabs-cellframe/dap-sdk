--- conflicted
+++ resolved
@@ -1152,45 +1152,7 @@
                                     debug_if(l_errno, L_ERROR, "Writing to pipe %lu bytes failed, sent %lu only...", l_cur->buf_out_size, l_bytes_sent);
 #elif defined (DAP_EVENTS_CAPS_QUEUE_POSIX)
                                     l_bytes_sent = mq_send(a_es->mqd, (const char *)&a_arg,sizeof (a_arg),0);
-<<<<<<< HEAD
-#elif defined DAP_EVENTS_CAPS_WEPOLL
-                                    l_bytes_sent = dap_sendto(l_cur->socket, l_cur->port, l_cur->buf_out, l_cur->buf_out_size);
-                                    if (l_bytes_sent == SOCKET_ERROR) {
-                                        log_it(L_ERROR, "Write to socket error: %d", WSAGetLastError());
-=======
-#elif defined DAP_EVENTS_CAPS_MSMQ
-                                    /* TODO: Windows-way message waiting and handling
-                                     *
-                                    DWORD l_mp_id = 0;
-                                    MQMSGPROPS    l_mps;
-                                    MQPROPVARIANT l_mpvar[1];
-                                    MSGPROPID     l_p_id[1];
-                                    HRESULT       l_mstatus[1];
-
-                                    l_p_id[l_mp_id] = PROPID_M_BODY;
-                                    l_mpvar[l_mp_id].vt = VT_VECTOR | VT_UI1;
-                                    l_mpvar[l_mp_id].caub.pElems = l_cur->buf_out;
-                                    l_mpvar[l_mp_id].caub.cElems = (u_long)sizeof(void*);
-                                    l_mp_id++;
-                                    l_mps.cProp = l_mp_id;
-                                    l_mps.aPropID = l_p_id;
-                                    l_mps.aPropVar = l_mpvar;
-                                    l_mps.aStatus = l_mstatus;
-                                    HRESULT hr = MQSendMessage(l_cur->mqh, &l_mps, MQ_NO_TRANSACTION);
-
-                                    if (hr != MQ_OK) {
-                                        l_errno = hr;
-                                        log_it(L_ERROR, "An error occured on sending message to queue, errno: %ld", hr);
-                                        break;
-                                    } else {
-                                        l_errno = WSAGetLastError();
-
-                                        if(dap_sendto(l_cur->socket, l_cur->port, NULL, 0) == SOCKET_ERROR) {
-                                            log_it(L_ERROR, "Write to socket error: %d", WSAGetLastError());
-                                        }
-                                        l_bytes_sent = sizeof(void*);
-                                    }
-                                    */
+=#elif defined DAP_EVENTS_CAPS_WEPOLL
                                     size_t shift;
                                     for (shift = 0; shift < l_cur->buf_out_size; shift += sizeof(void*)) {
                                         work_item_t *l_work_item = DAP_ALMALLOC(MEMORY_ALLOCATION_ALIGNMENT, sizeof(work_item_t));
@@ -1201,10 +1163,10 @@
                                                 break;
                                             }
                                         }
->>>>>>> 87285739
                                     }
                                     //log_it(L_MSG, "[!] Enqueued %llu items to es %p", shift / 8, l_cur);
                                     l_bytes_sent = l_cur->buf_out_size;
+
 #elif defined (DAP_EVENTS_CAPS_QUEUE_MQUEUE)
                                     l_bytes_sent = mq_send(l_cur->mqd , (const char *)l_cur->buf_out,sizeof (void*),0);
                                     if(l_bytes_sent == 0)
@@ -1963,79 +1925,8 @@
         getsockname(l_es->socket, (struct sockaddr*)&l_addr, &dummy);
         l_es->port = l_addr.sin_port;
     }
-<<<<<<< HEAD
-=======
-
     l_es->_pvt = DAP_ALMALLOC(MEMORY_ALLOCATION_ALIGNMENT, sizeof(SLIST_HEADER));
     InitializeSListHead((PSLIST_HEADER)l_es->_pvt);
-
-    /*
-    MQQUEUEPROPS   l_qps;
-    MQPROPVARIANT  l_qp_var[1];
-    QUEUEPROPID    l_qp_id[1];
-    HRESULT        l_q_status[1];
-
-    WCHAR l_pathname[MQ_MAX_Q_NAME_LEN - 10] = { 0 };
-    static atomic_uint s_queue_num = 0;
-    int pos = 0;
-#ifdef DAP_BRAND
-    pos = _snwprintf_s(l_pathname, sizeof(l_pathname)/sizeof(l_pathname[0]), _TRUNCATE, L".\\PRIVATE$\\" DAP_BRAND "mq%d", l_es->mq_num = s_queue_num++);
-#else
-    pos = _snwprintf_s(l_pathname, sizeof(l_pathname)/sizeof(l_pathname[0]), _TRUNCATE, L".\\PRIVATE$\\%hs_esmq%d", dap_get_appname(), l_es->mq_num = s_queue_num++);
-#endif
-    if (pos < 0) {
-        log_it(L_ERROR, "Message queue path error");
-        DAP_DELETE(l_es);
-        return NULL;
-    }
-    u_long l_p_id         = 0;
-    l_qp_id[l_p_id]       = PROPID_Q_PATHNAME;
-    l_qp_var[l_p_id].vt   = VT_LPWSTR;
-    l_qp_var[l_p_id].pwszVal = l_pathname;
-    l_p_id++;
-
-    l_qps.cProp     = l_p_id;
-    l_qps.aPropID   = l_qp_id;
-    l_qps.aPropVar  = l_qp_var;
-    l_qps.aStatus   = l_q_status;
-
-    WCHAR l_direct_name[MQ_MAX_Q_NAME_LEN]      = { 0 };
-    WCHAR l_format_name[sizeof(l_direct_name) - 10] = { 0 };
-    DWORD l_buflen = sizeof(l_format_name);
-    HRESULT hr = MQCreateQueue(NULL, &l_qps, l_format_name, &l_buflen);
-    if ((hr != MQ_OK) && (hr != MQ_ERROR_QUEUE_EXISTS) && (hr != MQ_INFORMATION_PROPERTY)) {
-        log_it(L_ERROR, "Can't create message queue for queue type, error: %ld", hr);
-        DAP_DELETE(l_es);
-        return NULL;
-    }
-    _snwprintf_s(l_direct_name, sizeof(l_direct_name)/sizeof(l_direct_name[0]), _TRUNCATE, L"DIRECT=OS:%ls", l_pathname);
-
-    hr = MQOpenQueue(l_direct_name, MQ_SEND_ACCESS, MQ_DENY_NONE, &(l_es->mqh));
-    if (hr == MQ_ERROR_QUEUE_NOT_FOUND) {
-        log_it(L_INFO, "Queue still not created, wait a bit...");
-        Sleep(300);
-        hr = MQOpenQueue(l_direct_name, MQ_SEND_ACCESS, MQ_DENY_NONE, &(l_es->mqh));
-        if (hr != MQ_OK) {
-            log_it(L_ERROR, "Can't open message queue for queue type, error: %ld", hr);
-            DAP_DELETE(l_es);
-            MQDeleteQueue(l_format_name);
-            return NULL;
-        }
-    }
-    hr = MQOpenQueue(l_direct_name, MQ_RECEIVE_ACCESS, MQ_DENY_NONE, &(l_es->mqh_recv));
-    if (hr != MQ_OK) {
-        log_it(L_ERROR, "Can't open message queue for queue type, error: %ld", hr);
-        DAP_DELETE(l_es);
-        MQCloseQueue(l_es->mqh);
-        MQDeleteQueue(l_format_name);
-        return NULL;
-    }
-    hr = MQPurgeQueue(l_es->mqh_recv);
-    if (hr != MQ_OK) {
-        log_it(L_DEBUG, "Message queue %u NOT purged, possible data corruption, err %ld", l_es->mq_num, hr);
-    }
-    */
->>>>>>> 87285739
 #elif defined (DAP_EVENTS_CAPS_KQUEUE)
     // We don't create descriptor for kqueue at all
 #else
