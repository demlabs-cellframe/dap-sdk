--- conflicted
+++ resolved
@@ -1642,11 +1642,7 @@
 
     if (a_es->context)
         // TODO: should we remove the es from old context or just duplicate it?...
-<<<<<<< HEAD
-        log_it(L_WARNING, "Context switch detected on es %p : %zu", a_es, a_es->socket);
-=======
         log_it(L_WARNING, "Context switch detected on es %p : %" DAP_FORMAT_SOCKET, a_es, a_es->socket);
->>>>>>> 3ea2d8ef
     a_es->context = a_context;
     a_es->worker = DAP_WORKER(a_context);
     //if (a_es->socket && a_es->socket != INVALID_SOCKET) {
