--- conflicted
+++ resolved
@@ -159,33 +159,15 @@
  */
 static inline dap_events_socket_t *s_dap_evsock_alloc (void)
 {
-<<<<<<< HEAD
-int     l_rc;
-dap_events_socket_t *l_es;
-
-=======
     dap_events_socket_t *l_es;
->>>>>>> 0d4c1e3e
     if ( !(l_es = DAP_NEW_Z( dap_events_socket_t )) )                   /* Allocate memory for new dap_events_socket context and the record */
         return  log_it(L_CRITICAL, "Cannot allocate memory for <dap_events_socket> context, errno=%d", errno), NULL;                                                /* Fill new track record */
     l_es->uuid = dap_uuid_generate_uint64();
 #ifdef DAP_SYS_DEBUG
-<<<<<<< HEAD
-    l_rc = pthread_rwlock_wrlock(&s_evsocks_lock);  /* Add new record into the hash table */
-    assert(!l_rc);
-    HASH_ADD(hh2, s_esockets, uuid, sizeof(l_es->uuid), l_es);
-    l_rc = pthread_rwlock_unlock(&s_evsocks_lock);
-    assert(!l_rc);
-#ifndef DAP_DEBUG
-    UNUSED(l_rc);
-#endif
-#endif
-=======
     pthread_rwlock_wrlock(&s_evsocks_lock);                             /* Add new record into the hash table */
     HASH_ADD(hh2, s_esockets, uuid, sizeof(l_es->uuid), l_es);
     pthread_rwlock_unlock(&s_evsocks_lock);
 #endif
->>>>>>> 0d4c1e3e
     debug_if(g_debug_reactor, L_NOTICE, "dap_events_socket:%p - is allocated", l_es);
     return  l_es;
 }
@@ -209,43 +191,14 @@
  *      0:          a_es contains valid pointer
  *      <errno>
  */
-<<<<<<< HEAD
-static inline int s_dap_evsock_free(dap_events_socket_t *a_es)
-{
-#ifdef DAP_SYS_DEBUG
-    int l_rc = pthread_rwlock_wrlock(&s_evsocks_lock);
-    assert(!l_rc);
-=======
 static inline void s_dap_evsock_free(dap_events_socket_t *a_es)
 {
 #ifdef DAP_SYS_DEBUG
     pthread_rwlock_wrlock(&s_evsocks_lock);
->>>>>>> 0d4c1e3e
     dap_events_socket_t *l_es;
     HASH_FIND(hh2, s_esockets, &a_es->uuid, sizeof(l_es->uuid), l_es);
     if (l_es)
         HASH_DELETE(hh2, s_esockets, l_es); /* Remove record from the table */
-<<<<<<< HEAD
-    l_rc = pthread_rwlock_unlock(&s_evsocks_lock);
-    assert(!l_rc);
-#ifndef DAP_DEBUG
-    UNUSED(l_rc);
-#endif
-    if (l_es) {
-        if (l_es != a_es) {
-            log_it(L_WARNING, "[!] Esockets %p and %p share the same UUID %zu, possibly a dup!", a_es, l_es, a_es->uuid);
-        }
-        DAP_DELETE(l_es);
-        debug_if(g_debug_reactor, L_NOTICE, "dap_events_socket:%p - is released", a_es);
-    } else {
-        log_it(L_ERROR, "dap_events_socket:%p - uuid %zu not found", a_es, a_es->uuid);
-    }
-#else
-    DAP_DELETE(a_es);
-    debug_if(g_debug_reactor, L_NOTICE, "dap_events_socket:%p - is released", a_es);
-#endif
-    return  0;  /* SS$_SUCCESS */
-=======
     pthread_rwlock_unlock(&s_evsocks_lock);
     if (!l_es)
         log_it(L_ERROR, "dap_events_socket:%p - uuid %zu not found", a_es, a_es->uuid);
@@ -254,7 +207,6 @@
 #endif
     debug_if(g_debug_reactor, L_NOTICE, "dap_events_socket:%p - is released", a_es);
     DAP_DELETE(a_es);
->>>>>>> 0d4c1e3e
 }
 
 /**
@@ -1436,14 +1388,6 @@
 
     l_es->socket = a_server->socket_listener;
     l_es->server = a_server;
-<<<<<<< HEAD
-    if (a_callbacks)
-        l_es->callbacks = *a_callbacks;
-    l_es->buf_out_size_max = l_es->buf_in_size_max = DAP_EVENTS_SOCKET_BUF_SIZE;
-    l_es->buf_in = a_callbacks->timer_callback ? NULL : DAP_NEW_Z_SIZE(byte_t, l_es->buf_in_size_max+1);
-    l_es->buf_out = a_callbacks->timer_callback ? NULL : DAP_NEW_Z_SIZE(byte_t, l_es->buf_out_size_max+1);
-    l_es->buf_in_size = l_es->buf_out_size = 0;
-=======
     l_es->callbacks = *a_callbacks;
     l_es->_inheritor = a_server;
     switch (a_server->type) {
@@ -1458,7 +1402,6 @@
     default:
         l_es->type = DESCRIPTOR_TYPE_SOCKET_LISTENING;
     }
->>>>>>> 0d4c1e3e
 
 #ifdef   DAP_SYS_DEBUG
     atomic_fetch_add(&s_memstat[MEMSTAT$K_BUF_OUT].alloc_nr, 1);
