/*
 * Authors:
 * Dmitriy A. Gearasimov <gerasimov.dmitriy@demlabs.net>
 * DeM Labs Ltd.   https://demlabs.net
 * Copyright  (c) 2017
 * All rights reserved.

 This file is part of DAP SDK the open source project

    DAP SDK is free software: you can redistribute it and/or modify
    it under the terms of the GNU General Public License as published by
    the Free Software Foundation, either version 3 of the License, or
    (at your option) any later version.

    DAP SDK is distributed in the hope that it will be useful,
    but WITHOUT ANY WARRANTY; without even the implied warranty of
    MERCHANTABILITY or FITNESS FOR A PARTICULAR PURPOSE.  See the
    GNU General Public License for more details.

    You should have received a copy of the GNU General Public License
    along with any DAP SDK based project.  If not, see <http://www.gnu.org/licenses/>.
*/


#include <stdlib.h>
#include <stdio.h>
#include <stdarg.h>
#include <string.h>
#include <assert.h>
#include <errno.h>

#if defined (DAP_OS_LINUX)
#include <sys/epoll.h>
#include <sys/types.h>
#include <sys/select.h>
#include <unistd.h>
#include <sys/socket.h>
#include <arpa/inet.h>
#include <limits.h>
#elif defined (DAP_OS_BSD)
#include <sys/types.h>
#include <sys/select.h>
#include <unistd.h>
#include <sys/socket.h>
#include <arpa/inet.h>

#elif defined (DAP_OS_WINDOWS)
#include <winsock2.h>
#include <windows.h>
#include <mswsock.h>
#include <io.h>

#endif



#if defined (DAP_EVENTS_CAPS_QUEUE_MQUEUE)
#include <sys/time.h>
#include <sys/resource.h>
#endif

#ifdef DAP_OS_BSD
#include <sys/event.h>
#include <err.h>

#ifndef DAP_OS_DARWIN
#include <pthread_np.h>
typedef cpuset_t cpu_set_t; // Adopt BSD CPU setstructure to POSIX variant
#else
#define NOTE_READ NOTE_LOWAT

#endif

#endif


#include <fcntl.h>
#include <pthread.h>

#include "dap_common.h"
#include "dap_config.h"
#include "dap_list.h"
#include "dap_worker.h"
#include "dap_uuid.h"
#include "dap_events.h"

#include "dap_timerfd.h"
#include "dap_context.h"
#include "dap_events_socket.h"

#ifdef DAP_EVENTS_CAPS_AIO
#include <aio.h>

struct queue_ptr_aio{ // Pointer on buffer with pointer on itself
    void * ptr;
    struct queue_ptr_aio * self;
    struct aiocb * aiocb;
};

#endif


#define LOG_TAG "dap_events_socket"

// Item for QUEUE_PTR input esocket
struct queue_ptr_input_item{
    dap_events_socket_t * esocket;
    void * ptr;
    struct queue_ptr_input_item * next;
};

// QUEUE_PTR input esocket pvt section
struct queue_ptr_input_pvt{
    dap_events_socket_t * esocket;
    struct queue_ptr_input_item * items_first;
    struct queue_ptr_input_item * items_last;
};
#define PVT_QUEUE_PTR_INPUT(a) ( (struct queue_ptr_input_pvt*) (a)->_pvt )

static uint64_t s_delayed_ops_timeout_ms = 5000;
bool s_remove_and_delete_unsafe_delayed_delete_callback(void * a_arg);

static pthread_attr_t s_attr_detached;                                      /* Thread's creation attribute = DETACHED ! */


#ifdef   DAP_SYS_DEBUG
enum    {MEMSTAT$K_EVSOCK, MEMSTAT$K_BUF_IN, MEMSTAT$K_BUF_OUT, MEMSTAT$K_BUF_OUT_EXT, MEMSTAT$K_NR};
static  dap_memstat_rec_t   s_memstat [MEMSTAT$K_NR] = {
    {.fac_len = sizeof(LOG_TAG) - 1, .fac_name = {LOG_TAG}, .alloc_sz = sizeof(dap_events_socket_t)},
    {.fac_len = sizeof(LOG_TAG ".buf_in") - 1, .fac_name = {LOG_TAG ".buf_in"}, .alloc_sz = DAP_EVENTS_SOCKET_BUF_SIZE},
    {.fac_len = sizeof(LOG_TAG ".buf_out") - 1, .fac_name = {LOG_TAG ".buf_out"}, .alloc_sz = DAP_EVENTS_SOCKET_BUF_SIZE},
    {.fac_len = sizeof(LOG_TAG ".buf_out_ext") - 1, .fac_name = {LOG_TAG ".buf_out_ext"}, .alloc_sz = DAP_EVENTS_SOCKET_BUF_LIMIT}
};
#endif  /* DAP_SYS_DEBUG */

static dap_events_socket_t  *s_esockets = NULL;
static pthread_rwlock_t     s_evsocks_lock = PTHREAD_RWLOCK_INITIALIZER;


/*
 *   DESCRIPTION: Allocate a new <dap_events_socket> context, add record into the hash table to track usage
 *      of the contexts.
 *
 *   INPUTS:
 *      NONE
 *
 *   IMPLICITE INPUTS:
 *      s_evsocks;      A hash table
 *
 *   OUTPUTS:
 *      NONE
 *
 *   IMPLICITE OUTPUTS:
 *      s_evsocks
 *
 *   RETURNS:
 *      non-NULL        A has been allocated <dap_events_socket> context
 *      NULL:           See <errno>
 */
static inline dap_events_socket_t *s_dap_evsock_alloc (void)
{
int     l_rc;
dap_events_socket_t *l_es;

    if ( !(l_es = DAP_NEW_Z( dap_events_socket_t )) )                   /* Allocate memory for new dap_events_socket context and the record */
        return  log_it(L_CRITICAL, "Cannot allocate memory for <dap_events_socket> context, errno=%d", errno), NULL;                                                /* Fill new track record */
    l_es->uuid = dap_uuid_generate_uint64();
#ifdef DAP_SYS_DEBUG
    l_rc = pthread_rwlock_wrlock(&s_evsocks_lock);  /* Add new record into the hash table */
    assert(!l_rc);
    HASH_ADD(hh2, s_esockets, uuid, sizeof(l_es->uuid), l_es);
    l_rc = pthread_rwlock_unlock(&s_evsocks_lock);
    assert(!l_rc);
#ifndef DAP_DEBUG
    UNUSED(l_rc);
#endif
#endif
    debug_if(g_debug_reactor, L_NOTICE, "dap_events_socket:%p - is allocated", l_es);
    return  l_es;
}

/*
 *   DESCRIPTION: Release has been allocated dap_events_context. Check firstly against hash table.
 *
 *   INPUTS:
 *      a_marker:       An comment for the record, ASCIZ
 *
 *   IMPLICITE INPUTS:
 *      s_evsocks;      A hash table
 *
 *   OUTPUT:
 *      NONE
 *
 *   IMPLICITE OUTPUTS:
 *      s_evsocks
 *
 *   RETURNS:
 *      0:          a_es contains valid pointer
 *      <errno>
 */
static inline int s_dap_evsock_free(dap_events_socket_t *a_es)
{
#ifdef DAP_SYS_DEBUG
    int l_rc = pthread_rwlock_wrlock(&s_evsocks_lock);
    assert(!l_rc);
    dap_events_socket_t *l_es;
    HASH_FIND(hh2, s_esockets, &a_es->uuid, sizeof(l_es->uuid), l_es);
    if (l_es)
        HASH_DELETE(hh2, s_esockets, l_es); /* Remove record from the table */
    l_rc = pthread_rwlock_unlock(&s_evsocks_lock);
    assert(!l_rc);
#ifndef DAP_DEBUG
    UNUSED(l_rc);
#endif
    if (l_es) {
        if (l_es != a_es) {
            log_it(L_WARNING, "[!] Esockets %p and %p share the same UUID %zu, possibly a dup!", a_es, l_es, a_es->uuid);
        }
        DAP_DELETE(l_es);
        debug_if(g_debug_reactor, L_NOTICE, "dap_events_socket:%p - is released", a_es);
    } else {
        log_it(L_ERROR, "dap_events_socket:%p - uuid %zu not found", a_es, a_es->uuid);
    }
#else
    DAP_DELETE(a_es);
    debug_if(g_debug_reactor, L_NOTICE, "dap_events_socket:%p - is released", a_es);
#endif
    return  0;  /* SS$_SUCCESS */
}

/**
 * @brief dap_events_socket_init Init clients module
 * @return Zero if ok others if no
 */
int dap_events_socket_init( void )
{
    log_it(L_NOTICE,"Initialized events socket module");

#ifdef  DAP_SYS_DEBUG
    for (int i = 0; i < MEMSTAT$K_NR; i++)
        dap_memstat_reg(&s_memstat[i]);
#endif


    /*
     * @RRL: #6157
     * Use this thread's attribute to eliminate resource consuming by terminated threads
     */
    pthread_attr_init(&s_attr_detached);
    pthread_attr_setdetachstate(&s_attr_detached, PTHREAD_CREATE_DETACHED);

#if defined (DAP_EVENTS_CAPS_QUEUE_MQUEUE)
#include <sys/time.h>
#include <sys/resource.h>
    struct rlimit l_mqueue_limit;
    l_mqueue_limit.rlim_cur = RLIM_INFINITY;
    l_mqueue_limit.rlim_max = RLIM_INFINITY;
    setrlimit(RLIMIT_MSGQUEUE,&l_mqueue_limit);
    char l_cmd[256] ={0};
    snprintf(l_cmd, sizeof (l_cmd) - 1, "rm /dev/mqueue/%s-queue_ptr*", dap_get_appname());
    system(l_cmd);
    FILE *l_mq_msg_max = fopen("/proc/sys/fs/mqueue/msg_max", "w");
    if (l_mq_msg_max) {
        fprintf(l_mq_msg_max, "%d", DAP_QUEUE_MAX_MSGS);
        fclose(l_mq_msg_max);
    } else {
        log_it(L_ERROR, "Сan't open /proc/sys/fs/mqueue/msg_max file for writing, errno=%d", errno);
    }
#endif
    dap_timerfd_init();
    return 0;
}

/**
 * @brief dap_events_socket_deinit Deinit clients module
 */
void dap_events_socket_deinit(void)
{
}

#ifdef DAP_OS_WINDOWS
void __stdcall mq_receive_cb(HRESULT hr, QUEUEHANDLE qh, DWORD timeout
                             , DWORD action, MQMSGPROPS *pmsgprops, LPOVERLAPPED pov, HANDLE cursor) {
    UNUSED(hr);
    UNUSED(qh);
    UNUSED(timeout);
    UNUSED(action);
    UNUSED(pmsgprops);
    UNUSED(cursor);
    switch (hr) {
    case MQ_OK:
        SetEvent(pov->hEvent);
        break;
    }
}
#endif

/**
 * @brief dap_events_socket_wrap
 * @param a_events
 * @param w
 * @param s
 * @param a_callbacks
 * @return
 */
dap_events_socket_t *dap_events_socket_wrap_no_add( SOCKET a_sock, dap_events_socket_callbacks_t *a_callbacks )
{
    assert(a_callbacks);
    if (!a_callbacks) {
        log_it(L_CRITICAL, "Invalid arguments in dap_events_socket_wrap_no_add");
        return NULL;
    }

    dap_events_socket_t *l_es = s_dap_evsock_alloc(); /* @RRL: #6901 */
    if (!l_es)
        return NULL;

    l_es->socket = a_sock;
    if (a_callbacks)
        l_es->callbacks = *a_callbacks;
    l_es->flags = DAP_SOCK_READY_TO_READ;

    l_es->buf_in_size_max = DAP_EVENTS_SOCKET_BUF_SIZE;
    l_es->buf_out_size_max = DAP_EVENTS_SOCKET_BUF_SIZE;

    l_es->buf_in     = a_callbacks->timer_callback ? NULL : DAP_NEW_Z_SIZE(byte_t, l_es->buf_in_size_max);
    l_es->buf_out    = a_callbacks->timer_callback ? NULL : DAP_NEW_Z_SIZE(byte_t, l_es->buf_out_size_max);

#ifdef   DAP_SYS_DEBUG
    atomic_fetch_add(&s_memstat[MEMSTAT$K_BUF_OUT].alloc_nr, 1);
    atomic_fetch_add(&s_memstat[MEMSTAT$K_BUF_IN].alloc_nr, 1);
#endif

    l_es->buf_in_size = l_es->buf_out_size = 0;
#if defined(DAP_EVENTS_CAPS_EPOLL)
    l_es->ev_base_flags = EPOLLERR | EPOLLRDHUP | EPOLLHUP;
#elif defined(DAP_EVENTS_CAPS_POLL)
    l_es->poll_base_flags = POLLERR | POLLRDHUP | POLLHUP;
#elif defined(DAP_EVENTS_CAPS_KQUEUE)
    l_es->kqueue_event_catched_data.esocket = l_es;
    l_es->kqueue_base_flags = 0;
    l_es->kqueue_base_filter = 0;
#endif

    //log_it( L_DEBUG,"Dap event socket wrapped around %d sock a_events = %X", a_sock, a_events );

    return l_es;
}

/**
 * @brief dap_events_socket_assign_on_worker
 * @param a_es
 * @param a_worker
 */
void dap_events_socket_assign_on_worker_mt(dap_events_socket_t * a_es, struct dap_worker * a_worker)
{
    a_es->last_ping_request = time(NULL);
   // log_it(L_DEBUG, "Assigned %p on worker %u", a_es, a_worker->id);
    dap_worker_add_events_socket(a_worker, a_es);
}

void dap_events_socket_assign_on_worker_inter(dap_events_socket_t * a_es_input, dap_events_socket_t * a_es)
{
    if (!a_es)
        log_it(L_ERROR, "Can't send NULL esocket in interthreads pipe input");
    if (!a_es_input)
        log_it(L_ERROR, "Interthreads pipe input is NULL");
    if (! a_es || ! a_es_input)
        return;

    a_es->last_ping_request = time(NULL);
    //log_it(L_DEBUG, "Interthread assign esocket %p(fd %d) on input esocket %p (fd %d)", a_es, a_es->fd,
    //       a_es_input, a_es_input->fd);
    dap_worker_add_events_socket_inter(a_es_input,a_es);

}

/**
 * @brief dap_events_socket_reassign_between_workers_unsafe
 * @param a_es
 * @param a_worker_new
 */
void dap_events_socket_reassign_between_workers_unsafe(dap_events_socket_t * a_es, dap_worker_t * a_worker_new)
{
    dap_worker_t *l_worker = a_es->context->worker;
    log_it(L_DEBUG, "Reassign between %u->%u workers: %p (%d)  ", l_worker->id, a_worker_new->id, a_es, a_es->fd );

    dap_context_remove(a_es);
    a_es->was_reassigned = true;
    if (a_es->callbacks.worker_unassign_callback)
        a_es->callbacks.worker_unassign_callback(a_es, l_worker);

    dap_worker_add_events_socket(a_worker_new, a_es);
}

/**
 * @brief dap_events_socket_reassign_between_workers_mt
 * @param a_worker_old
 * @param a_es
 * @param a_worker_new
 */
void dap_events_socket_reassign_between_workers_mt(dap_worker_t * a_worker_old, dap_events_socket_t * a_es, dap_worker_t * a_worker_new)
{
    if(a_es == NULL || a_worker_new == NULL || a_worker_old == NULL){
        log_it(L_ERROR, "Argument is not initialized, can't call dap_events_socket_reassign_between_workers_mt");
        return;
    }
    dap_worker_msg_reassign_t * l_msg = DAP_NEW_Z(dap_worker_msg_reassign_t);
    if (!l_msg) {
        log_it(L_CRITICAL, "Memory allocation error");
        return;
    }
    l_msg->esocket = a_es;
    l_msg->esocket_uuid = a_es->uuid;
    l_msg->worker_new = a_worker_new;
    if( dap_events_socket_queue_ptr_send(a_worker_old->queue_es_reassign, l_msg) != 0 ){
#ifdef DAP_OS_WINDOWS
        log_it(L_ERROR,"Haven't sent reassign message with esocket %"DAP_UINT64_FORMAT_U, a_es ? a_es->socket : (SOCKET)-1);
#else
        log_it(L_ERROR,"Haven't sent reassign message with esocket %d", a_es?a_es->socket:-1);
#endif
        DAP_DELETE(l_msg);
    }
}



/**
 * @brief dap_events_socket_create_type_pipe_mt
 * @param a_w
 * @param a_callback
 * @param a_flags
 * @return
 */
dap_events_socket_t * dap_events_socket_create_type_pipe_mt(dap_worker_t * a_w, dap_events_socket_callback_t a_callback, uint32_t a_flags)
{
    dap_events_socket_t * l_es = dap_context_create_pipe(NULL, a_callback, a_flags);
    dap_worker_add_events_socket_unsafe(a_w, l_es);
    return  l_es;
}

/**
 * @brief dap_events_socket_create
 * @param a_type
 * @param a_callbacks
 * @return
 */
dap_events_socket_t * dap_events_socket_create(dap_events_desc_type_t a_type, dap_events_socket_callbacks_t* a_callbacks)
{
    int l_sock_type = SOCK_STREAM;
    int l_sock_class = AF_INET;

    switch(a_type){
        case DESCRIPTOR_TYPE_SOCKET_CLIENT:
        break;
        case DESCRIPTOR_TYPE_SOCKET_UDP :
            l_sock_type = SOCK_DGRAM;
        break;
        case DESCRIPTOR_TYPE_SOCKET_LOCAL_LISTENING:
#ifdef DAP_OS_UNIX
            l_sock_class = AF_LOCAL;
#elif defined DAP_OS_WINDOWS
            l_sock_class = AF_INET;
#endif
        break;
        default:
            log_it(L_CRITICAL,"Can't create socket type %d", a_type );
            return NULL;
    }

#ifdef DAP_OS_WINDOWS
    SOCKET l_sock = socket(l_sock_class, l_sock_type, IPPROTO_IP);
    u_long l_socket_flags = 1;
    if (ioctlsocket((SOCKET)l_sock, (long)FIONBIO, &l_socket_flags))
        log_it(L_ERROR, "Error ioctl %d", WSAGetLastError());
#else
    int l_sock = socket(l_sock_class, l_sock_type, 0);
    int l_sock_flags = fcntl( l_sock, F_GETFL);
    l_sock_flags |= O_NONBLOCK;
    fcntl( l_sock, F_SETFL, l_sock_flags);

    if (l_sock == INVALID_SOCKET) {
        log_it(L_ERROR, "Socket create error");
        return NULL;
    }
#endif
    dap_events_socket_t * l_es =dap_events_socket_wrap_no_add(l_sock,a_callbacks);
    if(!l_es){
        log_it(L_CRITICAL,"Can't allocate memory for the new esocket");
        return NULL;
    }
    l_es->type = a_type ;
    debug_if(g_debug_reactor, L_DEBUG,"Created socket %"DAP_FORMAT_SOCKET" type %d", l_sock,l_es->type);
    return l_es;
}

/**
 * @brief dap_events_socket_create_type_pipe_unsafe
 * @param a_w
 * @param a_callback
 * @param a_flags
 * @return
 */
dap_events_socket_t * dap_events_socket_create_type_pipe_unsafe(dap_worker_t * a_w, dap_events_socket_callback_t a_callback, uint32_t a_flags)
{
    dap_events_socket_t * l_es = dap_context_create_pipe(NULL, a_callback, a_flags);
    dap_worker_add_events_socket_unsafe(a_w, l_es);
    return  l_es;
}

/**
 * @brief s_socket_type_queue_ptr_input_callback_delete
 * @param a_es
 * @param a_arg
 */
static void s_socket_type_queue_ptr_input_callback_delete(dap_events_socket_t * a_es, void * a_arg)
{
    (void) a_arg;
    for (struct queue_ptr_input_item * l_item = PVT_QUEUE_PTR_INPUT(a_es)->items_first; l_item;  ){
        struct queue_ptr_input_item * l_item_next= l_item->next;
        DAP_DELETE(l_item);
        l_item= l_item_next;
    }
    PVT_QUEUE_PTR_INPUT(a_es)->items_first = PVT_QUEUE_PTR_INPUT(a_es)->items_last = NULL;
}


/**
 * @brief dap_events_socket_queue_ptr_create_input
 * @param a_es
 * @return
 */
dap_events_socket_t * dap_events_socket_queue_ptr_create_input(dap_events_socket_t* a_es)
{
     dap_events_socket_t *l_es = s_dap_evsock_alloc(); /* @RRL: #6901 */

    l_es->type = DESCRIPTOR_TYPE_QUEUE;
    l_es->buf_out_size_max = DAP_QUEUE_MAX_MSGS * sizeof(void*);
    l_es->buf_out       = DAP_NEW_Z_SIZE(byte_t,l_es->buf_out_size_max);
    l_es->buf_in_size_max = DAP_QUEUE_MAX_MSGS * sizeof(void*);
    l_es->buf_in       = DAP_NEW_Z_SIZE(byte_t,l_es->buf_in_size_max);
#if defined(DAP_EVENTS_CAPS_QUEUE_PIPE2)
    pthread_rwlock_init(&l_es->buf_out_lock, NULL);
#endif
#ifdef   DAP_SYS_DEBUG
    atomic_fetch_add(&s_memstat[MEMSTAT$K_BUF_OUT].alloc_nr, 1);
    atomic_fetch_add(&s_memstat[MEMSTAT$K_BUF_IN].alloc_nr, 1);
#endif
    l_es->pipe_out = a_es;
#if defined(DAP_EVENTS_CAPS_EPOLL)
    l_es->ev_base_flags = EPOLLERR | EPOLLRDHUP | EPOLLHUP;
#elif defined(DAP_EVENTS_CAPS_POLL)
    l_es->poll_base_flags = POLLERR | POLLRDHUP | POLLHUP;
#elif defined(DAP_EVENTS_CAPS_KQUEUE)
    // Here we have event identy thats we copy
    l_es->fd = a_es->fd; //
    l_es->kqueue_base_flags = EV_ONESHOT;
    l_es->kqueue_base_fflags = NOTE_TRIGGER | NOTE_FFNOP;
    l_es->kqueue_base_filter = EVFILT_USER;
    l_es->kqueue_event_catched_data.esocket = l_es;

#else
#error "Not defined s_create_type_pipe for your platform"
#endif

#ifdef DAP_EVENTS_CAPS_QUEUE_MQUEUE
    int  l_errno;
    char l_errbuf[128] = {0}, l_mq_name[64] = {0};
    struct mq_attr l_mq_attr = {0};

    l_es->mqd_id = a_es->mqd_id;
    l_mq_attr.mq_maxmsg = DAP_QUEUE_MAX_MSGS;                               // Don't think we need to hold more than 1024 messages
    l_mq_attr.mq_msgsize = sizeof (void*);                                  // We send only pointer on memory (???!!!),
                                                                            // so use it with shared memory if you do access from another process

    snprintf(l_mq_name,sizeof (l_mq_name), "/%s-queue_ptr-%u", dap_get_appname(), l_es->mqd_id );

    //if ( (l_errno = mq_unlink(l_mq_name)) )                                 /* Mark this MQ to be deleted as the process will be terminated */
    //    log_it(L_DEBUG, "mq_unlink(%s)->%d", l_mq_name, l_errno);

    if ( 0 >= (l_es->mqd = mq_open(l_mq_name, O_CREAT|O_WRONLY |O_NONBLOCK, 0700, &l_mq_attr)) )
    {
        log_it(L_CRITICAL,"Can't create mqueue descriptor %s: \"%s\" code %d (%s)", l_mq_name, l_errbuf, errno,
                           (strerror_r(errno, l_errbuf, sizeof (l_errbuf)), l_errbuf) );

        DAP_DELETE(l_es->buf_in);
        DAP_DELETE(l_es->buf_out);
        DAP_DELETE(l_es);
        return NULL;
    }

#elif defined (DAP_EVENTS_CAPS_QUEUE_PIPE2) || defined (DAP_EVENTS_CAPS_QUEUE_PIPE)
    l_es->fd = a_es->fd2;
#elif defined DAP_EVENTS_CAPS_MSMQ
    l_es->mqh       = a_es->mqh;
    l_es->mqh_recv  = a_es->mqh_recv;

    l_es->socket        = a_es->socket;
    l_es->port          = a_es->port;
    l_es->mq_num        = a_es->mq_num;
    l_es->_pvt = a_es->_pvt;
    /*
    WCHAR l_direct_name[MQ_MAX_Q_NAME_LEN] = { 0 };
    int pos = 0;
#ifdef DAP_BRAND
    pos = _snwprintf_s(l_direct_name, sizeof(l_direct_name)/sizeof(l_direct_name[0]), _TRUNCATE, L"DIRECT=OS:.\\PRIVATE$\\" DAP_BRAND "mq%d", l_es->mq_num);
#else
    pos = _snwprintf_s(l_direct_name, sizeof(l_direct_name)/sizeof(l_direct_name[0]), _TRUNCATE, L"DIRECT=OS:.\\PRIVATE$\\%hs_esmq%d", dap_get_appname(), l_es->mq_num);
#endif
    if (pos < 0) {
        log_it(L_ERROR, "Message queue path error");
        s_dap_evsock_free(l_es);
        return NULL;
    }

    HRESULT hr = MQOpenQueue(l_direct_name, MQ_SEND_ACCESS, MQ_DENY_NONE, &(l_es->mqh));
    if (hr == MQ_ERROR_QUEUE_NOT_FOUND) {
        log_it(L_INFO, "Queue still not created, wait a bit...");
        Sleep(300);
        hr = MQOpenQueue(l_direct_name, MQ_SEND_ACCESS, MQ_DENY_NONE, &(l_es->mqh));
        if (hr != MQ_OK) {
            log_it(L_ERROR, "Can't open message queue for queue type, error: %ld", hr);
            return NULL;
        }
    }
    hr = MQOpenQueue(l_direct_name, MQ_RECEIVE_ACCESS, MQ_DENY_NONE, &(l_es->mqh_recv));
    if (hr != MQ_OK) {
        log_it(L_ERROR, "Can't open message queue for queue type, error: %ld", hr);
        return NULL;
    }
    */
#elif defined (DAP_EVENTS_CAPS_KQUEUE)
    // We don't create descriptor for kqueue at all
#else
#error "Not defined dap_events_socket_queue_ptr_create_input() for this platform"
#endif
    l_es->flags = DAP_SOCK_QUEUE_PTR;
    return l_es;
}


/**
 * @brief dap_events_socket_create_type_queue_mt
 * @param a_w
 * @param a_callback
 * @param a_flags
 * @return
 */
dap_events_socket_t * dap_events_socket_create_type_queue_ptr_mt(dap_worker_t * a_w, dap_events_socket_callback_queue_ptr_t a_callback)
{
    dap_events_socket_t * l_es = dap_context_create_queue(NULL, a_callback);
    assert(l_es);
    // If no worker - don't assign
    if ( a_w)
        dap_events_socket_assign_on_worker_mt(l_es,a_w);
    return  l_es;
}


/**
 * @brief dap_events_socket_queue_proc_input
 * @param a_esocket
 */
int dap_events_socket_queue_proc_input_unsafe(dap_events_socket_t * a_esocket)
{
#ifdef DAP_OS_WINDOWS
    ssize_t l_read = dap_recvfrom(a_esocket->socket, a_esocket->buf_in, a_esocket->buf_in_size_max);
    int l_errno = WSAGetLastError();
    if (l_read == SOCKET_ERROR) {
        log_it(L_ERROR, "Queue socket %zu received invalid data, error %d", a_esocket->socket, l_errno);
        return -1;
    }
#endif
    if (a_esocket->callbacks.queue_callback){
        if (a_esocket->flags & DAP_SOCK_QUEUE_PTR){

#if defined(DAP_EVENTS_CAPS_QUEUE_PIPE2)
            int l_read_errno = 0;
#if defined (DAP_EVENTS_CAPS_AIO)
            struct queue_ptr_aio l_queue_ptr_aio={0};
            ssize_t l_read_ret = read( a_esocket->fd, &l_queue_ptr_aio,sizeof (l_queue_ptr_aio ));
            if(l_read_ret == (ssize_t) sizeof (l_queue_ptr_aio)){
                if(g_debug_reactor)
                    log_it(L_DEBUG,"Queue ptr received %p", l_queue_ptr_aio.ptr);
                a_esocket->callbacks.queue_ptr_callback(a_esocket, l_queue_ptr_aio.ptr);
                if (l_queue_ptr_aio.aiocb) {
                    if (aio_error(l_queue_ptr_aio.aiocb) == EINPROGRESS)
                        dap_slist_add2tail(&a_esocket->context->garbage_list, l_queue_ptr_aio.aiocb, 0);
                    else
                        DAP_DELETE(l_queue_ptr_aio.aiocb);
                }
                while (a_esocket->context->garbage_list.head) {
                    dap_slist_elm_t *l_elm = (dap_slist_elm_t *)a_esocket->context->garbage_list.head;
                    struct aiocb *l_aiocb = (struct aiocb *)l_elm->data;
                    if (aio_error(l_aiocb) == EINPROGRESS)
                        break;
                    dap_slist_get4head(&a_esocket->context->garbage_list, NULL, NULL);
                    DAP_DELETE(l_aiocb);
                }
                DAP_DELETE(l_queue_ptr_aio.self);
            } else if ( (l_read_errno != EAGAIN) && (l_read_errno != EWOULDBLOCK) )  // we use blocked socket for now but who knows...
                log_it(L_WARNING,"Queue ptr recieved %zd when expected to see %zd", l_read_ret,
                       sizeof (l_queue_ptr_aio));
            else if (g_debug_reactor)
                log_it(L_DEBUG, "%s code received, do nothing on this loop",
                       l_read_errno == EAGAIN? "EAGAIN": l_read_errno == EWOULDBLOCK ? "EWOULDBLOCK": "UNKNOWN" );
#else
            char l_body[PIPE_BUF] = { '\0' };
            ssize_t l_read_ret = read(a_esocket->fd, l_body, PIPE_BUF);
            l_read_errno = errno;
            if(l_read_ret > 0) {
                //debug_if(l_read_ret > (ssize_t)sizeof(void*), L_MSG, "[!] Read %ld bytes from pipe [es %d]", l_read_ret, a_esocket->fd2);
                if (l_read_ret % sizeof(void*)) {
                    log_it(L_CRITICAL, "[!] Read unaligned chunk [%ld bytes] from pipe, skip it", l_read_ret);
                    return -3;
                }
                for (long shift = 0; shift < l_read_ret; shift += sizeof(void*)) {
                    void *l_queue_ptr = *(void**)(l_body + shift);
                    a_esocket->callbacks.queue_ptr_callback(a_esocket, l_queue_ptr);
                }
            }
            else if ((l_read_errno != EAGAIN) && (l_read_errno != EWOULDBLOCK))
                log_it(L_ERROR, "Can't read message from pipe");
#endif

#elif defined (DAP_EVENTS_CAPS_QUEUE_MQUEUE)
            char l_body[DAP_QUEUE_MAX_BUFLEN * DAP_QUEUE_MAX_MSGS] = { '\0' };
            ssize_t l_ret, l_shift;
            for (l_ret = 0, l_shift = 0;
                 ((l_ret = mq_receive(a_esocket->mqd, l_body + l_shift, sizeof(void*), NULL)) == sizeof(void*)) && ((size_t)l_shift < sizeof(l_body) - sizeof(void*));
                 l_shift += l_ret)
            {
                void *l_queue_ptr = *(void**)(l_body + l_shift);
                a_esocket->callbacks.queue_ptr_callback(a_esocket, l_queue_ptr);
            }
            if (l_ret == -1) {
                int l_errno = errno;
                switch (l_errno) {
                case EAGAIN:
                    debug_if(g_debug_reactor, L_INFO, "Received and processed %lu callbacks in 1 pass", l_shift / 8);
                    break;
                default: {
                    char l_errbuf[128];
                    l_errbuf[0]=0;
                    strerror_r(l_errno, l_errbuf, sizeof (l_errbuf));
                    log_it(L_ERROR, "mq_receive error in esocket queue_ptr:\"%s\" code %d", l_errbuf, l_errno);
                    return -1;
                }
                }
            }
#if defined (DAP_EVENTS_CAPS_AIO)
            struct queue_ptr_aio l_queue_ptr_aio;
            ssize_t l_ret = mq_receive(a_esocket->mqd,(char*) &l_queue_ptr_aio, sizeof (l_queue_ptr_aio),NULL);
#else
            ssize_t l_ret = mq_receive(a_esocket->mqd,(char*) &l_queue_ptr, sizeof (l_queue_ptr),NULL);
#endif
            if (l_ret == -1){
                int l_errno = errno;
                char l_errbuf[128];
                l_errbuf[0]=0;
                strerror_r(l_errno, l_errbuf, sizeof (l_errbuf));
                log_it(L_ERROR, "Error in esocket queue_ptr:\"%s\" code %d", l_errbuf, l_errno);
                return -1;
            }
#if defined (DAP_EVENTS_CAPS_AIO)
            if(l_ret != sizeof(l_queue_ptr_aio) ){
                log_it(L_ERROR, "Wrong AIO message in MQ, expected to have %zd but received %zd",
                       sizeof (l_queue_ptr_aio), l_ret);
                return -1;
            }
            void *l_queue_ptr = l_queue_ptr_aio.ptr;
            DAP_DELETE(l_queue_ptr_aio.self); // Clear send buffer
#endif
            a_esocket->callbacks.queue_ptr_callback (a_esocket, l_queue_ptr);
#elif defined DAP_EVENTS_CAPS_MSMQ
            /*
            DWORD l_mp_id = 0;
            MQMSGPROPS    l_mps;
            MQPROPVARIANT l_mpvar[2];
            MSGPROPID     l_p_id[2];

            UCHAR l_body[4096] = { 0 }; // Normally a limit for MSMQ is ~4MB
            l_p_id[l_mp_id]				= PROPID_M_BODY;
            l_mpvar[l_mp_id].vt			= VT_UI1 | VT_VECTOR;
            l_mpvar[l_mp_id].caub.cElems = sizeof(l_body);
            l_mpvar[l_mp_id].caub.pElems = l_body;
            l_mp_id++;

            l_p_id[l_mp_id]				= PROPID_M_BODY_SIZE;
            l_mpvar[l_mp_id].vt			= VT_UI4;
            l_mp_id++;

            l_mps.cProp    = l_mp_id;
            l_mps.aPropID  = l_p_id;
            l_mps.aPropVar = l_mpvar;
            l_mps.aStatus  = NULL;

            HRESULT hr;
            while ((hr = MQReceiveMessage(a_esocket->mqh_recv, 0, MQ_ACTION_RECEIVE, &l_mps, NULL, NULL, NULL, MQ_NO_TRANSACTION))
                                          != MQ_ERROR_IO_TIMEOUT) {
                if (hr != MQ_OK) {
                    log_it(L_ERROR, "An error %ld occured receiving a message from queue", hr);
                    return -3;
                }
                debug_if(l_mpvar[1].ulVal > 8, L_NOTICE, "MSMQ: processing %lu bytes in 1 pass", l_mpvar[1].ulVal);
                debug_if(g_debug_reactor, L_DEBUG, "Received msg: %p len %lu", *(void **)l_body, l_mpvar[1].ulVal);
                if (a_esocket->callbacks.queue_ptr_callback) {
                    for (long shift = 0; shift < (long)l_mpvar[1].ulVal; shift += sizeof(void*)) {
                        l_queue_ptr = *(void **)(l_body + shift);
                        a_esocket->callbacks.queue_ptr_callback(a_esocket, l_queue_ptr);
                    }
                }
            }
            */
            if(l_read > 0) {
                debug_if(g_debug_reactor, L_NOTICE, "Got %ld bytes from socket", l_read);
                /*for (long shift = 0; shift < l_read; shift += sizeof(void*)) {
                    void *l_queue_ptr = *(void **)(a_esocket->buf_in + shift);
                    a_esocket->callbacks.queue_ptr_callback(a_esocket, l_queue_ptr);
                }*/
                work_item_t *l_work_item = (work_item_t*)InterlockedFlushSList((PSLIST_HEADER)a_esocket->_pvt), *l_tmp, *l_prev;
                if (!a_esocket->callbacks.queue_callback) {
                    log_it(L_ERROR, "Queue socket %p has no queue callback set, nothing to do, dump it", a_esocket);
                    for( ; l_work_item && (l_tmp = (work_item_t*)l_work_item->entry.Next, 1); l_work_item = l_tmp ) {
                        DAP_ALFREE(l_work_item);
                    }
                    return -1;
                } else {
                    DWORD l_count = 0;
                    // Reverse list for FIFO usage
                    for (l_prev = NULL; l_work_item; l_work_item = l_tmp, ++l_count) {
                        l_tmp = (work_item_t*)l_work_item->entry.Next;
                        l_work_item->entry.Next = (SLIST_ENTRY*)l_prev;
                        l_prev = l_work_item;
                    }
                    l_work_item = l_prev;

                    //debug_if(g_debug_reactor, L_INFO, "[!] Dequeued %lu items from es %p", l_count, a_esocket);
                    for( ; l_work_item && (l_tmp = (work_item_t*)l_work_item->entry.Next, 1); l_work_item = l_tmp ) {
                        a_esocket->callbacks.queue_ptr_callback(a_esocket, l_work_item->data);
                        DAP_ALFREE(l_work_item);
                    }
                    return 0;
                }

            }
            else if ((l_errno != EAGAIN) && (l_errno != EWOULDBLOCK))  // we use blocked socket for now but who knows...
                log_it(L_ERROR, "Can't read message from socket");
#elif defined DAP_EVENTS_CAPS_KQUEUE
        void *l_queue_ptr = a_esocket->kqueue_event_catched_data.data;
        if(g_debug_reactor)
            log_it(L_INFO,"Queue ptr received %p ptr on input", l_queue_ptr);
        if(a_esocket->callbacks.queue_ptr_callback)
            a_esocket->callbacks.queue_ptr_callback (a_esocket, l_queue_ptr);
#else
#error "No Queue fetch mechanism implemented on your platform"
#endif
        } else {
#ifdef DAP_EVENTS_CAPS_KQUEUE
            void * l_queue_ptr = a_esocket->kqueue_event_catched_data.data;
            size_t l_queue_ptr_size = a_esocket->kqueue_event_catched_data.size;
            if(g_debug_reactor)
                log_it(L_INFO,"Queue received %zd bytes on input", l_queue_ptr_size);

            a_esocket->callbacks.queue_callback(a_esocket, l_queue_ptr, l_queue_ptr_size);
#elif !defined(DAP_OS_WINDOWS)
            read(a_esocket->socket, a_esocket->buf_in, a_esocket->buf_in_size_max );
#endif
        }
    }else{
        log_it(L_ERROR, "Queue socket %"DAP_FORMAT_SOCKET" accepted data but callback is NULL ", a_esocket->socket);
        return -2;
    }
    return 0;
}

/**
 * @brief dap_events_socket_create_type_event_mt
 * @param a_w
 * @param a_callback
 * @return
 */
dap_events_socket_t * dap_events_socket_create_type_event_mt(dap_worker_t * a_w, dap_events_socket_callback_event_t a_callback)
{
    dap_events_socket_t * l_es = dap_context_create_event(NULL, a_callback);
    // If no worker - don't assign
    if ( a_w)
        dap_events_socket_assign_on_worker_mt(l_es,a_w);
    return  l_es;
}

/**
 * @brief dap_events_socket_create_type_event_unsafe
 * @param a_w
 * @param a_callback
 * @return
 */
dap_events_socket_t * dap_events_socket_create_type_event_unsafe(dap_worker_t * a_w, dap_events_socket_callback_event_t a_callback)
{

    dap_events_socket_t * l_es = dap_context_create_event(NULL, a_callback);
    // If no worker - don't assign
    if (a_w)
        dap_worker_add_events_socket_unsafe(a_w, l_es);
    return  l_es;
}

/**
 * @brief dap_events_socket_event_proc_input_unsafe
 * @param a_esocket
 */
void dap_events_socket_event_proc_input_unsafe(dap_events_socket_t *a_esocket)
{
    if (a_esocket->callbacks.event_callback ){
#if defined(DAP_EVENTS_CAPS_EVENT_EVENTFD )
        eventfd_t l_value;
        if(eventfd_read( a_esocket->fd, &l_value)==0 ){ // would block if not ready
            a_esocket->callbacks.event_callback(a_esocket, l_value);
        }else if ( (errno != EAGAIN) && (errno != EWOULDBLOCK) ){  // we use blocked socket for now but who knows...
            int l_errno = errno;
            char l_errbuf[128];
            l_errbuf[0]=0;
            strerror_r(l_errno, l_errbuf, sizeof (l_errbuf));
            log_it(L_WARNING, "Can't read packet from event fd: \"%s\"(%d)", l_errbuf, l_errno);
        }else
            return; // do nothing
#elif defined DAP_OS_WINDOWS
        u_short l_value;
        int l_ret;
        switch (l_ret = dap_recvfrom(a_esocket->socket, &l_value, sizeof(char))) {
        case SOCKET_ERROR:
            log_it(L_CRITICAL, "Can't read from event socket, error: %d", WSAGetLastError());
            break;
        case 0:
            return;
        default:
            a_esocket->callbacks.event_callback(a_esocket, l_value);
            return;
        }
#elif defined (DAP_EVENTS_CAPS_KQUEUE)
    a_esocket->callbacks.event_callback(a_esocket, a_esocket->kqueue_event_catched_data.value);

#else
#error "No Queue fetch mechanism implemented on your platform"
#endif
    } else
        log_it(L_ERROR, "Event socket %"DAP_FORMAT_SOCKET" accepted data but callback is NULL ", a_esocket->socket);
}

//#if (!defined DAP_EVENTS_CAPS_AIO) || (defined DAP_CAPS_AIO_THREADS)

#ifdef DAP_EVENTS_CAPS_QUEUE_PIPE2

/**
 *  Waits on the socket
 *  return 0: timeout, 1: may send data, -1 error
 */
static int s_wait_send_socket(SOCKET a_sockfd, long timeout_ms)
{
    struct timeval l_tv;
    l_tv.tv_sec = timeout_ms / 1000;
    l_tv.tv_usec = (timeout_ms % 1000) * 1000;

    fd_set l_outfd;
    FD_ZERO(&l_outfd);
    FD_SET(a_sockfd, &l_outfd);

    while (1) {
#ifdef DAP_OS_WINDOWS
        int l_res = select(1, NULL, &l_outfd, NULL, &l_tv);
#else
        int l_res = select(a_sockfd + 1, NULL, &l_outfd, NULL, &l_tv);
#endif
        if (l_res == 0) {
            //log_it(L_DEBUG, "socket %d timed out", a_sockfd)
            return -2;
        }
        if (l_res == -1) {
            if (errno == EINTR)
                continue;
            log_it(L_DEBUG, "socket %"DAP_FORMAT_SOCKET" waiting errno=%d", a_sockfd, errno);
            return l_res;
        }
        break;
    };

    if (FD_ISSET(a_sockfd, &l_outfd))
        return 0;

    return -1;
}


/**
 * @brief dap_events_socket_buf_thread
 * @param arg
 * @return
 */
static void *s_dap_events_socket_buf_thread(void *arg)
{
    dap_events_socket_t *l_es = (dap_events_socket_t *)arg;
    if (!l_es) {
        log_it(L_ERROR, "NULL esocket in queue service thread");
        pthread_exit(0);
    }
    SOCKET l_sock = INVALID_SOCKET;
#if defined(DAP_EVENTS_CAPS_QUEUE_PIPE2)
        l_sock = l_es->fd2;
#elif defined(DAP_EVENTS_CAPS_QUEUE_MQUEUE)
        l_sock = l_es->mqd;
#endif
    while (1) {
        if (!s_wait_send_socket(l_sock, 0)) {
            pthread_rwlock_wrlock(&l_es->buf_out_lock);
<<<<<<< HEAD
            ssize_t l_write_ret = write(l_sock, l_es->buf_out, MIN(PIPE_BUF, l_es->buf_out_size));
=======
            ssize_t l_write_ret = write(l_sock, l_es->buf_out, dap_min((size_t)PIPE_BUF, l_es->buf_out_size));
>>>>>>> 87285739
            if (l_write_ret == -1) {
                switch (errno) {
                case EAGAIN:
                    pthread_rwlock_unlock(&l_es->buf_out_lock);
                    continue;
                default:
                    log_it(L_CRITICAL, "[!] Can't write data to pipe! Errno %d", errno);
                    l_es->buf_out_size = 0;
                    pthread_rwlock_unlock(&l_es->buf_out_lock);
                    pthread_exit(NULL);
                }
            } else if (l_write_ret == (ssize_t)l_es->buf_out_size) {
                debug_if(g_debug_reactor, L_DEBUG, "[!] Sent all %lu bytes to pipe [es %d]", l_write_ret, l_sock);
                l_es->buf_out_size = 0;
                pthread_rwlock_unlock(&l_es->buf_out_lock);
                break;
            } else if (l_write_ret) {
                debug_if(g_debug_reactor, L_DEBUG, "[!] Sent %lu / %lu bytes to pipe [es %d]", l_write_ret, l_es->buf_out_size, l_sock);
                l_es->buf_out_size -= l_write_ret;
                memmove(l_es->buf_out, l_es->buf_out + l_write_ret, l_es->buf_out_size);
            }

            if (l_write_ret % sizeof(arg))
                log_it(L_CRITICAL, "[!] Sent unaligned chunk [%ld bytes] to pipe, possible data corruption!", l_write_ret);
            pthread_rwlock_unlock(&l_es->buf_out_lock);
        }
    }
    pthread_exit(NULL);
}

static void s_add_ptr_to_buf(dap_events_socket_t * a_es, void* a_arg)
{
    static atomic_uint_fast64_t l_thd_count;
    static const size_t l_basic_buf_size = DAP_QUEUE_MAX_MSGS * sizeof(void*);
    pthread_rwlock_wrlock(&a_es->buf_out_lock);
    if (!a_es->buf_out_size) {
        if (write(a_es->fd2, &a_arg, sizeof(a_arg)) == sizeof(a_arg)) {
            pthread_rwlock_unlock(&a_es->buf_out_lock);
            return;
        }
        int l_rc;
        pthread_t l_thread;
        atomic_fetch_add(&l_thd_count, 1);
        if ((l_rc = pthread_create(&l_thread, &s_attr_detached /* @RRL: #6157 */, s_dap_events_socket_buf_thread, a_es))) {
            log_it(L_ERROR, "[#%"DAP_UINT64_FORMAT_U"] Cannot start thread, drop a_es: %p, a_arg: %p, rc: %d",
                   atomic_load(&l_thd_count), a_es, a_arg, l_rc);
            pthread_rwlock_unlock(&a_es->buf_out_lock);
            return;
        }
        debug_if(g_debug_reactor, L_DEBUG, "[#%"DAP_UINT64_FORMAT_U"] Created thread %"DAP_UINT64_FORMAT_x", a_es: %p, a_arg: %p",
                     atomic_load(&l_thd_count), l_thread, a_es, a_arg);
    } else if (a_es->buf_out_size_max < a_es->buf_out_size + sizeof(void*)) {
        a_es->buf_out_size_max += l_basic_buf_size;
        a_es->buf_out = DAP_REALLOC(a_es->buf_out, a_es->buf_out_size_max);
        log_it(L_MSG, "[!] Increase capacity to %lu, actual size: %lu", a_es->buf_out_size_max, a_es->buf_out_size);
    } else if ((a_es->buf_out_size + sizeof(void*) <= l_basic_buf_size / 2) && (a_es->buf_out_size_max > l_basic_buf_size)) {
        a_es->buf_out_size_max = l_basic_buf_size;
        a_es->buf_out = DAP_REALLOC(a_es->buf_out, a_es->buf_out_size_max);
        log_it(L_MSG, "[!] Decrease capacity to %lu, actual size: %lu", a_es->buf_out_size_max, a_es->buf_out_size);
    }
    *(void**)(a_es->buf_out + a_es->buf_out_size) = a_arg;
    a_es->buf_out_size += sizeof(a_arg);
    pthread_rwlock_unlock(&a_es->buf_out_lock);
}
#endif

/**
 * @brief dap_events_socket_queue_ptr_send_to_input
 * @param a_es_input
 * @param a_arg
 * @return
 */
int dap_events_socket_queue_ptr_send_to_input(dap_events_socket_t * a_es_input, void * a_arg)
{
#if defined (DAP_EVENTS_CAPS_KQUEUE)
    if (a_es_input->pipe_out){
        int l_ret;
        struct kevent l_event={0};
        dap_events_socket_t * l_es = a_es_input->pipe_out;
        assert(l_es);

        dap_events_socket_w_data_t * l_es_w_data = DAP_NEW_Z(dap_events_socket_w_data_t);
        if(!l_es_w_data){
            log_it(L_CRITICAL, "Can't allocate, out of memory");
            return -1024;
        }

        l_es_w_data->esocket = l_es;
        l_es_w_data->ptr = a_arg;
        EV_SET(&l_event,a_es_input->socket+arc4random()  , EVFILT_USER,EV_ADD | EV_ONESHOT, NOTE_FFNOP | NOTE_TRIGGER ,0, l_es_w_data);
        if(l_es->context)
            l_ret=kevent(l_es->context->kqueue_fd,&l_event,1,NULL,0,NULL);
        else
            l_ret=-100;
        if(l_ret != -1 ){
            return 0;
        }else{
            log_it(L_ERROR,"Can't send message in queue, code %d", errno);
            DAP_DELETE(l_es_w_data);
            return l_ret;
        }
    }else{
        log_it(L_ERROR,"No pipe_out pointer for queue socket, possible created wrong");
        return -2;
    }

#elif defined(DAP_EVENTS_CAPS_AIO)
    return dap_events_socket_queue_ptr_send(a_es_input->pipe_out,a_arg);
#else
    return dap_events_socket_write_unsafe(a_es_input, &a_arg, sizeof(a_arg)) == sizeof(a_arg) ? 0 : -1;
#endif
}

/**
 * @brief dap_events_socket_send_event
 * @param a_es
 * @param a_arg
 */
int dap_events_socket_queue_ptr_send( dap_events_socket_t *a_es, void *a_arg)
{
    assert(a_arg);

    int l_ret = -1024, l_errno=0;

    if (g_debug_reactor)
        log_it(L_DEBUG,"Sent ptr %p to esocket queue %p (%d)", a_arg, a_es, a_es? a_es->fd : -1);

#if defined(DAP_EVENTS_CAPS_QUEUE_PIPE2)
#if defined (DAP_EVENTS_CAPS_AIO)
    struct queue_ptr_aio * l_ptr_aio = DAP_NEW_Z(struct queue_ptr_aio);
    if (!l_ptr_aio) {
        log_it(L_CRITICAL, "Memory allocation error");
        return 0;
    }
    l_ptr_aio->self = l_ptr_aio;
    l_ptr_aio->ptr = a_arg;
    l_ptr_aio->aiocb = DAP_NEW_Z(struct aiocb);
    if (!l_ptr_aio->aiocb) {
        log_it(L_CRITICAL, "Memory allocation error");
        DAP_DEL_Z(l_ptr_aio);
        return 0;
    }
    l_ptr_aio->aiocb->aio_fildes = a_es->fd2;
    l_ptr_aio->aiocb->aio_buf = l_ptr_aio;
    l_ptr_aio->aiocb->aio_nbytes = sizeof(*l_ptr_aio);
    l_ret =  aio_write(l_ptr_aio->aiocb) == 0? sizeof(a_arg) : 0;
#else
    // Bufferize all messages to prevent random reordering when writing to pipe
    s_add_ptr_to_buf(a_es, a_arg);
    return 0;
    //return dap_events_socket_write_unsafe(a_es, &a_arg, sizeof(a_arg))
    //        == sizeof(a_arg) ? 0 : -1;
    /*if ((l_ret = write(a_es->fd2, &a_arg, sizeof(a_arg)) == sizeof(a_arg))) {
        debug_if(g_debug_reactor, L_NOTICE, "send %d bytes to pipe", l_ret);
        return 0;
    }
    l_errno = errno;
    if(l_errno == EAGAIN || l_errno == EWOULDBLOCK ){
        //log_it(L_MSG, "[!] Bufferize ptr %p for send", a_arg);
        s_add_ptr_to_buf(a_es, a_arg);
        return 0;
    }

    char l_errbuf[128] = { '\0' };
    strerror_r(l_errno, l_errbuf, sizeof(l_errbuf));
    log_it(L_ERROR, "Can't send ptr to pipe:\"%s\" code %d", l_errbuf, l_errno);
    return l_errno;*/
#endif
    l_errno = errno;

#elif defined (DAP_EVENTS_CAPS_QUEUE_MQUEUE)
    assert(a_es);
    assert(a_es->mqd);
    //struct timespec tmo = {0};
    //tmo.tv_sec = 7 + time(NULL);
    if (!mq_send(a_es->mqd, (const char*)&a_arg, sizeof(a_arg), 0)) {
        debug_if (g_debug_reactor, L_DEBUG,"Sent ptr %p to esocket queue %p (%d)", a_arg, a_es, a_es? a_es->fd : -1);
        return 0;
    }
    switch (l_errno = errno) {
    case EINVAL:
    case EINTR:
    case EWOULDBLOCK:
        log_it(L_ERROR, "Can't send ptr to queue (err %d), will be resent again in a while...", l_errno);
        log_it(L_ERROR, "Number of pending messages: %ld", a_es->buf_out_size);
        s_add_ptr_to_buf(a_es, a_arg);
        return 0;
    default: {
        char l_errbuf[128] = { '\0' };
        strerror_r(l_errno, l_errbuf, sizeof (l_errbuf));
        log_it(L_ERROR, "Can't send ptr to queue:\"%s\" code %d", l_errbuf, l_errno);
        return l_errno;
    }}
#if defined (DAP_EVENTS_CAPS_AIO)
    struct aiocb l_aio_op = {0};
    struct queue_ptr_aio * l_ptr_aio = DAP_NEW(struct queue_ptr_aio);
    if (!l_ptr_aio) {
        log_it(L_CRITICAL, "Memory allocation error");
        return 0;
    }
    l_ptr_aio->self = l_ptr_aio;
    l_ptr_aio->ptr = a_arg;
    l_aio_op.aio_fildes = a_es->mqd;
    l_aio_op.aio_buf = l_ptr_aio;
    l_aio_op.aio_nbytes = sizeof(*l_ptr_aio);
    l_ret =  aio_write(&l_aio_op) == 0? sizeof(a_arg) : 0;
    l_errno = errno;
#else
    l_ret = mq_send(a_es->mqd, (const char *)&a_arg, sizeof (a_arg), 0);
    l_errno = errno;
    if ( l_ret == EPERM){
        log_it(L_ERROR,"No permissions to send data in mqueue");
    }

    if (l_errno == EINVAL || l_errno == EINTR || l_errno == ETIMEDOUT)
        l_errno = EAGAIN;
    if (l_ret == 0)
        l_ret = sizeof(a_arg);
    else if (l_ret > 0)
        l_ret = -l_ret;
#endif

#elif defined (DAP_EVENTS_CAPS_QUEUE_POSIX)
    struct timespec l_timeout;
    clock_gettime(CLOCK_REALTIME, &l_timeout);
    l_timeout.tv_sec+=2; // Not wait more than 1 second to get and 2 to send
    int ret = mq_timedsend(a_es->mqd, (const char *)&a_arg,sizeof (a_arg),0, &l_timeout );
    int l_errno = errno;
    if (ret == sizeof(a_arg) )
        return  0;
    else
        return l_errno;
#elif defined DAP_EVENTS_CAPS_MSMQ

    /* TODO: Windows-way message waiting and handling
     *
    DWORD l_mp_id = 0;
    MQMSGPROPS    l_mps;
    MQPROPVARIANT l_mpvar[1];
    MSGPROPID     l_p_id[1];
    HRESULT       l_mstatus[1];

    l_p_id[l_mp_id] = PROPID_M_BODY;
    l_mpvar[l_mp_id].vt = VT_VECTOR | VT_UI1;
    l_mpvar[l_mp_id].caub.pElems = (unsigned char*)(&a_arg);
    l_mpvar[l_mp_id].caub.cElems = sizeof(void*);
    l_mp_id++;

    l_mps.cProp = l_mp_id;
    l_mps.aPropID = l_p_id;
    l_mps.aPropVar = l_mpvar;
    l_mps.aStatus = l_mstatus;
    HRESULT hr = MQSendMessage(a_es->mqh, &l_mps, MQ_NO_TRANSACTION);

    if (hr != MQ_OK) {
        log_it(L_ERROR, "An error occured on sending message to queue, errno: %ld", hr);
        return hr;
    }
    */
    work_item_t *l_work_item = DAP_ALMALLOC(MEMORY_ALLOCATION_ALIGNMENT, sizeof(work_item_t));
    l_work_item->data = a_arg;
    InterlockedPushEntrySList((PSLIST_HEADER)a_es->_pvt, &(l_work_item->entry));
    return dap_sendto(a_es->socket, a_es->port, &a_arg, sizeof(void*)) == SOCKET_ERROR ? WSAGetLastError() : NO_ERROR;
    //log_it(L_MSG, "[!] Enqueued an item to es %p", a_es);
#elif defined (DAP_EVENTS_CAPS_KQUEUE)
    struct kevent l_event={0};
    dap_events_socket_w_data_t * l_es_w_data = DAP_NEW_Z(dap_events_socket_w_data_t);
    if(!l_es_w_data ) // Out of memory
        return -666;

    l_es_w_data->esocket = a_es;
    l_es_w_data->ptr = a_arg;
    EV_SET(&l_event,a_es->socket+arc4random()  , EVFILT_USER,EV_ADD | EV_ONESHOT, NOTE_FFNOP | NOTE_TRIGGER ,0, l_es_w_data);
    int l_n;
    if(a_es->pipe_out){ // If we have pipe out - we send events directly to the pipe out kqueue fd
        if(a_es->pipe_out->context){
            if( g_debug_reactor) log_it(L_DEBUG, "Sent kevent() with ptr %p to pipe_out worker on esocket %d",a_arg,a_es);
            l_n = kevent(a_es->pipe_out->context->kqueue_fd,&l_event,1,NULL,0,NULL);
        }
        else {
            log_it(L_WARNING,"Trying to send pointer in pipe out queue thats not assigned to any worker or proc thread");
            l_n = 0;
            DAP_DELETE(l_es_w_data);
        }
    }else if(a_es->context){
        l_n = kevent(a_es->context->kqueue_fd,&l_event,1,NULL,0,NULL);
        if( g_debug_reactor) log_it(L_DEBUG, "Sent kevent() with ptr %p to worker on esocket %d",a_arg,a_es);
    }else {
        log_it(L_WARNING,"Trying to send pointer in queue thats not assigned to any worker or proc thread");
        l_n = 0;
        DAP_DELETE(l_es_w_data);
    }

    if(l_n != -1 ){
        return 0;
    } else {
        l_errno = errno;
        log_it(L_ERROR,"Sending kevent error code %d", l_errno);
        return l_errno;
    }

#else
#error "Not implemented dap_events_socket_queue_ptr_send() for this platform"
#endif
#if defined(DAP_EVENTS_CAPS_AIO_THREADS)

    if (l_ret == sizeof(a_arg) ){
        return 0;
    }else{
        // Try again
        if(l_errno == EAGAIN || l_errno == EWOULDBLOCK ){
            s_add_ptr_to_buf(a_es, a_arg);
            return 0;
        }else {
            char l_errbuf[128];
            strerror_r(l_errno, l_errbuf, sizeof (l_errbuf));
            log_it(L_ERROR, "Can't send ptr to queue:\"%s\" code %d", l_errbuf, l_errno);
            return l_errno;
        }
    }
#else
    if(l_ret == sizeof(a_arg) )
        return 0;
    else{
        char l_errbuf[128];
        strerror_r(l_errno, l_errbuf, sizeof (l_errbuf));
        log_it(L_ERROR,"Send queue ptr error: \"%s\" code %d", l_errbuf, l_errno);
        return l_errno;
    }
#endif
}



/**
 * @brief dap_events_socket_event_signal
 * @param a_es
 * @param a_value
 * @return
 */
int dap_events_socket_event_signal( dap_events_socket_t * a_es, uint64_t a_value)
{
#if defined(DAP_EVENTS_CAPS_EVENT_EVENTFD)
    int ret = eventfd_write( a_es->fd2,a_value);
        int l_errno = errno;
        if (ret == 0 )
            return  0;
        else if ( ret < 0)
            return l_errno;
        else
            return 1;
#elif defined (DAP_OS_WINDOWS)
    return dap_sendto(a_es->socket, a_es->port, NULL, 0) == SOCKET_ERROR ? WSAGetLastError() : NO_ERROR;
#elif defined (DAP_EVENTS_CAPS_KQUEUE)
    struct kevent l_event={0};
    dap_events_socket_w_data_t * l_es_w_data = DAP_NEW_Z(dap_events_socket_w_data_t);
    l_es_w_data->esocket = a_es;
    l_es_w_data->value = a_value;

    EV_SET(&l_event,a_es->socket, EVFILT_USER, EV_ADD | EV_ONESHOT , NOTE_FFNOP | NOTE_TRIGGER ,(intptr_t) a_es->socket, l_es_w_data);

    int l_n;

    if(a_es->pipe_out){ // If we have pipe out - we send events directly to the pipe out kqueue fd
        if(a_es->pipe_out->context)
            l_n = kevent(a_es->pipe_out->context->kqueue_fd,&l_event,1,NULL,0,NULL);
        else {
            log_it(L_WARNING,"Trying to send pointer in pipe out queue thats not assigned to any worker or proc thread");
            l_n = -1;
        }
    }else if(a_es->context)
        l_n = kevent(a_es->context->kqueue_fd,&l_event,1,NULL,0,NULL);
    else
        l_n = -1;

    if(l_n == -1){
        log_it(L_ERROR,"Haven't sent pointer in pipe out queue, code %d", l_n);
        DAP_DELETE(l_es_w_data);
    }
    return l_n;
#else
#error "Not implemented dap_events_socket_event_signal() for this platform"
#endif
}

/**
 * @brief dap_events_socket_queue_on_remove_and_delete
 * @param a_es
 */
void dap_events_socket_delete_mt(dap_worker_t * a_worker, dap_events_socket_uuid_t a_es_uuid)
{
    dap_events_socket_uuid_t * l_es_uuid_ptr= DAP_NEW_Z(dap_events_socket_uuid_t);
    if (!l_es_uuid_ptr) {
        log_it(L_CRITICAL, "Memory allocation error");
        return;
    }
    *l_es_uuid_ptr = a_es_uuid;

    int l_ret= dap_events_socket_queue_ptr_send( a_worker->queue_es_delete, l_es_uuid_ptr );
    if( l_ret != 0 ){
        log_it(L_ERROR, "Queue send returned %d", l_ret);
        DAP_DELETE(l_es_uuid_ptr);
    }
}

/**
 * @brief dap_events_socket_wrap2
 * @param a_server
 * @param a_sock
 * @param a_callbacks
 * @return
 */
dap_events_socket_t * dap_events_socket_wrap2( dap_server_t *a_server, SOCKET a_sock, dap_events_socket_callbacks_t *a_callbacks )
{
    assert( a_callbacks );
    assert( a_server );
    if (!a_callbacks || !a_server) {
        log_it(L_CRITICAL, "Invalid arguments in dap_events_socket_wrap2");
        return NULL;
    }

    dap_events_socket_t * l_es = s_dap_evsock_alloc ();
    if (!l_es)
        return NULL;

    l_es->socket = a_sock;
    l_es->server = a_server;
    if (a_callbacks)
        l_es->callbacks = *a_callbacks;
    l_es->buf_out_size_max = l_es->buf_in_size_max = DAP_EVENTS_SOCKET_BUF_SIZE;
    l_es->buf_in = a_callbacks->timer_callback ? NULL : DAP_NEW_Z_SIZE(byte_t, l_es->buf_in_size_max+1);
    l_es->buf_out = a_callbacks->timer_callback ? NULL : DAP_NEW_Z_SIZE(byte_t, l_es->buf_out_size_max+1);
    l_es->buf_in_size = l_es->buf_out_size = 0;

#ifdef   DAP_SYS_DEBUG
    atomic_fetch_add(&s_memstat[MEMSTAT$K_BUF_OUT].alloc_nr, 1);
    atomic_fetch_add(&s_memstat[MEMSTAT$K_BUF_IN].alloc_nr, 1);
#endif

    l_es->flags = DAP_SOCK_READY_TO_READ;
    l_es->last_time_active = l_es->last_ping_request = time( NULL );

    return l_es;
}

/**
 * @brief dap_events_socket_ready_to_read
 * @param sc
 * @param isReady
 */
void dap_events_socket_set_readable_unsafe( dap_events_socket_t *a_esocket, bool a_is_ready )
{
    if( a_is_ready == (bool)(a_esocket->flags & DAP_SOCK_READY_TO_READ))
        return;
    if ( a_is_ready ){
        a_esocket->flags |= DAP_SOCK_READY_TO_READ;
    }else{
        a_esocket->flags &= ~DAP_SOCK_READY_TO_READ;
    }
#ifdef DAP_EVENTS_CAPS_EVENT_KEVENT
    if( a_esocket->type != DESCRIPTOR_TYPE_EVENT &&
        a_esocket->type != DESCRIPTOR_TYPE_QUEUE &&
        a_esocket->type != DESCRIPTOR_TYPE_TIMER  ){
        struct kevent l_event;
        uint16_t l_op_flag = a_is_ready? EV_ADD : EV_DELETE;
        EV_SET(&l_event, a_esocket->socket, EVFILT_READ,
               a_esocket->kqueue_base_flags | l_op_flag,a_esocket->kqueue_base_fflags ,
               a_esocket->kqueue_data,a_esocket);
        int l_kqueue_fd = a_esocket->context? a_esocket->context->kqueue_fd : -1;
        if( l_kqueue_fd>0 ){
            int l_kevent_ret = kevent(l_kqueue_fd,&l_event,1,NULL,0,NULL);
            int l_errno = errno;
            if ( l_kevent_ret == -1 && l_errno != EINPROGRESS ){
                char l_errbuf[128];
                l_errbuf[0]=0;
                strerror_r(l_errno, l_errbuf, sizeof (l_errbuf));
                if (l_errno == EBADF){
                    log_it(L_ATT,"Set readable: socket %d (%p ) disconnected, rise CLOSE flag to remove from queue, lost %"DAP_UINT64_FORMAT_U":%" DAP_UINT64_FORMAT_U
                           " bytes",a_esocket->socket,a_esocket,a_esocket->buf_in_size,a_esocket->buf_out_size);
                    a_esocket->flags |= DAP_SOCK_SIGNAL_CLOSE;
                    a_esocket->buf_in_size = a_esocket->buf_out_size = 0; // Reset everything from buffer, we close it now all
                }else{
                    log_it(L_ERROR,"Can't update client socket %d state on kqueue fd for set_read op %d: \"%s\" (%d)",
                                    a_esocket->socket, l_kqueue_fd, l_errbuf, l_errno);
                }
            }
        }
    }else
        log_it(L_WARNING,"Trying to set readable/writable event, queue or timer thats you shouldnt do");
#else
    dap_context_poll_update(a_esocket);
#endif

}

/**
 * @brief dap_events_socket_ready_to_write
 * @param a_esocket
 * @param isReady
 */
void dap_events_socket_set_writable_unsafe( dap_events_socket_t *a_esocket, bool a_is_ready )
{
    if (!a_esocket || a_is_ready == (bool)(a_esocket->flags & DAP_SOCK_READY_TO_WRITE))
        return;

    if ( a_is_ready )
        a_esocket->flags |= DAP_SOCK_READY_TO_WRITE;
    else
        a_esocket->flags &= ~DAP_SOCK_READY_TO_WRITE;

#ifdef DAP_EVENTS_CAPS_EVENT_KEVENT
    if( a_esocket->type != DESCRIPTOR_TYPE_EVENT &&
        a_esocket->type != DESCRIPTOR_TYPE_QUEUE &&
        a_esocket->type != DESCRIPTOR_TYPE_TIMER  ){
        struct kevent l_event;
        uint16_t l_op_flag = a_is_ready? EV_ADD : EV_DELETE;
        int l_expected_reply = a_is_ready? 1: 0;
        EV_SET(&l_event, a_esocket->socket, EVFILT_WRITE,
               a_esocket->kqueue_base_flags | l_op_flag,a_esocket->kqueue_base_fflags ,
               a_esocket->kqueue_data,a_esocket);
        int l_kqueue_fd = a_esocket->context? a_esocket->context->kqueue_fd : -1;
        if( l_kqueue_fd>0 ){
            int l_kevent_ret=kevent(l_kqueue_fd,&l_event,1,NULL,0,NULL);
            int l_errno = errno;
            if ( l_kevent_ret == -1 && l_errno != EINPROGRESS && l_errno != ENOENT ){
                char l_errbuf[128];
                l_errbuf[0]=0;
                strerror_r(l_errno, l_errbuf, sizeof (l_errbuf));
                if (l_errno == EBADF){
                    log_it(L_ATT,"Set writable: socket %d (%p ) disconnected, rise CLOSE flag to remove from queue, lost %"DAP_UINT64_FORMAT_U":%" DAP_UINT64_FORMAT_U
                           " bytes",a_esocket->socket,a_esocket,a_esocket->buf_in_size,a_esocket->buf_out_size);
                    a_esocket->flags |= DAP_SOCK_SIGNAL_CLOSE;
                    a_esocket->buf_in_size = a_esocket->buf_out_size = 0; // Reset everything from buffer, we close it now all
                }else{
                    log_it(L_ERROR,"Can't update client socket %d state on kqueue fd for set_write op %d: \"%s\" (%d)",
                                    a_esocket->socket, l_kqueue_fd, l_errbuf, l_errno);
                }
            }
        }
    }else
        log_it(L_WARNING,"Trying to set readable/writable event, queue or timer thats you shouldnt do");
#else
    dap_context_poll_update(a_esocket);
#endif

}


/**
 * @brief s_remove_and_delete_unsafe_delayed_delete_callback
 * @param arg
 * @return
 */
bool s_remove_and_delete_unsafe_delayed_delete_callback(void * a_arg)
{
    dap_worker_t * l_worker = dap_worker_get_current();
    dap_events_socket_uuid_w_data_t * l_es_handler = (dap_events_socket_uuid_w_data_t*) a_arg;
    assert(l_es_handler);
    assert(l_worker);
    dap_events_socket_t * l_es;
    if( (l_es = dap_context_find(l_worker->context, l_es_handler->esocket_uuid)) != NULL)
        //dap_events_socket_remove_and_delete_unsafe(l_es,l_es_handler->value == 1);
        dap_events_socket_remove_and_delete_unsafe( l_es, l_es_handler->value == 1);
    DAP_DELETE(l_es_handler);

    return false;
}

/**
 * @brief dap_events_socket_remove_and_delete_unsafe_delayed
 * @param a_es
 * @param a_preserve_inheritor
 */
void dap_events_socket_remove_and_delete_unsafe_delayed( dap_events_socket_t *a_es, bool a_preserve_inheritor )
{
    dap_events_socket_uuid_w_data_t * l_es_handler = DAP_NEW_Z(dap_events_socket_uuid_w_data_t);
    if (!l_es_handler) {
        log_it(L_CRITICAL, "Memory allocation error");
        return;
    }
    l_es_handler->esocket_uuid = a_es->uuid;
    l_es_handler->value = a_preserve_inheritor ? 1 : 0;
    //dap_events_socket_descriptor_close(a_es);

    dap_worker_t * l_worker = a_es->context->worker;
    dap_context_remove(a_es);
    a_es->flags |= DAP_SOCK_SIGNAL_CLOSE;
    dap_timerfd_start_on_worker(l_worker, s_delayed_ops_timeout_ms,
                                s_remove_and_delete_unsafe_delayed_delete_callback, l_es_handler );
}

/**
 * @brief dap_events_socket_remove Removes the client from the list
 * @param sc Connection instance
 */
void dap_events_socket_remove_and_delete_unsafe( dap_events_socket_t *a_es, bool preserve_inheritor )
{
    assert(a_es);

    if( a_es->callbacks.delete_callback )
        a_es->callbacks.delete_callback( a_es, a_es->callbacks.arg ); // Init internal structure
    //log_it( L_DEBUG, "es is going to be removed from the lists and free the memory (0x%016X)", a_es );
    dap_context_remove(a_es);
    //log_it( L_DEBUG, "dap_events_socket wrapped around %d socket is removed", a_es->socket );
    dap_events_socket_delete_unsafe(a_es, preserve_inheritor);

}

/**
 * @brief dap_events_socket_descriptor_close
 * @param a_socket
 */
void dap_events_socket_descriptor_close(dap_events_socket_t *a_esocket)
{
#ifdef DAP_OS_WINDOWS
    if ( a_esocket->socket && (a_esocket->socket != INVALID_SOCKET)) {
        closesocket( a_esocket->socket );
#else
    if ( a_esocket->socket && (a_esocket->socket != -1)) {
#ifdef DAP_OS_BSD
        if(a_esocket->type != DESCRIPTOR_TYPE_TIMER)
#endif
            close( a_esocket->socket );
        if( a_esocket->fd2 > 0 ){
            close( a_esocket->fd2);
        }
#endif
    }
    a_esocket->fd2 = -1;
    a_esocket->fd = -1;
    a_esocket->socket = INVALID_SOCKET;
}

/**
 * @brief dap_events_socket_delete_unsafe
 * @param a_esocket
 * @param a_preserve_inheritor
 */
void dap_events_socket_delete_unsafe( dap_events_socket_t * a_esocket , bool a_preserve_inheritor)
{
    dap_events_socket_descriptor_close(a_esocket);
    if (!a_preserve_inheritor )
        DAP_DEL_Z(a_esocket->_inheritor);

#ifdef DAP_OS_WINDOWS
    if (a_esocket->type == DESCRIPTOR_TYPE_QUEUE) {
        DAP_ALFREE(a_esocket->_pvt);
        a_esocket->_pvt = NULL;
    } else {
        DAP_DEL_Z(a_esocket->_pvt);
    }
#else
    DAP_DEL_Z(a_esocket->_pvt);
#endif
    DAP_DEL_Z(a_esocket->buf_in);
    DAP_DEL_Z(a_esocket->buf_out);

#ifdef   DAP_SYS_DEBUG
    atomic_fetch_add(&s_memstat[MEMSTAT$K_BUF_OUT].free_nr, 1);
    atomic_fetch_add(&s_memstat[MEMSTAT$K_BUF_IN].free_nr, 1);
#endif

    s_dap_evsock_free( a_esocket );
}


/**
 * @brief dap_events_socket_remove_and_delete
 * @param a_w
 * @param a_es_uuid
 */
void dap_events_socket_remove_and_delete_mt(dap_worker_t * a_w,  dap_events_socket_uuid_t a_es_uuid )
{
    assert(a_w);
    dap_events_socket_uuid_t * l_es_uuid_ptr= DAP_NEW_Z(dap_events_socket_uuid_t);
    if (!l_es_uuid_ptr) {
        log_it(L_CRITICAL, "Memory allocation error");
        return;
    }
    *l_es_uuid_ptr = a_es_uuid;

    if(dap_events_socket_queue_ptr_send( a_w->queue_es_delete, l_es_uuid_ptr ) != 0 ){
        log_it(L_ERROR,"Can't send %"DAP_UINT64_FORMAT_U" uuid in queue",a_es_uuid);
        DAP_DELETE(l_es_uuid_ptr);
    }
}

/**
 * @brief dap_events_socket_set_readable_mt
 * @param a_w
 * @param a_es_uuid
 * @param a_is_ready
 */
void dap_events_socket_set_readable_mt(dap_worker_t * a_w, dap_events_socket_uuid_t a_es_uuid,bool a_is_ready)
{
    dap_worker_msg_io_t * l_msg = DAP_NEW_Z(dap_worker_msg_io_t); if (! l_msg) return;
    l_msg->esocket_uuid = a_es_uuid;
    if (a_is_ready)
        l_msg->flags_set = DAP_SOCK_READY_TO_READ;
    else
        l_msg->flags_unset = DAP_SOCK_READY_TO_READ;

    int l_ret= dap_events_socket_queue_ptr_send(a_w->queue_es_io, l_msg );
    if (l_ret!=0){
        log_it(L_ERROR, "set readable mt: wasn't send pointer to queue with set readble flag: code %d", l_ret);
        DAP_DELETE(l_msg);
    }
}

/**
 * @brief dap_events_socket_set_writable_mt
 * @param a_w
 * @param a_es_uuid
 * @param a_is_ready
 */
void dap_events_socket_set_writable_mt(dap_worker_t * a_w, dap_events_socket_uuid_t a_es_uuid, bool a_is_ready)
{
    dap_worker_msg_io_t * l_msg = DAP_NEW_Z(dap_worker_msg_io_t); if (!l_msg) return;
    l_msg->esocket_uuid = a_es_uuid;

    if (a_is_ready)
        l_msg->flags_set = DAP_SOCK_READY_TO_WRITE;
    else
        l_msg->flags_unset = DAP_SOCK_READY_TO_WRITE;

    int l_ret= dap_events_socket_queue_ptr_send(a_w->queue_es_io, l_msg );
    if (l_ret!=0){
        log_it(L_ERROR, "set writable mt: wasn't send pointer to queue: code %d", l_ret);
        DAP_DELETE(l_msg);
    }
}

/**
 * @brief dap_events_socket_write_inter
 * @param a_es_input
 * @param a_es_uuid
 * @param a_data
 * @param a_data_size
 * @return
 */
size_t dap_events_socket_write_inter(dap_events_socket_t * a_es_input, dap_events_socket_uuid_t a_es_uuid, const void * a_data, size_t a_data_size)
{
    dap_worker_msg_io_t * l_msg = DAP_NEW_Z(dap_worker_msg_io_t); if( !l_msg) return 0;
    l_msg->esocket_uuid = a_es_uuid;
    if (a_data && a_data_size)
        l_msg->data = DAP_DUP_SIZE(a_data ,a_data_size);
    l_msg->data_size = a_data_size;
    l_msg->flags_set = DAP_SOCK_READY_TO_WRITE;

    int l_ret= dap_events_socket_queue_ptr_send_to_input( a_es_input, l_msg );
    if (l_ret!=0){
        log_it(L_ERROR, "write inter: wasn't send pointer to queue: code %d", l_ret);
        DAP_DEL_Z(l_msg->data);
        DAP_DELETE(l_msg);
        return 0;
    }
    return  a_data_size;
}

/**
 * @brief dap_events_socket_write
 * @param a_es_uuid
 * @param a_data
 * @param a_data_size
 * @param a_callback_success
 * @param a_callback_error
 * @return
 */
size_t dap_events_socket_write(dap_events_socket_uuid_t a_es_uuid, const void * a_data, size_t a_data_size,
                               dap_events_socket_callback_t a_callback_success,
                               dap_events_socket_callback_error_t a_callback_error, void * a_arg)
{
   dap_context_t * l_context = dap_context_current();
   if(l_context){ // We found it
       dap_events_socket_t * l_queue;
       // TODO complete things
   }
   return 0;
}


/**
 * @brief dap_events_socket_write_mt
 * @param a_w
 * @param a_es_uuid
 * @param a_data
 * @param l_data_size
 * @return
 */
size_t dap_events_socket_write_mt(dap_worker_t * a_w,dap_events_socket_uuid_t a_es_uuid, const void *a_data, size_t a_data_size)
{
    dap_worker_msg_io_t * l_msg = DAP_NEW_Z(dap_worker_msg_io_t); if (!l_msg) return 0;
    l_msg->esocket_uuid = a_es_uuid;
    if (a_data && a_data_size)
        l_msg->data = DAP_DUP_SIZE(a_data, a_data_size);
    l_msg->data_size = a_data_size;
    l_msg->flags_set = DAP_SOCK_READY_TO_WRITE;

    int l_ret= dap_events_socket_queue_ptr_send(a_w->queue_es_io, l_msg );
    if (l_ret!=0){
        log_it(L_ERROR, "wite mt: wasn't send pointer to queue: code %d", l_ret);
        DAP_DEL_Z(l_msg->data);
        DAP_DELETE(l_msg);
        return 0;
    }
    return a_data_size;
}


/**
 * @brief dap_events_socket_write_f_inter
 * @param a_es_input
 * @param a_es_uuid
 * @param a_format
 * @return
 */
size_t dap_events_socket_write_f_inter(dap_events_socket_t * a_es_input, dap_events_socket_uuid_t a_es_uuid, const char * a_format,...)
{
    va_list ap, ap_copy;
    va_start(ap,a_format);
    va_copy(ap_copy, ap);
    int l_data_size = vsnprintf(NULL,0,a_format,ap);
    va_end(ap);
    if (l_data_size <0 ){
        log_it(L_ERROR,"Can't write out formatted data '%s' with values",a_format);
        va_end(ap_copy);
        return 0;
    }
    l_data_size++; // include trailing 0
    dap_worker_msg_io_t * l_msg = DAP_NEW_Z(dap_worker_msg_io_t);
    if (!l_msg) {
        log_it(L_CRITICAL, "Memory allocation error");
        return 0;
    }
    l_msg->esocket_uuid = a_es_uuid;
    l_msg->data = DAP_NEW_SIZE(void, l_data_size);
    if (!l_msg->data) {
        log_it(L_CRITICAL, "Memory allocation error");
        DAP_DEL_Z(l_msg);
        return 0;
    }
    l_msg->data_size = l_data_size;
    l_msg->flags_set = DAP_SOCK_READY_TO_WRITE;
    l_data_size = vsprintf(l_msg->data,a_format,ap_copy);
    va_end(ap_copy);

    int l_ret= dap_events_socket_queue_ptr_send_to_input(a_es_input, l_msg );
    if (l_ret!=0){
        log_it(L_ERROR, "write f inter: wasn't send pointer to queue input: code %d", l_ret);
        DAP_DELETE(l_msg->data);
        DAP_DELETE(l_msg);
        return 0;
    }
    return  l_data_size;
}

/**
 * @brief dap_events_socket_write_f_mt
 * @param a_es_uuid
 * @param a_format
 * @return
 */
size_t dap_events_socket_write_f_mt(dap_worker_t * a_w,dap_events_socket_uuid_t a_es_uuid, const char * a_format,...)
{
    va_list ap, ap_copy;
    va_start(ap,a_format);
    va_copy(ap_copy, ap);
    int l_data_size = vsnprintf(NULL,0,a_format,ap);
    va_end(ap);
    if (l_data_size <0 ){
        log_it(L_ERROR, "Write f mt: can't write out formatted data '%s' with values", a_format);
        va_end(ap_copy);
        return 0;
    }
    l_data_size++; // include trailing 0
    dap_worker_msg_io_t * l_msg = DAP_NEW_Z(dap_worker_msg_io_t);
    if (!l_msg) {
        log_it(L_CRITICAL, "Memory allocation error");
        return 0;
    }
    l_msg->esocket_uuid = a_es_uuid;
    l_msg->data_size = l_data_size;
    l_msg->data = DAP_NEW_SIZE(void, l_data_size);
    if (!l_msg->data) {
        log_it(L_CRITICAL, "Memory allocation error");
        DAP_DEL_Z(l_msg);
        return 0;
    }
    l_msg->flags_set = DAP_SOCK_READY_TO_WRITE;
    l_data_size = vsprintf(l_msg->data,a_format,ap_copy);
    va_end(ap_copy);

    int l_ret= dap_events_socket_queue_ptr_send(a_w->queue_es_io, l_msg );
    if (l_ret!=0){
        log_it(L_ERROR, "Wrrite f mt: wasn't send pointer to queue: code %d", l_ret);
        DAP_DELETE(l_msg->data);
        DAP_DELETE(l_msg);
        return 0;
    }
    return l_data_size;
}

/**
 * @brief dap_events_socket_write Write data to the client
 * @param a_es Esocket instance
 * @param a_data Pointer to data
 * @param a_data_size Size of data to write
 * @return Number of bytes that were placed into the buffer
 */
size_t dap_events_socket_write_unsafe(dap_events_socket_t *a_es, const void *a_data, size_t a_data_size)
{
    if (!a_es) {
        log_it(L_ERROR, "Attemp to write into NULL esocket!");
        return 0;
    }
    if (a_es->flags & DAP_SOCK_SIGNAL_CLOSE) {
        debug_if(g_debug_reactor, L_NOTICE, "Trying to write into closing socket %"DAP_FORMAT_SOCKET, a_es->fd);
        return 0;
    }

    static const size_t l_basic_buf_size = DAP_EVENTS_SOCKET_BUF_LIMIT / 4;

    if (a_es->buf_out_size_max < a_es->buf_out_size + a_data_size) {
<<<<<<< HEAD
        a_es->buf_out_size_max += MAX(l_basic_buf_size, a_data_size);
=======
        a_es->buf_out_size_max += dap_max(l_basic_buf_size, a_data_size);
>>>>>>> 87285739
        a_es->buf_out = DAP_REALLOC(a_es->buf_out, a_es->buf_out_size_max);
        log_it(L_MSG, "[!] Socket %"DAP_FORMAT_SOCKET": increase capacity to %lu, actual size: %lu", a_es->fd, a_es->buf_out_size_max, a_es->buf_out_size);
    } else if ((a_es->buf_out_size + a_data_size <= l_basic_buf_size / 4) && (a_es->buf_out_size_max > l_basic_buf_size)) {
        a_es->buf_out_size_max = l_basic_buf_size;
        a_es->buf_out = DAP_REALLOC(a_es->buf_out, a_es->buf_out_size_max);
        log_it(L_MSG, "[!] Socket %"DAP_FORMAT_SOCKET": decrease capacity to %zu, actual size: %zu",
               a_es->fd, a_es->buf_out_size_max, a_es->buf_out_size);
    }
    memcpy(a_es->buf_out + a_es->buf_out_size, a_data, a_data_size);
    a_es->buf_out_size += a_data_size;
    /*a_es->buf_out_size += a_data_size;
    if (a_es->buf_out_size_max < a_es->buf_out_size) {
        while (a_es->buf_out_size_max < a_es->buf_out_size)
            a_es->buf_out_size_max += l_basic_buf_size;
        a_es->buf_out = DAP_REALLOC(a_es->buf_out, a_es->buf_out_size_max);
        l_cur_buf_ptr = a_es->buf_out + a_es->buf_out_size - a_data_size;
        log_it(L_DEBUG, "[!] Socket %"DAP_FORMAT_SOCKET": increase capacity to %zu, actual size: %zu",
               a_es->fd, a_es->buf_out_size_max, a_es->buf_out_size);
    } else if (a_es->buf_out_size_max > l_basic_buf_size &&
                    a_es->buf_out_size <= a_es->buf_out_size_max >> 1) {
        a_es->buf_out_size_max >>= 1;
        a_es->buf_out = DAP_REALLOC(a_es->buf_out, a_es->buf_out_size_max);
        l_cur_buf_ptr = a_es->buf_out + a_es->buf_out_size - a_data_size;
        log_it(L_DEBUG, "[!] Socket %"DAP_FORMAT_SOCKET": decrease capacity to %zu, actual size: %zu",
               a_es->fd, a_es->buf_out_size_max, a_es->buf_out_size);
    }
    memcpy(l_cur_buf_ptr, a_data, a_data_size);*/
    dap_events_socket_set_writable_unsafe(a_es, true);
    return a_data_size;
}

/**
 * @brief dap_events_socket_write_f Write formatted text to the client
 * @param a_es Conn instance
 * @param a_format Format
 * @return Number of bytes that were placed into the buffer
 */
ssize_t dap_events_socket_write_f_unsafe(dap_events_socket_t *a_es, const char *a_format, ...)
{
    if(!a_es->buf_out){
        log_it(L_ERROR,"Can't write formatted data to NULL buffer output");
        return 0;
    }

    va_list ap, ap_copy;
    va_start(ap, a_format);
    va_copy(ap_copy, ap);
    ssize_t l_ret = vsnprintf(NULL, 0, a_format, ap);
    va_end(ap);
    if (l_ret < 0) {
        va_end(ap_copy);
        log_it(L_ERROR,"Can't write out formatted data '%s'", a_format);
        return l_ret;
    }
    size_t l_buf_size = l_ret + 1;
    char *l_buf = DAP_NEW_Z_SIZE(char, l_buf_size);
    if (!l_buf) {
        log_it(L_CRITICAL, "Memory allocation error");
        return 0;
    }
    vsprintf(l_buf, a_format, ap_copy);
    va_end(ap_copy);
    l_ret = dap_events_socket_write_unsafe(a_es, l_buf, l_buf_size);
    DAP_DELETE(l_buf);
    return l_ret;
}

/**
 * @brief dap_events_socket_pop_from_buf_in
 * @param a_essc
 * @param a_data
 * @param a_data_size
 * @return
 */
size_t dap_events_socket_pop_from_buf_in(dap_events_socket_t *a_es, void *a_data, size_t a_data_size)
{
    if ( a_data_size < a_es->buf_in_size)
    {
        memcpy(a_data, a_es->buf_in, a_data_size);
        memmove(a_es->buf_in, a_es->buf_in + a_data_size, a_es->buf_in_size - a_data_size);
    } else {
        if ( a_data_size > a_es->buf_in_size )
            a_data_size = a_es->buf_in_size;

        memcpy(a_data, a_es->buf_in, a_data_size);
    }

    a_es->buf_in_size -= a_data_size;

    return a_data_size;
}


/**
 * @brief dap_events_socket_shrink_client_buf_in Shrink input buffer (shift it left)
 * @param cl Client instance
 * @param shrink_size Size on wich we shrink the buffer with shifting it left
 */
void dap_events_socket_shrink_buf_in(dap_events_socket_t * a_es, size_t shrink_size)
{
    if ( (!shrink_size) || (!a_es->buf_in_size) )
        return;                                                             /* Nothing to do - OK */

    if (a_es->buf_in_size > shrink_size)
        memmove(a_es->buf_in , a_es->buf_in + shrink_size, a_es->buf_in_size -= shrink_size);
    else {
        //log_it(WARNING,"Shrinking size of input buffer on amount bigger than actual buffer's size");
        a_es->buf_in_size = 0;
    }
}


/*
 *  DESCRIPTION: Insert specified data data block at beging of the <buf_out> area.
 *      If there is not a room for inserting - no <buf_out> is changed.
 *
 *  INPUTS:
 *      cl:         A events socket context area
 *      data:       A buffer with data to be inserted
 *      data_sz:    A size of the data in the buffer
 *
 *  IMPLICITE OUTPUTS:
 *      a_es->buf_out
 *      a_es->buf_out_sz
 *
 *  RETURNS:
 *      0:          SUCCESS
 *      -ENOMEM:    No room for data to be inserted
 */
size_t dap_events_socket_insert_buf_out(dap_events_socket_t * a_es, void *a_data, size_t a_data_size)
{
    if ( (!a_data_size) || (!a_data) )
        return  0;                                                          /* Nothing to do - OK */

    if ( (a_es->buf_out_size_max - a_es->buf_in_size) < a_data_size )
        return  -ENOMEM;                                                    /* No room for data to be inserted */

    memmove(a_es->buf_out + a_data_size, a_es->buf_out, a_es->buf_in_size); /* Move existing data to right */
    memcpy(a_es->buf_out, a_data, a_data_size);                             /* Place new data at begin of the buffer */
    a_es->buf_in_size += a_data_size;                                       /* Ajust buffer's data lenght */

    return  a_data_size;
}<|MERGE_RESOLUTION|>--- conflicted
+++ resolved
@@ -1012,11 +1012,7 @@
     while (1) {
         if (!s_wait_send_socket(l_sock, 0)) {
             pthread_rwlock_wrlock(&l_es->buf_out_lock);
-<<<<<<< HEAD
-            ssize_t l_write_ret = write(l_sock, l_es->buf_out, MIN(PIPE_BUF, l_es->buf_out_size));
-=======
             ssize_t l_write_ret = write(l_sock, l_es->buf_out, dap_min((size_t)PIPE_BUF, l_es->buf_out_size));
->>>>>>> 87285739
             if (l_write_ret == -1) {
                 switch (errno) {
                 case EAGAIN:
@@ -1940,11 +1936,7 @@
     static const size_t l_basic_buf_size = DAP_EVENTS_SOCKET_BUF_LIMIT / 4;
 
     if (a_es->buf_out_size_max < a_es->buf_out_size + a_data_size) {
-<<<<<<< HEAD
-        a_es->buf_out_size_max += MAX(l_basic_buf_size, a_data_size);
-=======
         a_es->buf_out_size_max += dap_max(l_basic_buf_size, a_data_size);
->>>>>>> 87285739
         a_es->buf_out = DAP_REALLOC(a_es->buf_out, a_es->buf_out_size_max);
         log_it(L_MSG, "[!] Socket %"DAP_FORMAT_SOCKET": increase capacity to %lu, actual size: %lu", a_es->fd, a_es->buf_out_size_max, a_es->buf_out_size);
     } else if ((a_es->buf_out_size + a_data_size <= l_basic_buf_size / 4) && (a_es->buf_out_size_max > l_basic_buf_size)) {
