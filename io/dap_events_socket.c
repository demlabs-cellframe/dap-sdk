/*
 * Authors:
 * Dmitriy A. Gearasimov <gerasimov.dmitriy@demlabs.net>
 * DeM Labs Ltd.   https://demlabs.net
 * Copyright  (c) 2017
 * All rights reserved.

 This file is part of DAP SDK the open source project

    DAP SDK is free software: you can redistribute it and/or modify
    it under the terms of the GNU General Public License as published by
    the Free Software Foundation, either version 3 of the License, or
    (at your option) any later version.

    DAP SDK is distributed in the hope that it will be useful,
    but WITHOUT ANY WARRANTY; without even the implied warranty of
    MERCHANTABILITY or FITNESS FOR A PARTICULAR PURPOSE.  See the
    GNU General Public License for more details.

    You should have received a copy of the GNU General Public License
    along with any DAP SDK based project.  If not, see <http://www.gnu.org/licenses/>.
*/


#include <stdlib.h>
#include <stdio.h>
#include <stdarg.h>
#include <string.h>
#include <assert.h>
#include <errno.h>

#if defined (DAP_OS_LINUX)
#include <sys/epoll.h>
#include <sys/types.h>
#include <sys/select.h>
#include <unistd.h>
#include <sys/socket.h>
#include <arpa/inet.h>
#include <limits.h>
#elif defined (DAP_OS_BSD)
#include <sys/types.h>
#include <sys/select.h>
#include <unistd.h>
#include <sys/socket.h>
#include <arpa/inet.h>

#elif defined (DAP_OS_WINDOWS)
#include <winsock2.h>
#include <windows.h>
#include <io.h>
#endif



#if defined (DAP_EVENTS_CAPS_QUEUE_MQUEUE)
#include <sys/time.h>
#include <sys/resource.h>
#endif

#ifdef DAP_OS_BSD
#include <sys/event.h>
#include <err.h>

#ifndef DAP_OS_DARWIN
#include <pthread_np.h>
typedef cpuset_t cpu_set_t; // Adopt BSD CPU setstructure to POSIX variant
#else
#define NOTE_READ NOTE_LOWAT

#endif

#endif


#include <fcntl.h>
#include <pthread.h>

#include "dap_common.h"
#include "dap_config.h"
#include "dap_list.h"
#include "dap_worker.h"
#include "dap_uuid.h"
#include "dap_events.h"

#include "dap_timerfd.h"
#include "dap_context.h"
#include "dap_events_socket.h"

#define LOG_TAG "dap_events_socket"

const char *s_socket_type_to_str[] = {
    [DESCRIPTOR_TYPE_SOCKET_CLIENT]         = "CLIENT",
    [DESCRIPTOR_TYPE_SOCKET_LOCAL_CLIENT]   = "LOCAL_CLIENT",
    [DESCRIPTOR_TYPE_SOCKET_LISTENING]      = "SERVER",
    [DESCRIPTOR_TYPE_SOCKET_LOCAL_LISTENING]= "LOCAL_SERVER",
    [DESCRIPTOR_TYPE_SOCKET_UDP]            = "CLIENT_UDP",
    [DESCRIPTOR_TYPE_SOCKET_CLIENT_SSL]     = "CLIENT_SSL",
    [DESCRIPTOR_TYPE_FILE]                  = "FILE",
    [DESCRIPTOR_TYPE_PIPE]                  = "PIPE",
    [DESCRIPTOR_TYPE_QUEUE]                 = "QUEUE",
    [DESCRIPTOR_TYPE_TIMER]                 = "TIMER",
    [DESCRIPTOR_TYPE_EVENT]                 = "EVENT"
};

#ifdef DAP_EVENTS_CAPS_IOCP
LPFN_CONNECTEX pfn_ConnectEx = NULL;
#endif

// Item for QUEUE_PTR input esocket
struct queue_ptr_input_item{
    dap_events_socket_t * esocket;
    void * ptr;
    struct queue_ptr_input_item * next;
};

// QUEUE_PTR input esocket pvt section
struct queue_ptr_input_pvt{
    dap_events_socket_t * esocket;
    struct queue_ptr_input_item * items_first;
    struct queue_ptr_input_item * items_last;
};
#define PVT_QUEUE_PTR_INPUT(a) ( (struct queue_ptr_input_pvt*) (a)->_pvt )

static uint64_t s_delayed_ops_timeout_ms = 5000;
bool s_remove_and_delete_unsafe_delayed_delete_callback(void * a_arg);

static pthread_attr_t s_attr_detached;                                      /* Thread's creation attribute = DETACHED ! */


#ifdef   DAP_SYS_DEBUG
enum    {MEMSTAT$K_EVSOCK, MEMSTAT$K_BUF_IN, MEMSTAT$K_BUF_OUT, MEMSTAT$K_BUF_OUT_EXT, MEMSTAT$K_NR};
static  dap_memstat_rec_t   s_memstat [MEMSTAT$K_NR] = {
    {.fac_len = sizeof(LOG_TAG) - 1, .fac_name = {LOG_TAG}, .alloc_sz = sizeof(dap_events_socket_t)},
    {.fac_len = sizeof(LOG_TAG ".buf_in") - 1, .fac_name = {LOG_TAG ".buf_in"}, .alloc_sz = DAP_EVENTS_SOCKET_BUF_SIZE},
    {.fac_len = sizeof(LOG_TAG ".buf_out") - 1, .fac_name = {LOG_TAG ".buf_out"}, .alloc_sz = DAP_EVENTS_SOCKET_BUF_SIZE},
    {.fac_len = sizeof(LOG_TAG ".buf_out_ext") - 1, .fac_name = {LOG_TAG ".buf_out_ext"}, .alloc_sz = DAP_EVENTS_SOCKET_BUF_LIMIT}
};
#endif  /* DAP_SYS_DEBUG */

static dap_events_socket_t  *s_esockets = NULL;
static pthread_rwlock_t     s_evsocks_lock = PTHREAD_RWLOCK_INITIALIZER;


/*
 *   DESCRIPTION: Allocate a new <dap_events_socket> context, add record into the hash table to track usage
 *      of the contexts.
 *
 *   INPUTS:
 *      NONE
 *
 *   IMPLICITE INPUTS:
 *      s_evsocks;      A hash table
 *
 *   OUTPUTS:
 *      NONE
 *
 *   IMPLICITE OUTPUTS:
 *      s_evsocks
 *
 *   RETURNS:
 *      non-NULL        A has been allocated <dap_events_socket> context
 *      NULL:           See <errno>
 */
static inline dap_events_socket_t *s_dap_evsock_alloc (void)
{
    dap_events_socket_t *l_es;
    if ( !(l_es = DAP_NEW_Z( dap_events_socket_t )) )                   /* Allocate memory for new dap_events_socket context and the record */
        return  log_it(L_CRITICAL, "Cannot allocate memory for <dap_events_socket> context, errno=%d", errno), NULL;                                                /* Fill new track record */
    l_es->uuid = dap_uuid_generate_uint64();
#ifdef DAP_SYS_DEBUG
    pthread_rwlock_wrlock(&s_evsocks_lock);                             /* Add new record into the hash table */
    HASH_ADD(hh2, s_esockets, uuid, sizeof(l_es->uuid), l_es);
    pthread_rwlock_unlock(&s_evsocks_lock);
#endif
    debug_if(g_debug_reactor, L_DEBUG, "Created es %p \"%s\" with uuid " DAP_FORMAT_ESOCKET_UUID,
                              l_es, dap_events_socket_get_type_str(l_es), l_es->uuid);
    return  l_es;
}

/*
 *   DESCRIPTION: Release has been allocated dap_events_context. Check firstly against hash table.
 *
 *   INPUTS:
 *      a_marker:       An comment for the record, ASCIZ
 *
 *   IMPLICITE INPUTS:
 *      s_evsocks;      A hash table
 *
 *   OUTPUT:
 *      NONE
 *
 *   IMPLICITE OUTPUTS:
 *      s_evsocks
 *
 *   RETURNS:
 *      0:          a_es contains valid pointer
 *      <errno>
 */
static inline void s_dap_evsock_free(dap_events_socket_t *a_es)
{
#ifdef DAP_SYS_DEBUG
    pthread_rwlock_wrlock(&s_evsocks_lock);
    dap_events_socket_t *l_es;
    HASH_FIND(hh2, s_esockets, &a_es->uuid, sizeof(l_es->uuid), l_es);
    if (l_es)
        HASH_DELETE(hh2, s_esockets, l_es); /* Remove record from the table */
    pthread_rwlock_unlock(&s_evsocks_lock);
    if (!l_es)
        log_it(L_ERROR, "dap_events_socket:%p - uuid %zu not found", a_es, a_es->uuid);
    else if (l_es != a_es)
        log_it(L_WARNING, "[!] Esockets %p and %p share the same UUID %zu, possibly a dup!", a_es, l_es, a_es->uuid);
#endif
    debug_if(g_debug_reactor, L_DEBUG, "Release es %p \"%s\" with uuid " DAP_FORMAT_ESOCKET_UUID,
                              a_es, dap_events_socket_get_type_str(a_es), a_es->uuid);
    DAP_DELETE(a_es);
}

/**
 * @brief dap_events_socket_init Init clients module
 * @return Zero if ok others if no
 */
int dap_events_socket_init( void )
{
    log_it(L_NOTICE,"Initialized events socket module");

#ifdef  DAP_SYS_DEBUG
    for (int i = 0; i < MEMSTAT$K_NR; i++)
        dap_memstat_reg(&s_memstat[i]);
#endif


    /*
     * @RRL: #6157
     * Use this thread's attribute to eliminate resource consuming by terminated threads
     */
    pthread_attr_init(&s_attr_detached);
    pthread_attr_setdetachstate(&s_attr_detached, PTHREAD_CREATE_DETACHED);

#if defined (DAP_EVENTS_CAPS_QUEUE_MQUEUE)
#include <sys/time.h>
#include <sys/resource.h>
    struct rlimit l_mqueue_limit;
    l_mqueue_limit.rlim_cur = RLIM_INFINITY;
    l_mqueue_limit.rlim_max = RLIM_INFINITY;
    setrlimit(RLIMIT_MSGQUEUE,&l_mqueue_limit);
    char l_cmd[256] ={0};
    snprintf(l_cmd, sizeof (l_cmd) - 1, "rm /dev/mqueue/%s-queue_ptr*", dap_get_appname());
    system(l_cmd);
    FILE *l_mq_msg_max = fopen("/proc/sys/fs/mqueue/msg_max", "w");
    if (l_mq_msg_max) {
        fprintf(l_mq_msg_max, "%d", DAP_QUEUE_MAX_MSGS);
        fclose(l_mq_msg_max);
    } else {
        log_it(L_ERROR, "Сan't open /proc/sys/fs/mqueue/msg_max file for writing, errno=%d", errno);
    }
#endif
    dap_timerfd_init();
    return 0;
}

/**
 * @brief dap_events_socket_deinit Deinit clients module
 */
void dap_events_socket_deinit(void)
{
}

/**
 * @brief dap_events_socket_wrap
 * @param a_events
 * @param w
 * @param s
 * @param a_callbacks
 * @return
 */
dap_events_socket_t *dap_events_socket_wrap_no_add( SOCKET a_sock, dap_events_socket_callbacks_t *a_callbacks )
{
    assert(a_callbacks);
    if (!a_callbacks) {
        log_it(L_CRITICAL, "Invalid arguments in dap_events_socket_wrap_no_add");
        return NULL;
    }

    dap_events_socket_t *l_es = s_dap_evsock_alloc(); /* @RRL: #6901 */
    if (!l_es)
        return NULL;

    l_es->socket = a_sock;
    if (a_callbacks)
        l_es->callbacks = *a_callbacks;
    l_es->flags = DAP_SOCK_READY_TO_READ;

    l_es->buf_in_size_max = DAP_EVENTS_SOCKET_BUF_SIZE;
    l_es->buf_out_size_max = DAP_EVENTS_SOCKET_BUF_SIZE;

    l_es->buf_in     = a_callbacks->timer_callback ? NULL : DAP_NEW_Z_SIZE(byte_t, l_es->buf_in_size_max);
    l_es->buf_out    = a_callbacks->timer_callback ? NULL : DAP_NEW_Z_SIZE(byte_t, l_es->buf_out_size_max);

#ifdef   DAP_SYS_DEBUG
    atomic_fetch_add(&s_memstat[MEMSTAT$K_BUF_OUT].alloc_nr, 1);
    atomic_fetch_add(&s_memstat[MEMSTAT$K_BUF_IN].alloc_nr, 1);
#endif

    l_es->buf_in_size = l_es->buf_out_size = 0;
#if defined(DAP_EVENTS_CAPS_EPOLL)
    l_es->ev_base_flags = EPOLLERR | EPOLLRDHUP | EPOLLHUP;
#elif defined(DAP_EVENTS_CAPS_POLL)
    l_es->poll_base_flags = POLLERR | POLLRDHUP | POLLHUP;
#elif defined(DAP_EVENTS_CAPS_KQUEUE)
    l_es->kqueue_event_catched_data.esocket = l_es;
    l_es->kqueue_base_flags = 0;
    l_es->kqueue_base_filter = 0;
#elif defined DAP_EVENTS_CAPS_IOCP
    for (int i = io_op_read; i < io_op_max; ++i) {
        l_es->op_events[i] = CreateEvent(0, TRUE, FALSE, NULL);
    }
#endif

    //log_it( L_DEBUG,"Dap event socket wrapped around %d sock a_events = %X", a_sock, a_events );

    return l_es;
}

/**
 * @brief dap_events_socket_assign_on_worker
 * @param a_es
 * @param a_worker
 */
void dap_events_socket_assign_on_worker_mt(dap_events_socket_t * a_es, struct dap_worker * a_worker)
{
    a_es->last_ping_request = time(NULL);
   // log_it(L_DEBUG, "Assigned %p on worker %u", a_es, a_worker->id);
    dap_worker_add_events_socket(a_worker, a_es);
}

void dap_events_socket_assign_on_worker_inter(dap_events_socket_t * a_es_input, dap_events_socket_t * a_es)
{
    if (!a_es)
        log_it(L_ERROR, "Can't send NULL esocket in interthreads pipe input");
    if (!a_es_input)
        log_it(L_ERROR, "Interthreads pipe input is NULL");
    if (! a_es || ! a_es_input)
        return;

    a_es->last_ping_request = time(NULL);
    //log_it(L_DEBUG, "Interthread assign esocket %p(fd %d) on input esocket %p (fd %d)", a_es, a_es->fd,
    //       a_es_input, a_es_input->fd);
    dap_worker_add_events_socket_inter(a_es_input,a_es);

}

/**
 * @brief dap_events_socket_reassign_between_workers_unsafe
 * @param a_es
 * @param a_worker_new
 */
void dap_events_socket_reassign_between_workers_unsafe(dap_events_socket_t * a_es, dap_worker_t * a_worker_new)
{
    dap_worker_t *l_worker = a_es->worker;
    log_it(L_DEBUG, "Reassign between %u->%u workers: %p (%d)  ", l_worker->id, a_worker_new->id, a_es, a_es->fd );

    dap_context_remove(a_es);
    a_es->was_reassigned = true;
    if (a_es->callbacks.worker_unassign_callback)
        a_es->callbacks.worker_unassign_callback(a_es, l_worker);

    dap_worker_add_events_socket(a_worker_new, a_es);
}

/**
 * @brief dap_events_socket_reassign_between_workers_mt
 * @param a_worker_old
 * @param a_es
 * @param a_worker_new
 */
void dap_events_socket_reassign_between_workers_mt(dap_worker_t * a_worker_old, dap_events_socket_t * a_es, dap_worker_t * a_worker_new)
{
    if(a_es == NULL || a_worker_new == NULL || a_worker_old == NULL){
        log_it(L_ERROR, "Argument is not initialized, can't call dap_events_socket_reassign_between_workers_mt");
        return;
    }
    dap_worker_msg_reassign_t * l_msg = DAP_NEW_Z(dap_worker_msg_reassign_t);
    if (!l_msg) {
        log_it(L_CRITICAL, "Memory allocation error");
        return;
    }
    l_msg->esocket = a_es;
    l_msg->esocket_uuid = a_es->uuid;
    l_msg->worker_new = a_worker_new;
    if( dap_events_socket_queue_ptr_send(a_worker_old->queue_es_reassign, l_msg) != 0 ){
#ifdef DAP_OS_WINDOWS
        log_it(L_ERROR,"Haven't sent reassign message with esocket %"DAP_UINT64_FORMAT_U, a_es ? a_es->socket : (SOCKET)-1);
#else
        log_it(L_ERROR,"Haven't sent reassign message with esocket %d", a_es?a_es->socket:-1);
#endif
        DAP_DELETE(l_msg);
    }
}



/**
 * @brief dap_events_socket_create_type_pipe_mt
 * @param a_w
 * @param a_callback
 * @param a_flags
 * @return
 */
dap_events_socket_t * dap_events_socket_create_type_pipe_mt(dap_worker_t * a_w, dap_events_socket_callback_t a_callback, uint32_t a_flags)
{
    dap_events_socket_t * l_es = dap_context_create_pipe(NULL, a_callback, a_flags);
    dap_worker_add_events_socket_unsafe(a_w, l_es);
    return  l_es;
}

/**
 * @brief dap_events_socket_create
 * @param a_type
 * @param a_callbacks
 * @return
 */
dap_events_socket_t * dap_events_socket_create(dap_events_desc_type_t a_type, dap_events_socket_callbacks_t* a_callbacks)
{
    int l_sock_type = SOCK_STREAM;
    int l_sock_class = AF_INET;

    switch(a_type){
        case DESCRIPTOR_TYPE_SOCKET_CLIENT:
        break;
        case DESCRIPTOR_TYPE_SOCKET_UDP :
            l_sock_type = SOCK_DGRAM;
        break;
        case DESCRIPTOR_TYPE_SOCKET_LOCAL_CLIENT:
#ifdef DAP_OS_UNIX
            l_sock_class = AF_LOCAL;
#elif defined DAP_OS_WINDOWS
            l_sock_class = AF_INET;
#endif
        break;
        default:
            log_it(L_CRITICAL,"Can't create socket type %d", a_type );
            return NULL;
    }

#ifdef DAP_OS_WINDOWS
    SOCKET l_sock = socket(l_sock_class, l_sock_type, IPPROTO_IP);
    u_long l_socket_flags = 1;
    if (ioctlsocket((SOCKET)l_sock, (long)FIONBIO, &l_socket_flags))
        log_it(L_ERROR, "Error ioctl %d", WSAGetLastError());
#else
    int l_sock = socket(l_sock_class, l_sock_type, 0);
    int l_sock_flags = fcntl( l_sock, F_GETFL);
    l_sock_flags |= O_NONBLOCK;
    fcntl( l_sock, F_SETFL, l_sock_flags);

    if (l_sock == INVALID_SOCKET) {
        log_it(L_ERROR, "Socket create error");
        return NULL;
    }
#endif
    dap_events_socket_t * l_es =dap_events_socket_wrap_no_add(l_sock,a_callbacks);
    if(!l_es){
        log_it(L_CRITICAL,"Can't allocate memory for the new esocket");
        return NULL;
    }
    l_es->type = a_type ;
    debug_if(g_debug_reactor, L_DEBUG,"Created socket %"DAP_FORMAT_SOCKET" type %d", l_sock,l_es->type);
    return l_es;
}

/**
 * @brief dap_events_socket_create_type_pipe_unsafe
 * @param a_w
 * @param a_callback
 * @param a_flags
 * @return
 */
dap_events_socket_t * dap_events_socket_create_type_pipe_unsafe(dap_worker_t * a_w, dap_events_socket_callback_t a_callback, uint32_t a_flags)
{
    dap_events_socket_t * l_es = dap_context_create_pipe(NULL, a_callback, a_flags);
    dap_worker_add_events_socket_unsafe(a_w, l_es);
    return  l_es;
}

/**
 * @brief s_socket_type_queue_ptr_input_callback_delete
 * @param a_es
 * @param a_arg
 */
static void s_socket_type_queue_ptr_input_callback_delete(dap_events_socket_t * a_es, void * a_arg)
{
    (void) a_arg;
    for (struct queue_ptr_input_item * l_item = PVT_QUEUE_PTR_INPUT(a_es)->items_first; l_item;  ){
        struct queue_ptr_input_item * l_item_next= l_item->next;
        DAP_DELETE(l_item);
        l_item= l_item_next;
    }
    PVT_QUEUE_PTR_INPUT(a_es)->items_first = PVT_QUEUE_PTR_INPUT(a_es)->items_last = NULL;
}


/**
 * @brief dap_events_socket_queue_ptr_create_input
 * @param a_es
 * @return
 */
dap_events_socket_t * dap_events_socket_queue_ptr_create_input(dap_events_socket_t* a_es)
{
     dap_events_socket_t *l_es = s_dap_evsock_alloc(); /* @RRL: #6901 */

    l_es->type = DESCRIPTOR_TYPE_QUEUE;
    l_es->buf_out_size_max = DAP_QUEUE_MAX_MSGS * sizeof(void*);
    l_es->buf_out       = DAP_NEW_Z_SIZE(byte_t,l_es->buf_out_size_max);
    l_es->buf_in_size_max = DAP_QUEUE_MAX_MSGS * sizeof(void*);
    l_es->buf_in       = DAP_NEW_Z_SIZE(byte_t,l_es->buf_in_size_max);
#if defined(DAP_EVENTS_CAPS_QUEUE_PIPE2)
    pthread_rwlock_init(&l_es->buf_out_lock, NULL);
#endif
#ifdef   DAP_SYS_DEBUG
    atomic_fetch_add(&s_memstat[MEMSTAT$K_BUF_OUT].alloc_nr, 1);
    atomic_fetch_add(&s_memstat[MEMSTAT$K_BUF_IN].alloc_nr, 1);
#endif
    l_es->pipe_out = a_es;
#if defined DAP_EVENTS_CAPS_IOCP
    for (int i = io_op_read; i < io_op_max; ++i) {
        l_es->op_events[i] = CreateEvent(0, TRUE, FALSE, NULL);
    }
    l_es->_pvt = a_es->_pvt;
#elif defined(DAP_EVENTS_CAPS_EPOLL)
    l_es->ev_base_flags = EPOLLERR | EPOLLRDHUP | EPOLLHUP;
#elif defined(DAP_EVENTS_CAPS_POLL)
    l_es->poll_base_flags = POLLERR | POLLRDHUP | POLLHUP;
#elif defined(DAP_EVENTS_CAPS_KQUEUE)
    // Here we have event identy thats we copy
    l_es->fd = a_es->fd; //
    l_es->kqueue_base_flags = EV_ONESHOT;
    l_es->kqueue_base_fflags = NOTE_TRIGGER | NOTE_FFNOP;
    l_es->kqueue_base_filter = EVFILT_USER;
    l_es->kqueue_event_catched_data.esocket = l_es;    
#else
#error "Not defined s_create_type_pipe for your platform"
#endif

#ifdef DAP_EVENTS_CAPS_QUEUE_MQUEUE
    int  l_errno;
    char l_errbuf[128] = {0}, l_mq_name[64] = {0};
    struct mq_attr l_mq_attr = {0};

    l_es->mqd_id = a_es->mqd_id;
    l_mq_attr.mq_maxmsg = DAP_QUEUE_MAX_MSGS;                               // Don't think we need to hold more than 1024 messages
    l_mq_attr.mq_msgsize = sizeof (void*);                                  // We send only pointer on memory (???!!!),
                                                                            // so use it with shared memory if you do access from another process

    snprintf(l_mq_name,sizeof (l_mq_name), "/%s-queue_ptr-%u", dap_get_appname(), l_es->mqd_id );

    //if ( (l_errno = mq_unlink(l_mq_name)) )                                 /* Mark this MQ to be deleted as the process will be terminated */
    //    log_it(L_DEBUG, "mq_unlink(%s)->%d", l_mq_name, l_errno);

    if ( 0 >= (l_es->mqd = mq_open(l_mq_name, O_CREAT|O_WRONLY |O_NONBLOCK, 0700, &l_mq_attr)) )
    {
        log_it(L_CRITICAL,"Can't create mqueue descriptor %s: \"%s\" code %d (%s)", l_mq_name, l_errbuf, errno,
                           (strerror_r(errno, l_errbuf, sizeof (l_errbuf)), l_errbuf) );

        DAP_DELETE(l_es->buf_in);
        DAP_DELETE(l_es->buf_out);
        DAP_DELETE(l_es);
        return NULL;
    }

#elif defined (DAP_EVENTS_CAPS_QUEUE_PIPE2) || defined (DAP_EVENTS_CAPS_QUEUE_PIPE)
    l_es->fd = a_es->fd2;
#elif defined DAP_EVENTS_CAPS_WEPOLL
    l_es->socket        = a_es->socket;
    l_es->port          = a_es->port;
#elif defined DAP_EVENTS_CAPS_IOCP
    l_es->socket        = INVALID_SOCKET;
#elif defined (DAP_EVENTS_CAPS_KQUEUE)
    // We don't create descriptor for kqueue at all
#else
#error "Not defined dap_events_socket_queue_ptr_create_input() for this platform"
#endif
    l_es->flags = DAP_SOCK_QUEUE_PTR;
    return l_es;
}


/**
 * @brief dap_events_socket_create_type_queue_mt
 * @param a_w
 * @param a_callback
 * @param a_flags
 * @return
 */
dap_events_socket_t * dap_events_socket_create_type_queue_ptr_mt(dap_worker_t * a_w, dap_events_socket_callback_queue_ptr_t a_callback)
{
    dap_events_socket_t * l_es = dap_context_create_queue(NULL, a_callback);
    assert(l_es);
    // If no worker - don't assign
    if ( a_w)
        dap_events_socket_assign_on_worker_mt(l_es,a_w);
    return  l_es;
}


/**
 * @brief dap_events_socket_queue_proc_input
 * @param a_esocket
 */
int dap_events_socket_queue_proc_input_unsafe(dap_events_socket_t * a_esocket)
{

#ifdef DAP_EVENTS_CAPS_WEPOLL
    ssize_t l_read = dap_recvfrom(a_esocket->socket, a_esocket->buf_in, a_esocket->buf_in_size_max);
    int l_errno = WSAGetLastError();
    if (l_read == SOCKET_ERROR) {
        log_it(L_ERROR, "Queue socket %zu received invalid data, error %d", a_esocket->socket, l_errno);
        return -1;
    }
#endif
    if (a_esocket->callbacks.queue_callback){
        if (a_esocket->flags & DAP_SOCK_QUEUE_PTR){

#if defined(DAP_EVENTS_CAPS_QUEUE_PIPE2)
            int l_read_errno = 0;
            char l_body[PIPE_BUF] = { '\0' };
            ssize_t l_read_ret = read(a_esocket->fd, l_body, PIPE_BUF);
            l_read_errno = errno;
            if(l_read_ret > 0) {
                //debug_if(l_read_ret > (ssize_t)sizeof(void*), L_MSG, "[!] Read %ld bytes from pipe [es %d]", l_read_ret, a_esocket->fd2);
                if (l_read_ret % sizeof(void*)) {
                    log_it(L_CRITICAL, "[!] Read unaligned chunk [%ld bytes] from pipe, skip it", l_read_ret);
                    return -3;
                }
                for (long shift = 0; shift < l_read_ret; shift += sizeof(void*)) {
                    void *l_queue_ptr = *(void**)(l_body + shift);
                    a_esocket->callbacks.queue_ptr_callback(a_esocket, l_queue_ptr);
                }
            }
            else if ((l_read_errno != EAGAIN) && (l_read_errno != EWOULDBLOCK))
                log_it(L_ERROR, "Can't read message from pipe");
#elif defined (DAP_EVENTS_CAPS_QUEUE_MQUEUE)
            char l_body[DAP_QUEUE_MAX_BUFLEN * DAP_QUEUE_MAX_MSGS] = { '\0' };
            ssize_t l_ret, l_shift;
            for (l_ret = 0, l_shift = 0;
                 ((l_ret = mq_receive(a_esocket->mqd, l_body + l_shift, sizeof(void*), NULL)) == sizeof(void*)) && ((size_t)l_shift < sizeof(l_body) - sizeof(void*));
                 l_shift += l_ret)
            {
                void *l_queue_ptr = *(void**)(l_body + l_shift);
                a_esocket->callbacks.queue_ptr_callback(a_esocket, l_queue_ptr);
            }
            if (l_ret == -1) {
                int l_errno = errno;
                switch (l_errno) {
                case EAGAIN:
                    debug_if(g_debug_reactor, L_INFO, "Received and processed %lu callbacks in 1 pass", l_shift / 8);
                    break;
                default: {
                    char l_errbuf[128];
                    l_errbuf[0]=0;
                    strerror_r(l_errno, l_errbuf, sizeof (l_errbuf));
                    log_it(L_ERROR, "mq_receive error in esocket queue_ptr:\"%s\" code %d", l_errbuf, l_errno);
                    return -1;
                }
                }
            }
            ssize_t l_ret = mq_receive(a_esocket->mqd,(char*) &l_queue_ptr, sizeof (l_queue_ptr),NULL);
            if (l_ret == -1){
                int l_errno = errno;
                char l_errbuf[128];
                l_errbuf[0]=0;
                strerror_r(l_errno, l_errbuf, sizeof (l_errbuf));
                log_it(L_ERROR, "Error in esocket queue_ptr:\"%s\" code %d", l_errbuf, l_errno);
                return -1;
            }
            a_esocket->callbacks.queue_ptr_callback (a_esocket, l_queue_ptr);
#elif defined DAP_EVENTS_CAPS_WEPOLL
            if(l_read > 0) {
                debug_if(g_debug_reactor, L_NOTICE, "Got %ld bytes from socket", l_read);
                for (long shift = 0; shift < l_read; shift += sizeof(void*)) {
                    void *l_queue_ptr = *(void **)(a_esocket->buf_in + shift);
                    a_esocket->callbacks.queue_ptr_callback(a_esocket, l_queue_ptr);
                }
            }
            else if ((l_errno != EAGAIN) && (l_errno != EWOULDBLOCK))  // we use blocked socket for now but who knows...
                log_it(L_ERROR, "Can't read message from socket");
#elif defined DAP_EVENTS_CAPS_KQUEUE
            void *l_queue_ptr = a_esocket->kqueue_event_catched_data.data;
            if(g_debug_reactor)
                log_it(L_INFO,"Queue ptr received %p ptr on input", l_queue_ptr);
            if(a_esocket->callbacks.queue_ptr_callback)
                a_esocket->callbacks.queue_ptr_callback (a_esocket, l_queue_ptr);
#elif defined DAP_EVENTS_CAPS_IOCP
            task_entry_t *l_work_item = (task_entry_t*)InterlockedFlushSList((PSLIST_HEADER)a_esocket->_pvt), *l_tmp, *l_prev;
            // Reverse list for FIFO usage
            if (l_work_item->entry.Next) {
                for (l_prev = NULL; l_work_item; l_work_item = l_tmp) {
                    l_tmp = (task_entry_t*)l_work_item->entry.Next;
                    l_work_item->entry.Next = (SLIST_ENTRY*)l_prev;
                    l_prev = l_work_item;
                }
                l_work_item = l_prev;
            }

            UINT l_count = 0;
            for( ; l_work_item && (l_tmp = (task_entry_t*)l_work_item->entry.Next, 1); ++l_count, l_work_item = l_tmp ) {
                a_esocket->callbacks.queue_ptr_callback(a_esocket, l_work_item->data);
                DAP_ALFREE(l_work_item);
            }
            debug_if(g_debug_reactor, L_DEBUG, "Dequeued %u items from queue %p", l_count, a_esocket);
#else
#error "No Queue fetch mechanism implemented on your platform"
#endif
        } else {
#ifdef DAP_EVENTS_CAPS_KQUEUE
            void * l_queue_ptr = a_esocket->kqueue_event_catched_data.data;
            size_t l_queue_ptr_size = a_esocket->kqueue_event_catched_data.size;
            if(g_debug_reactor)
                log_it(L_INFO,"Queue received %zd bytes on input", l_queue_ptr_size);

            a_esocket->callbacks.queue_callback(a_esocket, l_queue_ptr, l_queue_ptr_size);
#elif !defined(DAP_OS_WINDOWS)
            read(a_esocket->socket, a_esocket->buf_in, a_esocket->buf_in_size_max );
#endif
        }
    }else{
        log_it(L_ERROR, "Queue socket %"DAP_FORMAT_SOCKET" accepted data but callback is NULL ", a_esocket->socket);
#ifdef DAP_EVENTS_CAPS_IOCP
        for ( task_entry_t *l_work_item = (task_entry_t*)InterlockedFlushSList((PSLIST_HEADER)a_esocket->_pvt), *l_tmp;
              l_work_item && (l_tmp = (task_entry_t*)l_work_item->entry.Next, 1);
              l_work_item = l_tmp )
            {
                DAP_ALFREE(l_work_item);
            }
#endif
        return -2;
    }
    return 0;
}

/**
 * @brief dap_events_socket_create_type_event_mt
 * @param a_w
 * @param a_callback
 * @return
 */
dap_events_socket_t * dap_events_socket_create_type_event_mt(dap_worker_t * a_w, dap_events_socket_callback_event_t a_callback)
{
    dap_events_socket_t * l_es = dap_context_create_event(NULL, a_callback);
    // If no worker - don't assign
    if ( a_w)
        dap_events_socket_assign_on_worker_mt(l_es,a_w);
    return  l_es;
}

/**
 * @brief dap_events_socket_create_type_event_unsafe
 * @param a_w
 * @param a_callback
 * @return
 */
dap_events_socket_t * dap_events_socket_create_type_event_unsafe(dap_worker_t * a_w, dap_events_socket_callback_event_t a_callback)
{

    dap_events_socket_t * l_es = dap_context_create_event(NULL, a_callback);
    // If no worker - don't assign
    if (a_w)
        dap_worker_add_events_socket_unsafe(a_w, l_es);
    return  l_es;
}

/**
 * @brief dap_events_socket_event_proc_input_unsafe
 * @param a_esocket
 */
void dap_events_socket_event_proc_input_unsafe(dap_events_socket_t *a_esocket)
{
    if (a_esocket->callbacks.event_callback ){
#if defined(DAP_EVENTS_CAPS_EVENT_EVENTFD )
        eventfd_t l_value;
        if(eventfd_read( a_esocket->fd, &l_value)==0 ){ // would block if not ready
            a_esocket->callbacks.event_callback(a_esocket, l_value);
        }else if ( (errno != EAGAIN) && (errno != EWOULDBLOCK) ){  // we use blocked socket for now but who knows...
            int l_errno = errno;
            char l_errbuf[128];
            l_errbuf[0]=0;
            strerror_r(l_errno, l_errbuf, sizeof (l_errbuf));
            log_it(L_WARNING, "Can't read packet from event fd: \"%s\"(%d)", l_errbuf, l_errno);
        }else
            return; // do nothing
#elif defined DAP_EVENTS_CAPS_WEPOLL
        u_short l_value;
        int l_ret;
        switch (l_ret = dap_recvfrom(a_esocket->socket, &l_value, sizeof(char))) {
        case SOCKET_ERROR:
            log_it(L_CRITICAL, "Can't read from event socket, error: %d", WSAGetLastError());
            break;
        case 0:
            return;
        default:
            a_esocket->callbacks.event_callback(a_esocket, l_value);
            return;
        }
#elif defined (DAP_EVENTS_CAPS_KQUEUE)
    a_esocket->callbacks.event_callback(a_esocket, a_esocket->kqueue_event_catched_data.value);
#elif defined DAP_EVENTS_CAPS_IOCP
    a_esocket->callbacks.event_callback(a_esocket, 1);
#else
#error "No Queue fetch mechanism implemented on your platform"
#endif
    } else
        log_it(L_ERROR, "Event socket %"DAP_FORMAT_SOCKET" accepted data but callback is NULL ", a_esocket->socket);
}

#ifdef DAP_EVENTS_CAPS_QUEUE_PIPE2

/**
 *  Waits on the socket
 *  return 0: timeout, 1: may send data, -1 error
 */
static int s_wait_send_socket(SOCKET a_sockfd, long timeout_ms)
{
    struct timeval l_tv;
    l_tv.tv_sec = timeout_ms / 1000;
    l_tv.tv_usec = (timeout_ms % 1000) * 1000;

    fd_set l_outfd;
    FD_ZERO(&l_outfd);
    FD_SET(a_sockfd, &l_outfd);

    while (1) {
#ifdef DAP_OS_WINDOWS
        int l_res = select(1, NULL, &l_outfd, NULL, &l_tv);
#else
        int l_res = select(a_sockfd + 1, NULL, &l_outfd, NULL, &l_tv);
#endif
        if (l_res == 0) {
            //log_it(L_DEBUG, "socket %d timed out", a_sockfd)
            return -2;
        }
        if (l_res == -1) {
            if (errno == EINTR)
                continue;
            log_it(L_DEBUG, "socket %"DAP_FORMAT_SOCKET" waiting errno=%d", a_sockfd, errno);
            return l_res;
        }
        break;
    };

    if (FD_ISSET(a_sockfd, &l_outfd))
        return 0;

    return -1;
}


/**
 * @brief dap_events_socket_buf_thread
 * @param arg
 * @return
 */
static void *s_dap_events_socket_buf_thread(void *arg)
{
    dap_events_socket_t *l_es = (dap_events_socket_t *)arg;
    if (!l_es) {
        log_it(L_ERROR, "NULL esocket in queue service thread");
        pthread_exit(0);
    }
    SOCKET l_sock = INVALID_SOCKET;
#if defined(DAP_EVENTS_CAPS_QUEUE_PIPE2)
        l_sock = l_es->fd2;
#elif defined(DAP_EVENTS_CAPS_QUEUE_MQUEUE)
        l_sock = l_es->mqd;
#endif
    while (1) {
        pthread_rwlock_wrlock(&l_es->buf_out_lock);
        errno = 0;
        ssize_t l_write_ret = write(l_sock, l_es->buf_out, dap_min((size_t)PIPE_BUF, l_es->buf_out_size));
        if (l_write_ret == -1) {
            switch (errno) {
            case EAGAIN:
                pthread_rwlock_unlock(&l_es->buf_out_lock);
                struct timeval l_tv = { .tv_sec = 120 };
                fd_set l_outfd; FD_ZERO(&l_outfd);
                FD_SET(l_sock, &l_outfd);
                sched_yield();
                switch ( select(l_sock + 1, NULL, &l_outfd, NULL, &l_tv) ) {
                case 0:
                    log_it(L_ERROR, "Es %p (fd %d) waiting timeout, data lost!",
                           l_es, l_es->fd2);
                case -1:
                    pthread_rwlock_wrlock(&l_es->buf_out_lock);
                    l_es->buf_out_size = 0;
                    pthread_rwlock_unlock(&l_es->buf_out_lock);
                    pthread_exit(NULL);
                default:
                    if ( FD_ISSET(l_sock, &l_outfd) )
                        continue;
                    break;
                } break;
            default:
                log_it(L_CRITICAL, "[!] Can't write data to pipe! Errno %d", errno);
                l_es->buf_out_size = 0;
                pthread_rwlock_unlock(&l_es->buf_out_lock);
                pthread_exit(NULL);
            }
        } else if (l_write_ret == (ssize_t)l_es->buf_out_size) {
            debug_if(g_debug_reactor, L_DEBUG, "[!] Sent all %lu bytes to pipe [es %d]", l_write_ret, l_sock);
            l_es->buf_out_size = 0;
            pthread_rwlock_unlock(&l_es->buf_out_lock);
            break;
        } else if (l_write_ret) {
            debug_if(g_debug_reactor, L_DEBUG, "[!] Sent %lu / %lu bytes to pipe [es %d]", l_write_ret, l_es->buf_out_size, l_sock);
            l_es->buf_out_size -= l_write_ret;
            memmove(l_es->buf_out, l_es->buf_out + l_write_ret, l_es->buf_out_size);
        }

        if (l_write_ret % sizeof(arg))
            log_it(L_CRITICAL, "[!] Sent unaligned chunk [%ld bytes] to pipe, possible data corruption!", l_write_ret);
        pthread_rwlock_unlock(&l_es->buf_out_lock);
    }
    pthread_exit(NULL);
}

static void s_add_ptr_to_buf(dap_events_socket_t * a_es, void* a_arg)
{
    static atomic_uint_fast64_t l_thd_count;
    static const size_t l_basic_buf_size = DAP_QUEUE_MAX_MSGS * sizeof(void*);
    pthread_rwlock_wrlock(&a_es->buf_out_lock);
    if (!a_es->buf_out_size) {
        if (write(a_es->fd2, &a_arg, sizeof(a_arg)) == sizeof(a_arg)) {
            pthread_rwlock_unlock(&a_es->buf_out_lock);
            return;
        }
        int l_rc;
        pthread_t l_thread;
        atomic_fetch_add(&l_thd_count, 1);
        if ((l_rc = pthread_create(&l_thread, &s_attr_detached /* @RRL: #6157 */, s_dap_events_socket_buf_thread, a_es))) {
            log_it(L_ERROR, "[#%"DAP_UINT64_FORMAT_U"] Cannot start thread, drop a_es: %p, a_arg: %p, rc: %d",
                   atomic_load(&l_thd_count), a_es, a_arg, l_rc);
            pthread_rwlock_unlock(&a_es->buf_out_lock);
            return;
        }
        debug_if(g_debug_reactor, L_DEBUG, "[#%"DAP_UINT64_FORMAT_U"] Created thread %"DAP_UINT64_FORMAT_x", a_es: %p, a_arg: %p",
                     atomic_load(&l_thd_count), l_thread, a_es, a_arg);
    } else if (a_es->buf_out_size_max < a_es->buf_out_size + sizeof(void*)) {
        a_es->buf_out_size_max += l_basic_buf_size;
        a_es->buf_out = DAP_REALLOC(a_es->buf_out, a_es->buf_out_size_max);
        log_it(L_MSG, "Es %p (%d): increase capacity to %lu, actual size: %lu",
               a_es, a_es->fd, a_es->buf_out_size_max, a_es->buf_out_size);
    } else if ((a_es->buf_out_size + sizeof(void*) <= l_basic_buf_size / 2) && (a_es->buf_out_size_max > l_basic_buf_size)) {
        a_es->buf_out_size_max = l_basic_buf_size;
        a_es->buf_out = DAP_REALLOC(a_es->buf_out, a_es->buf_out_size_max);
        log_it(L_MSG, "Es %p (%d): decrease capacity to %lu, actual size: %lu",
               a_es, a_es->fd, a_es->buf_out_size_max, a_es->buf_out_size);
    }
    *(void**)(a_es->buf_out + a_es->buf_out_size) = a_arg;
    a_es->buf_out_size += sizeof(a_arg);
    pthread_rwlock_unlock(&a_es->buf_out_lock);
}
#endif

/**
 * @brief dap_events_socket_queue_ptr_send_to_input
 * @param a_es_input
 * @param a_arg
 * @return
 */
int dap_events_socket_queue_ptr_send_to_input(dap_events_socket_t * a_es_input, void * a_arg)
{
    debug_if(g_debug_reactor, L_DEBUG, "Send to queue input %p -> %p", a_es_input, a_es_input->pipe_out);
#if defined (DAP_EVENTS_CAPS_KQUEUE)
    if (a_es_input->pipe_out){
        int l_ret;
        struct kevent l_event={0};
        dap_events_socket_t * l_es = a_es_input->pipe_out;
        assert(l_es);

        dap_events_socket_w_data_t * l_es_w_data = DAP_NEW_Z(dap_events_socket_w_data_t);
        if(!l_es_w_data){
            log_it(L_CRITICAL, "Can't allocate, out of memory");
            return -1024;
        }

        l_es_w_data->esocket = l_es;
        l_es_w_data->ptr = a_arg;
        EV_SET(&l_event,a_es_input->socket+arc4random()  , EVFILT_USER,EV_ADD | EV_ONESHOT, NOTE_FFNOP | NOTE_TRIGGER ,0, l_es_w_data);
        if(l_es->context)
            l_ret=kevent(l_es->context->kqueue_fd,&l_event,1,NULL,0,NULL);
        else
            l_ret=-100;
        if(l_ret != -1 ){
            return 0;
        }else{
            log_it(L_ERROR,"Can't send message in queue, code %d", errno);
            DAP_DELETE(l_es_w_data);
            return l_ret;
        }
    }else{
        log_it(L_ERROR,"No pipe_out pointer for queue socket, possible created wrong");
        return -2;
    }

#elif defined DAP_EVENTS_CAPS_IOCP
    return dap_events_socket_queue_ptr_send(a_es_input->pipe_out, a_arg);
#else
    return dap_events_socket_write_unsafe(a_es_input, &a_arg, sizeof(a_arg)) == sizeof(a_arg) ? 0 : -1;
#endif
}

/**
 * @brief dap_events_socket_send_event
 * @param a_es
 * @param a_arg
 */
int dap_events_socket_queue_ptr_send( dap_events_socket_t *a_es, void *a_arg)
{
    assert(a_arg);

    int l_ret = -1024, l_errno=0;

    if (g_debug_reactor)
        log_it(L_DEBUG,"Sent ptr %p to esocket queue %p (%d)", a_arg, a_es, a_es? a_es->fd : -1);

#if defined(DAP_EVENTS_CAPS_QUEUE_PIPE2)
    s_add_ptr_to_buf(a_es, a_arg);
    return 0;
#elif defined (DAP_EVENTS_CAPS_QUEUE_MQUEUE)
    assert(a_es);
    assert(a_es->mqd);
    //struct timespec tmo = {0};
    //tmo.tv_sec = 7 + time(NULL);
    if (!mq_send(a_es->mqd, (const char*)&a_arg, sizeof(a_arg), 0)) {
        debug_if (g_debug_reactor, L_DEBUG,"Sent ptr %p to esocket queue %p (%d)", a_arg, a_es, a_es? a_es->fd : -1);
        return 0;
    }
    switch (l_errno = errno) {
    case EINVAL:
    case EINTR:
    case EWOULDBLOCK:
        log_it(L_ERROR, "Can't send ptr to queue (err %d), will be resent again in a while...", l_errno);
        log_it(L_ERROR, "Number of pending messages: %ld", a_es->buf_out_size);
        s_add_ptr_to_buf(a_es, a_arg);
        return 0;
    default: {
        char l_errbuf[128] = { '\0' };
        strerror_r(l_errno, l_errbuf, sizeof (l_errbuf));
        log_it(L_ERROR, "Can't send ptr to queue:\"%s\" code %d", l_errbuf, l_errno);
        return l_errno;
    }}
    l_ret = mq_send(a_es->mqd, (const char *)&a_arg, sizeof (a_arg), 0);
    l_errno = errno;
    if ( l_ret == EPERM){
        log_it(L_ERROR,"No permissions to send data in mqueue");
    }

    if (l_errno == EINVAL || l_errno == EINTR || l_errno == ETIMEDOUT)
        l_errno = EAGAIN;
    if (l_ret == 0)
        l_ret = sizeof(a_arg);
    else if (l_ret > 0)
        l_ret = -l_ret;
#elif defined (DAP_EVENTS_CAPS_QUEUE_POSIX)
    struct timespec l_timeout;
    clock_gettime(CLOCK_REALTIME, &l_timeout);
    l_timeout.tv_sec+=2; // Not wait more than 1 second to get and 2 to send
    int ret = mq_timedsend(a_es->mqd, (const char *)&a_arg,sizeof (a_arg),0, &l_timeout );
    int l_errno = errno;
    if (ret == sizeof(a_arg) )
        return  0;
    else
        return l_errno;
#elif defined DAP_EVENTS_CAPS_WEPOLL
    //return dap_sendto(a_es->socket, a_es->port, &a_arg, sizeof(void*)) == SOCKET_ERROR ? WSAGetLastError() : NO_ERROR;
    task_entry_t *l_work_item = DAP_ALMALLOC(MEMORY_ALLOCATION_ALIGNMENT, sizeof(task_entry_t));
    l_work_item->data = a_arg;
    InterlockedPushEntrySList((PSLIST_HEADER)a_es->_pvt, &(l_work_item->entry));
    return dap_sendto(a_es->socket, a_es->port, &a_arg, sizeof(void*)) == SOCKET_ERROR ? WSAGetLastError() : NO_ERROR;

#elif defined (DAP_EVENTS_CAPS_KQUEUE)
    struct kevent l_event={0};
    dap_events_socket_w_data_t * l_es_w_data = DAP_NEW_Z(dap_events_socket_w_data_t);
    if(!l_es_w_data ) // Out of memory
        return -666;

    l_es_w_data->esocket = a_es;
    l_es_w_data->ptr = a_arg;
    EV_SET(&l_event,a_es->socket+arc4random()  , EVFILT_USER,EV_ADD | EV_ONESHOT, NOTE_FFNOP | NOTE_TRIGGER ,0, l_es_w_data);
    int l_n;
    if(a_es->pipe_out){ // If we have pipe out - we send events directly to the pipe out kqueue fd
        if(a_es->pipe_out->context){
            if( g_debug_reactor) log_it(L_DEBUG, "Sent kevent() with ptr %p to pipe_out worker on esocket %d",a_arg,a_es);
            l_n = kevent(a_es->pipe_out->context->kqueue_fd,&l_event,1,NULL,0,NULL);
        }
        else {
            log_it(L_WARNING,"Trying to send pointer in pipe out queue thats not assigned to any worker or proc thread");
            l_n = 0;
            DAP_DELETE(l_es_w_data);
        }
    }else if(a_es->context){
        l_n = kevent(a_es->context->kqueue_fd,&l_event,1,NULL,0,NULL);
        if( g_debug_reactor) log_it(L_DEBUG, "Sent kevent() with ptr %p to worker on esocket %d",a_arg,a_es);
    }else {
        log_it(L_WARNING,"Trying to send pointer in queue thats not assigned to any worker or proc thread");
        l_n = 0;
        DAP_DELETE(l_es_w_data);
    }

    if(l_n != -1 ){
        return 0;
    } else {
        l_errno = errno;
        log_it(L_ERROR,"Sending kevent error code %d", l_errno);
        return l_errno;
    }

#elif defined DAP_EVENTS_CAPS_IOCP
    task_entry_t *l_work_item = DAP_ALMALLOC(MEMORY_ALLOCATION_ALIGNMENT, sizeof(task_entry_t));
    l_work_item->data = a_arg;
    debug_if(g_debug_reactor, L_DEBUG, "Enqueue %p into %p", a_arg, a_es);
    l_ret = 0;
    if (!InterlockedPushEntrySList((PSLIST_HEADER)a_es->_pvt, &(l_work_item->entry))) {
        if (!PostQueuedCompletionStatus(a_es->context->iocp, 0, a_es->uuid, NULL)) {
            l_ret = GetLastError();
            log_it(L_ERROR, "Enqueuing into es %p failed, errno %d", a_es, l_ret);
        }
    }
    return l_ret;
#else
#error "Not implemented dap_events_socket_queue_ptr_send() for this platform"
#endif
    if(l_ret == sizeof(a_arg) )
        return 0;
    else{
        char l_errbuf[128];
        strerror_r(l_errno, l_errbuf, sizeof (l_errbuf));
        log_it(L_ERROR,"Send queue ptr error: \"%s\" code %d", l_errbuf, l_errno);
        return l_errno;
    }
}



/**
 * @brief dap_events_socket_event_signal
 * @param a_es
 * @param a_value
 * @return
 */
int dap_events_socket_event_signal( dap_events_socket_t * a_es, uint64_t a_value)
{
#if defined(DAP_EVENTS_CAPS_EVENT_EVENTFD)
    int ret = eventfd_write( a_es->fd2,a_value);
        int l_errno = errno;
        if (ret == 0 )
            return  0;
        else if ( ret < 0)
            return l_errno;
        else
            return 1;
#elif defined DAP_EVENTS_CAPS_WEPOLL
    return dap_sendto(a_es->socket, a_es->port, NULL, 0) == SOCKET_ERROR ? WSAGetLastError() : NO_ERROR;
#elif defined (DAP_EVENTS_CAPS_IOCP)
    return PostQueuedCompletionStatus(a_es->context->iocp, 0, a_es->uuid, NULL) ? GetLastError() : NO_ERROR;
#elif defined (DAP_EVENTS_CAPS_KQUEUE)
    struct kevent l_event={0};
    dap_events_socket_w_data_t * l_es_w_data = DAP_NEW_Z(dap_events_socket_w_data_t);
    l_es_w_data->esocket = a_es;
    l_es_w_data->value = a_value;

    EV_SET(&l_event,a_es->socket, EVFILT_USER, EV_ADD | EV_ONESHOT , NOTE_FFNOP | NOTE_TRIGGER ,(intptr_t) a_es->socket, l_es_w_data);

    int l_n;

    if(a_es->pipe_out){ // If we have pipe out - we send events directly to the pipe out kqueue fd
        if(a_es->pipe_out->context)
            l_n = kevent(a_es->pipe_out->context->kqueue_fd,&l_event,1,NULL,0,NULL);
        else {
            log_it(L_WARNING,"Trying to send pointer in pipe out queue thats not assigned to any worker or proc thread");
            l_n = -1;
        }
    }else if(a_es->context)
        l_n = kevent(a_es->context->kqueue_fd,&l_event,1,NULL,0,NULL);
    else
        l_n = -1;

    if(l_n == -1){
        log_it(L_ERROR,"Haven't sent pointer in pipe out queue, code %d", l_n);
        DAP_DELETE(l_es_w_data);
    }
    return l_n;
#else
#error "Not implemented dap_events_socket_event_signal() for this platform"
#endif
}

/**
 * @brief dap_events_socket_queue_on_remove_and_delete
 * @param a_es
 */
void dap_events_socket_delete_mt(dap_worker_t * a_worker, dap_events_socket_uuid_t a_es_uuid)
{
    dap_events_socket_uuid_t * l_es_uuid_ptr= DAP_NEW_Z(dap_events_socket_uuid_t);
    if (!l_es_uuid_ptr) {
        log_it(L_CRITICAL, "Memory allocation error");
        return;
    }
    *l_es_uuid_ptr = a_es_uuid;

    int l_ret= dap_events_socket_queue_ptr_send( a_worker->queue_es_delete, l_es_uuid_ptr );
    if( l_ret != 0 ){
        log_it(L_ERROR, "Queue send returned %d", l_ret);
        DAP_DELETE(l_es_uuid_ptr);
    }
}

/**
 * @brief dap_events_socket_wrap_listener
 * @param a_server
 * @param a_sock
 * @param a_callbacks
 * @return
 */
dap_events_socket_t *dap_events_socket_wrap_listener(dap_server_t *a_server, SOCKET a_sock, dap_events_socket_callbacks_t *a_callbacks)
{
    if (!a_callbacks || !a_server) {
        log_it(L_CRITICAL, "Invalid arguments in dap_events_socket_wrap_listener");
        return NULL;
    }
    dap_events_socket_t * l_es = s_dap_evsock_alloc();
    if (!l_es)
        return NULL;

    l_es->socket = a_sock;
    l_es->server = a_server;
    l_es->callbacks = *a_callbacks;
    switch (a_server->type) {
    case DAP_SERVER_UDP:
        l_es->type = DESCRIPTOR_TYPE_SOCKET_UDP;
        break;
#ifdef DAP_OS_UNIX
    case DAP_SERVER_LOCAL:
        l_es->type = DESCRIPTOR_TYPE_SOCKET_LOCAL_LISTENING;
        break;
#endif
    default:
        l_es->type = DESCRIPTOR_TYPE_SOCKET_LISTENING;
    }

#ifdef   DAP_SYS_DEBUG
    atomic_fetch_add(&s_memstat[MEMSTAT$K_BUF_OUT].alloc_nr, 1);
    atomic_fetch_add(&s_memstat[MEMSTAT$K_BUF_IN].alloc_nr, 1);
#endif

    l_es->flags = DAP_SOCK_READY_TO_READ;
    l_es->last_time_active = l_es->last_ping_request = time( NULL );
<<<<<<< HEAD
    l_es->buf_in = DAP_NEW_Z_SIZE(char, 2 * sizeof(struct sockaddr_storage) + 32);
=======
    l_es->buf_in = DAP_NEW_Z_SIZE(byte_t, 2 * sizeof(struct sockaddr_storage) + 32);
>>>>>>> decf5b80
    return l_es;
}

/**
 * @brief dap_events_socket_ready_to_read
 * @param sc
 * @param isReady
 */
void dap_events_socket_set_readable_unsafe( dap_events_socket_t *a_esocket, bool a_is_ready )
{
#ifdef DAP_EVENTS_CAPS_IOCP
    if (!a_is_ready) {
        a_esocket->flags &= ~DAP_SOCK_READY_TO_READ;
        return;
    }
    if (a_esocket->flags & DAP_SOCK_SIGNAL_CLOSE) {
        debug_if(g_debug_reactor, L_DEBUG, "Attempt to read from closing socket %p, dump it", a_esocket);
        dap_events_socket_remove_and_delete_unsafe(a_esocket, 0);
        return;
    }
    a_esocket->flags |= DAP_SOCK_READY_TO_READ;
    WSABUF wsabuf = {
        .buf = a_esocket->buf_in,
        .len = a_esocket->buf_in_size_max
    };
    int l_res = -2;
    DWORD flags = 0, bytes = 0;
    const char *l_func = "Read";
    dap_overlapped_t *l_ol = NULL;
    if (a_esocket->op_events[io_op_read])
        ResetEvent(a_esocket->op_events[io_op_read]);

    switch (a_esocket->type) {
    case DESCRIPTOR_TYPE_SOCKET_CLIENT:
    case DESCRIPTOR_TYPE_SOCKET_LOCAL_CLIENT:
        if (!a_esocket->op_events[io_op_read]) {
            log_it(L_ERROR, "! Not initialized read event for es %p \"%s\"", a_esocket, dap_events_socket_get_type_str(a_esocket));
            a_esocket->op_events[io_op_read] = CreateEvent(0, TRUE, FALSE, NULL);
        }
        l_ol            = DAP_NEW_Z(dap_overlapped_t);
        l_ol->ol.hEvent = a_esocket->op_events[io_op_read];
        l_res           = WSARecv(a_esocket->socket, &wsabuf, 1, &bytes, &flags, (OVERLAPPED*)l_ol, NULL);
        l_func          = "WSARecv";
        break;

    case DESCRIPTOR_TYPE_SOCKET_UDP: {
        if (!a_esocket->op_events[io_op_read]) {
            log_it(L_ERROR, "! Not initialized read event for es %p \"%s\"", a_esocket, dap_events_socket_get_type_str(a_esocket));
            a_esocket->op_events[io_op_read] = CreateEvent(0, TRUE, FALSE, NULL);
        }
        INT l_len       = sizeof(a_esocket->remote_addr);
        l_ol            = DAP_NEW_Z(dap_overlapped_t);
        l_ol->ol.hEvent = a_esocket->op_events[io_op_read];
        l_res           = WSARecvFrom(a_esocket->socket, &wsabuf, 1, &bytes, &flags,
                                      (LPSOCKADDR)&a_esocket->remote_addr, &l_len, (OVERLAPPED*)l_ol, NULL);
        l_func          = "WSARecvFrom";
    } break;

    case DESCRIPTOR_TYPE_SOCKET_LISTENING:
    case DESCRIPTOR_TYPE_SOCKET_LOCAL_LISTENING: {
        INT l_len = sizeof(SOCKADDR_STORAGE) + 16;
        if ((a_esocket->socket2 = socket(AF_INET, SOCK_STREAM, IPPROTO_TCP)) == INVALID_SOCKET) {
            log_it(L_ERROR, "Failed to create socket for accept()'ing, errno %d", WSAGetLastError());
            return;
        }
        l_ol        = DAP_NEW_Z(dap_overlapped_t);
        l_ol->ol.hEvent = a_esocket->op_events[io_op_read];
        l_res       = pfn_AcceptEx(a_esocket->socket, a_esocket->socket2, (LPVOID)(a_esocket->buf_in),
                                   0, l_len, l_len, &bytes, (OVERLAPPED*)l_ol) ? 0 : SOCKET_ERROR;
        l_func      = "AcceptEx";
    } break;

    case DESCRIPTOR_TYPE_FILE:
    case DESCRIPTOR_TYPE_PIPE:
        l_ol            = DAP_NEW_Z(dap_overlapped_t);
        l_ol->ol.hEvent = a_esocket->op_events[io_op_read];
        l_res           = ReadFile(a_esocket->h, a_esocket->buf_in, a_esocket->buf_in_size_max,
                                   &bytes, (OVERLAPPED*)l_ol) ? 0 : SOCKET_ERROR;
        l_func          = "ReadFile";
        break;

    default:
        log_it(L_ERROR, "Unsupported es %p type: %d, dump it", a_esocket, a_esocket->type);
        break;
    }

    int l_err;
    switch (l_res) {
    case SOCKET_ERROR:
        switch (l_err = a_esocket->socket == INVALID_SOCKET ? GetLastError() : WSAGetLastError()) {
        case ERROR_IO_PENDING:
            debug_if(g_debug_reactor, L_DEBUG, "Pending \"%s\" on es %p", l_func, a_esocket);
            break;
        default:
            log_it(L_ERROR, "\"%s\" failed with error %d", l_func, l_err);
        } break;
    case 0:
        /* a_esocket->buf_in_size += bytes; */
        debug_if(g_debug_reactor, L_DEBUG, "[!] \"%s\" from %p : %zu \"%s\" completed immediately, received %lu bytes",
                 l_func, a_esocket, a_esocket->socket, dap_events_socket_get_type_str(a_esocket), bytes);
        /* if (l_ol && l_ol->hEvent)
            ResetEvent(l_ol->hEvent); */
        break;
    default: break;
    }
    return;
#else
    if( a_is_ready == (bool)(a_esocket->flags & DAP_SOCK_READY_TO_READ))
        return;
    if ( a_is_ready ){
        a_esocket->flags |= DAP_SOCK_READY_TO_READ;
    }else{
        a_esocket->flags &= ~DAP_SOCK_READY_TO_READ;
    }
#ifdef DAP_EVENTS_CAPS_EVENT_KEVENT
    if( a_esocket->type != DESCRIPTOR_TYPE_EVENT &&
        a_esocket->type != DESCRIPTOR_TYPE_QUEUE &&
        a_esocket->type != DESCRIPTOR_TYPE_TIMER  ){
        struct kevent l_event;
        uint16_t l_op_flag = a_is_ready? EV_ADD : EV_DELETE;
        EV_SET(&l_event, a_esocket->socket, EVFILT_READ,
               a_esocket->kqueue_base_flags | l_op_flag,a_esocket->kqueue_base_fflags ,
               a_esocket->kqueue_data,a_esocket);
        int l_kqueue_fd = a_esocket->context? a_esocket->context->kqueue_fd : -1;
        if( l_kqueue_fd>0 ){
            int l_kevent_ret = kevent(l_kqueue_fd,&l_event,1,NULL,0,NULL);
            int l_errno = errno;
            if ( l_kevent_ret == -1 && l_errno != EINPROGRESS ){
                char l_errbuf[128];
                l_errbuf[0]=0;
                strerror_r(l_errno, l_errbuf, sizeof (l_errbuf));
                if (l_errno == EBADF){
                    log_it(L_ATT,"Set readable: socket %d (%p ) disconnected, rise CLOSE flag to remove from queue, lost %"DAP_UINT64_FORMAT_U":%" DAP_UINT64_FORMAT_U
                           " bytes",a_esocket->socket,a_esocket,a_esocket->buf_in_size,a_esocket->buf_out_size);
                    a_esocket->flags |= DAP_SOCK_SIGNAL_CLOSE;
                    a_esocket->buf_in_size = a_esocket->buf_out_size = 0; // Reset everything from buffer, we close it now all
                }else{
                    log_it(L_ERROR,"Can't update client socket %d state on kqueue fd for set_read op %d: \"%s\" (%d)",
                                    a_esocket->socket, l_kqueue_fd, l_errbuf, l_errno);
                }
            }
        }
    }else
        log_it(L_WARNING,"Trying to set readable/writable event, queue or timer thats you shouldnt do");
#else
    dap_context_poll_update(a_esocket);
#endif
#endif
}

/**
 * @brief dap_events_socket_ready_to_write
 * @param a_esocket
 * @param isReady
 */
void dap_events_socket_set_writable_unsafe( dap_events_socket_t *a_esocket, bool a_is_ready )
{
#ifdef DAP_EVENTS_CAPS_IOCP
    if (!a_is_ready) {
        a_esocket->flags &= ~DAP_SOCK_READY_TO_WRITE;
        return;
    }
    if (a_esocket->flags & DAP_SOCK_SIGNAL_CLOSE) {
        debug_if(g_debug_reactor, L_DEBUG, "Attempt to write to closing socket %p, dump it", a_esocket);
        dap_events_socket_remove_and_delete_unsafe(a_esocket, 0);
        return;
    }
    a_esocket->flags |= DAP_SOCK_READY_TO_WRITE;
    int l_res = -2;
    DWORD flags = 0, bytes = 0;
    const char *l_func = "Trigger writing";
    dap_overlapped_t *l_ol = NULL;
    if (a_esocket->op_events[io_op_write])
        ResetEvent(a_esocket->op_events[io_op_write]);

    switch (a_esocket->type) {
    case DESCRIPTOR_TYPE_SOCKET_CLIENT:
    case DESCRIPTOR_TYPE_SOCKET_LOCAL_CLIENT:
        l_ol            = DAP_NEW_Z_SIZE(dap_overlapped_t, sizeof(OVERLAPPED) + a_esocket->buf_out_size);
        l_ol->ol.hEvent = a_esocket->op_events[io_op_write];
        if (a_esocket->flags & DAP_SOCK_CONNECTING) {
            SOCKADDR_IN l_addr_any = {
                .sin_family = AF_INET, .sin_port = 0,
                .sin_addr   = {{ .S_addr = INADDR_ANY }}
            };
            if ( bind(a_esocket->socket, (PSOCKADDR)&l_addr_any, sizeof(l_addr_any)) == SOCKET_ERROR ) {
                log_it(L_ERROR, "Failed to create socket for accept()'ing, errno %d", WSAGetLastError());
                return;
            }
            l_res   = pfn_ConnectEx(a_esocket->socket, (PSOCKADDR)&a_esocket->remote_addr, sizeof(SOCKADDR),
                                    NULL, 0, NULL, (OVERLAPPED*)l_ol) ? 0 : SOCKET_ERROR;
            l_func  = "ConnectEx";
        } else {
            if (a_esocket->buf_out_size) {
                memcpy(l_ol->buf, a_esocket->buf_out, a_esocket->buf_out_size);
                l_res   = WSASend(a_esocket->socket,
                                  &(WSABUF) { .len = a_esocket->buf_out_size,
                                              .buf = l_ol->buf
                                  }, 1, &bytes, flags, (OVERLAPPED*)l_ol, NULL);
                a_esocket->buf_out_size = 0;
                l_func  = "WSASend";
            } else {
                l_res   = PostQueuedCompletionStatus(a_esocket->context->iocp, 0, a_esocket->uuid, (OVERLAPPED*)l_ol) ? 0 : 1;
            }
        }
        break;
    case DESCRIPTOR_TYPE_SOCKET_UDP: {
        l_ol            = DAP_NEW_Z_SIZE(dap_overlapped_t, sizeof(OVERLAPPED) + a_esocket->buf_out_size);
        l_ol->ol.hEvent = a_esocket->op_events[io_op_write];
        if (a_esocket->buf_out_size) {
            INT l_len   = sizeof(a_esocket->remote_addr);
            memcpy(l_ol->buf, a_esocket->buf_out, a_esocket->buf_out_size);
            l_res       = WSASendTo(a_esocket->socket,
                                    &(WSABUF) { .len = a_esocket->buf_out_size,
                                                .buf = l_ol->buf
                                    }, 1, &bytes, flags, (LPSOCKADDR)&a_esocket->remote_addr, l_len, (OVERLAPPED*)l_ol, NULL);
            a_esocket->buf_out_size = 0;
            l_func      = "WSASendTo";
        } else
            l_res       = PostQueuedCompletionStatus(a_esocket->context->iocp, 0, a_esocket->uuid, (OVERLAPPED*)l_ol) ? 0 : 1;

    } break;

    case DESCRIPTOR_TYPE_FILE:
    case DESCRIPTOR_TYPE_PIPE:
        l_ol            = DAP_NEW_Z(dap_overlapped_t);
        l_ol->ol.hEvent = a_esocket->op_events[io_op_write];
        if (a_esocket->buf_out_size) {
            l_res       = WriteFile(a_esocket->h, a_esocket->buf_out, a_esocket->buf_out_size, NULL, (OVERLAPPED*)l_ol) ? 0 : SOCKET_ERROR;
            l_func      = "WriteFile";
        } else
            l_res       = PostQueuedCompletionStatus(a_esocket->context->iocp, 0, a_esocket->uuid, (OVERLAPPED*)l_ol) ? 0 : 1;
        break;

    case DESCRIPTOR_TYPE_QUEUE:
        if (!(a_esocket->flags & DAP_SOCK_QUEUE_PTR)) {
            log_it(L_ATT, "Queue socket %p has no appropriate flag. Dump it", a_esocket);
            a_esocket->flags |= DAP_SOCK_SIGNAL_CLOSE;
            break;
        }
        if (!a_esocket->buf_out_size) {
            log_it(L_WARNING, "Queue es %p buffer is empty, nothing to write", a_esocket);
            break;
        }
        if (a_esocket->buf_out_size % sizeof(void*)) {
            log_it(L_ERROR, "Socket %p contains malformed data! Dump %lu bytes", a_esocket, a_esocket->buf_out_size);
            a_esocket->flags |= DAP_SOCK_SIGNAL_CLOSE;
            break;
        }
        for (DWORD shift = 0; shift < a_esocket->buf_out_size; shift += sizeof(void*)) {
            void *l_queue_ptr           = *(void**)(a_esocket->buf_out + shift);
            task_entry_t *l_work_item   = DAP_ALMALLOC(MEMORY_ALLOCATION_ALIGNMENT, sizeof(task_entry_t));
            l_work_item->data           = l_queue_ptr;
            if (!InterlockedPushEntrySList((PSLIST_HEADER)a_esocket->_pvt, &(l_work_item->entry)))
                l_res = 0;
        }

        bytes   = a_esocket->buf_out_size;
        a_esocket->buf_out_size = 0;
        l_func  = "Enqueue";
        l_res   = !l_res ? PostQueuedCompletionStatus(a_esocket->context->iocp, 0, a_esocket->uuid, NULL) ? 0 : 1 : 0;
        break;

    default:
        log_it(L_ERROR, "Unsupported es %p type %d, dump it", a_esocket, a_esocket->type);
        a_esocket->flags &= ~DAP_SOCK_READY_TO_WRITE;
        break;
    }

    int l_err;
    switch (l_res) {
    case SOCKET_ERROR:
        switch (l_err = a_esocket->socket == INVALID_SOCKET ? GetLastError() : WSAGetLastError()) {
        case ERROR_IO_PENDING:
            debug_if(g_debug_reactor, L_DEBUG, "Pending \"%s\" on es %p", l_func, a_esocket);
            break;
        default:
            if (l_ol) {
                DAP_DELETE(l_ol);
            }
            log_it(L_ERROR, "\"%s\" failed with error %d", l_func, l_err);
        } break;
    case 0:
        debug_if(g_debug_reactor, L_DEBUG, "\"%s\" to %p : %zu \"%s\" completed immediately, sent %lu bytes", l_func,
               a_esocket, a_esocket->socket, dap_events_socket_get_type_str(a_esocket), bytes);
        if (l_ol && l_ol->ol.hEvent)
            ResetEvent(l_ol->ol.hEvent);
        break;
    default:
        log_it(L_ERROR, "Operation \"%s\" with %p failed with error %lu",
               l_func, a_esocket, GetLastError());
        break;
    }
    return;
#else
    if (!a_esocket || a_is_ready == (bool)(a_esocket->flags & DAP_SOCK_READY_TO_WRITE))
        return;

    if ( a_is_ready )
        a_esocket->flags |= DAP_SOCK_READY_TO_WRITE;
    else
        a_esocket->flags &= ~DAP_SOCK_READY_TO_WRITE;

#ifdef DAP_EVENTS_CAPS_EVENT_KEVENT
    if( a_esocket->type != DESCRIPTOR_TYPE_EVENT &&
        a_esocket->type != DESCRIPTOR_TYPE_QUEUE &&
        a_esocket->type != DESCRIPTOR_TYPE_TIMER  ){
        struct kevent l_event;
        uint16_t l_op_flag = a_is_ready? EV_ADD : EV_DELETE;
        int l_expected_reply = a_is_ready? 1: 0;
        EV_SET(&l_event, a_esocket->socket, EVFILT_WRITE,
               a_esocket->kqueue_base_flags | l_op_flag,a_esocket->kqueue_base_fflags ,
               a_esocket->kqueue_data,a_esocket);
        int l_kqueue_fd = a_esocket->context? a_esocket->context->kqueue_fd : -1;
        if( l_kqueue_fd>0 ){
            int l_kevent_ret=kevent(l_kqueue_fd,&l_event,1,NULL,0,NULL);
            int l_errno = errno;
            if ( l_kevent_ret == -1 && l_errno != EINPROGRESS && l_errno != ENOENT ){
                char l_errbuf[128];
                l_errbuf[0]=0;
                strerror_r(l_errno, l_errbuf, sizeof (l_errbuf));
                if (l_errno == EBADF){
                    log_it(L_ATT,"Set writable: socket %d (%p ) disconnected, rise CLOSE flag to remove from queue, lost %"DAP_UINT64_FORMAT_U":%" DAP_UINT64_FORMAT_U
                           " bytes",a_esocket->socket,a_esocket,a_esocket->buf_in_size,a_esocket->buf_out_size);
                    a_esocket->flags |= DAP_SOCK_SIGNAL_CLOSE;
                    a_esocket->buf_in_size = a_esocket->buf_out_size = 0; // Reset everything from buffer, we close it now all
                }else{
                    log_it(L_ERROR,"Can't update client socket %d state on kqueue fd for set_write op %d: \"%s\" (%d)",
                                    a_esocket->socket, l_kqueue_fd, l_errbuf, l_errno);
                }
            }
        }
    }else
        log_it(L_WARNING,"Trying to set readable/writable event, queue or timer thats you shouldnt do");
#else
    dap_context_poll_update(a_esocket);
#endif
#endif
}


/**
 * @brief s_remove_and_delete_unsafe_delayed_delete_callback
 * @param arg
 * @return
 */
bool s_remove_and_delete_unsafe_delayed_delete_callback(void * a_arg)
{
    dap_worker_t * l_worker = dap_worker_get_current();
    dap_events_socket_uuid_w_data_t * l_es_handler = (dap_events_socket_uuid_w_data_t*) a_arg;
    assert(l_es_handler);
    assert(l_worker);
    dap_events_socket_t * l_es;
    if( (l_es = dap_context_find(l_worker->context, l_es_handler->esocket_uuid)) != NULL)
        dap_events_socket_remove_and_delete_unsafe( l_es, l_es_handler->value == 1);
    DAP_DELETE(l_es_handler);

    return false;
}

/**
 * @brief dap_events_socket_remove_and_delete_unsafe_delayed
 * @param a_es
 * @param a_preserve_inheritor
 */
void dap_events_socket_remove_and_delete_unsafe_delayed( dap_events_socket_t *a_es, bool a_preserve_inheritor )
{
    dap_events_socket_uuid_w_data_t * l_es_handler = DAP_NEW_Z(dap_events_socket_uuid_w_data_t);
    if (!l_es_handler) {
        log_it(L_CRITICAL, "Memory allocation error");
        return;
    }
    l_es_handler->esocket_uuid = a_es->uuid;
    l_es_handler->value = a_preserve_inheritor ? 1 : 0;
    //dap_events_socket_descriptor_close(a_es);

    dap_worker_t * l_worker = a_es->worker;
    dap_context_remove(a_es);
    a_es->flags |= DAP_SOCK_SIGNAL_CLOSE;
    dap_timerfd_start_on_worker(l_worker, s_delayed_ops_timeout_ms,
                                s_remove_and_delete_unsafe_delayed_delete_callback, l_es_handler );
}

/**
 * @brief dap_events_socket_remove Removes the client from the list
 * @param sc Connection instance
 */
void dap_events_socket_remove_and_delete_unsafe( dap_events_socket_t *a_es, bool preserve_inheritor )
{
    assert(a_es);
    debug_if(g_debug_reactor, L_DEBUG, "[!] Delete es %p \"%s\" [%s] ",
             a_es, dap_events_socket_get_type_str(a_es),
             a_es->socket == INVALID_SOCKET ? "" : dap_itoa(a_es->socket));

#ifdef DAP_EVENTS_CAPS_IOCP
    if (!a_es->op_events[io_op_close]) {
        dap_overlapped_t *l_ol = DAP_NEW_Z(dap_overlapped_t);
        l_ol->ol.hEvent = CreateEvent(0, TRUE, FALSE, NULL);
        a_es->op_events[io_op_close] = l_ol->ol.hEvent;
        if (!PostQueuedCompletionStatus(a_es->context->iocp, preserve_inheritor, a_es->uuid, (OVERLAPPED*)l_ol))
            log_it(L_ERROR, "Queue deleting on es %p failed, errno %lu", a_es, GetLastError());
        else
            debug_if(g_debug_reactor, L_DEBUG, "Queue deleting on es %p \"%s\"", a_es, dap_events_socket_get_type_str(a_es));
        return;
    } else if (WaitForSingleObject(a_es->op_events[io_op_close], 0) == WAIT_TIMEOUT)
        return;
#endif
    
    if( a_es->callbacks.delete_callback )
        a_es->callbacks.delete_callback( a_es, a_es->callbacks.arg );
    dap_context_remove(a_es);
    dap_events_socket_delete_unsafe(a_es, preserve_inheritor);
}

/**
 * @brief dap_events_socket_descriptor_close
 * @param a_socket
 */
void dap_events_socket_descriptor_close(dap_events_socket_t *a_esocket)
{
#ifdef DAP_OS_WINDOWS
    if ( a_esocket->socket && (a_esocket->socket != INVALID_SOCKET)) {
        LINGER  lingerStruct;
        lingerStruct.l_onoff = 1;
        lingerStruct.l_linger = 30;
        setsockopt(a_esocket->socket, SOL_SOCKET, SO_LINGER, (char *)&lingerStruct, sizeof(lingerStruct) );
         // Do we need graceful shutdown anyway?...
        closesocket( a_esocket->socket );
    }
    a_esocket->socket = a_esocket->socket2 = INVALID_SOCKET;

#else
    if ( a_esocket->socket && (a_esocket->socket != -1)) {
#ifdef DAP_OS_BSD
        if(a_esocket->type != DESCRIPTOR_TYPE_TIMER)
#endif
            close( a_esocket->socket );
        if( a_esocket->fd2 > 0 ){
            close( a_esocket->fd2);
        }
    }
    a_esocket->fd2 = -1;
    a_esocket->fd = -1;
    a_esocket->socket = INVALID_SOCKET;
#endif
}

/**
 * @brief dap_events_socket_delete_unsafe
 * @param a_esocket
 * @param a_preserve_inheritor
 */
void dap_events_socket_delete_unsafe( dap_events_socket_t * a_esocket , bool a_preserve_inheritor)
{
    dap_events_socket_descriptor_close(a_esocket);
    if (!a_preserve_inheritor)
        DAP_DEL_Z(a_esocket->_inheritor);

#ifdef DAP_EVENTS_CAPS_IOCP
    for (int i = 0; i < io_op_max; ++i) {
        if (a_esocket->op_events[i])
            CloseHandle(a_esocket->op_events[i]);
    }
    DAP_DEL_MULTY(a_esocket->buf_in, a_esocket->buf_out);
    switch (a_esocket->type) {
    case DESCRIPTOR_TYPE_QUEUE:
        DAP_ALFREE(a_esocket->_pvt);
        a_esocket->_pvt = NULL;
        break;

    /*
     * For possible usage
     *
    case DESCRIPTOR_TYPE_SOCKET_CLIENT:
    case DESCRIPTOR_TYPE_SOCKET_LOCAL_CLIENT:
    case DESCRIPTOR_TYPE_SOCKET_UDP:
    case DESCRIPTOR_TYPE_FILE:
    case DESCRIPTOR_TYPE_PIPE:
    case DESCRIPTOR_TYPE_SOCKET_LISTENING:
    case DESCRIPTOR_TYPE_SOCKET_LOCAL_LISTENING:
        break;
    */

    default:
        DAP_DEL_Z(a_esocket->_pvt);
        break;
    }
#else
    DAP_DEL_MULTY(a_esocket->_pvt, a_esocket->buf_in, a_esocket->buf_out);
#endif
#ifdef   DAP_SYS_DEBUG
    atomic_fetch_add(&s_memstat[MEMSTAT$K_BUF_OUT].free_nr, 1);
    atomic_fetch_add(&s_memstat[MEMSTAT$K_BUF_IN].free_nr, 1);
#endif

    s_dap_evsock_free( a_esocket );
}


/**
 * @brief dap_events_socket_remove_and_delete
 * @param a_w
 * @param a_es_uuid
 */
void dap_events_socket_remove_and_delete_mt(dap_worker_t * a_w,  dap_events_socket_uuid_t a_es_uuid )
{
    assert(a_w);
    dap_events_socket_uuid_t * l_es_uuid_ptr= DAP_NEW_Z(dap_events_socket_uuid_t);
    if (!l_es_uuid_ptr) {
        log_it(L_CRITICAL, "Memory allocation error");
        return;
    }
    *l_es_uuid_ptr = a_es_uuid;

    if(dap_events_socket_queue_ptr_send( a_w->queue_es_delete, l_es_uuid_ptr ) != 0 ){
        log_it(L_ERROR,"Can't send %"DAP_UINT64_FORMAT_U" uuid in queue",a_es_uuid);
        DAP_DELETE(l_es_uuid_ptr);
    }
}

/**
 * @brief dap_events_socket_set_readable_mt
 * @param a_w
 * @param a_es_uuid
 * @param a_is_ready
 */
void dap_events_socket_set_readable_mt(dap_worker_t * a_w, dap_events_socket_uuid_t a_es_uuid,bool a_is_ready)
{
    dap_worker_msg_io_t * l_msg = DAP_NEW_Z(dap_worker_msg_io_t); if (! l_msg) return;
    l_msg->esocket_uuid = a_es_uuid;
    if (a_is_ready)
        l_msg->flags_set = DAP_SOCK_READY_TO_READ;
    else
        l_msg->flags_unset = DAP_SOCK_READY_TO_READ;

    int l_ret= dap_events_socket_queue_ptr_send(a_w->queue_es_io, l_msg );
    if (l_ret!=0){
        log_it(L_ERROR, "set readable mt: wasn't send pointer to queue with set readble flag: code %d", l_ret);
        DAP_DELETE(l_msg);
    }
}

/**
 * @brief dap_events_socket_set_writable_mt
 * @param a_w
 * @param a_es_uuid
 * @param a_is_ready
 */
void dap_events_socket_set_writable_mt(dap_worker_t * a_w, dap_events_socket_uuid_t a_es_uuid, bool a_is_ready)
{
    dap_worker_msg_io_t * l_msg = DAP_NEW_Z(dap_worker_msg_io_t); if (!l_msg) return;
    l_msg->esocket_uuid = a_es_uuid;

    if (a_is_ready)
        l_msg->flags_set = DAP_SOCK_READY_TO_WRITE;
    else
        l_msg->flags_unset = DAP_SOCK_READY_TO_WRITE;

    int l_ret= dap_events_socket_queue_ptr_send(a_w->queue_es_io, l_msg );
    if (l_ret!=0){
        log_it(L_ERROR, "set writable mt: wasn't send pointer to queue: code %d", l_ret);
        DAP_DELETE(l_msg);
    }
}

/**
 * @brief dap_events_socket_write_inter
 * @param a_es_input
 * @param a_es_uuid
 * @param a_data
 * @param a_data_size
 * @return
 */
size_t dap_events_socket_write_inter(dap_events_socket_t * a_es_input, dap_events_socket_uuid_t a_es_uuid, const void * a_data, size_t a_data_size)
{
    dap_worker_msg_io_t * l_msg = DAP_NEW_Z(dap_worker_msg_io_t); if( !l_msg) return 0;
    l_msg->esocket_uuid = a_es_uuid;
    if (a_data && a_data_size)
        l_msg->data = DAP_DUP_SIZE(a_data ,a_data_size);
    l_msg->data_size = a_data_size;
    l_msg->flags_set = DAP_SOCK_READY_TO_WRITE;

    int l_ret= dap_events_socket_queue_ptr_send_to_input( a_es_input, l_msg );
    if (l_ret!=0){
        log_it(L_ERROR, "write inter: wasn't send pointer to queue: code %d", l_ret);
        DAP_DEL_Z(l_msg->data);
        DAP_DELETE(l_msg);
        return 0;
    }
    return  a_data_size;
}

/**
 * @brief dap_events_socket_write
 * @param a_es_uuid
 * @param a_data
 * @param a_data_size
 * @param a_callback_success
 * @param a_callback_error
 * @return
 */
size_t dap_events_socket_write(dap_events_socket_uuid_t a_es_uuid, const void * a_data, size_t a_data_size,
                               dap_events_socket_callback_t a_callback_success,
                               dap_events_socket_callback_error_t a_callback_error, void * a_arg)
{
   dap_context_t * l_context = dap_context_current();
   if(l_context){ // We found it
       dap_events_socket_t * l_queue;
       // TODO complete things
   }
   return 0;
}


/**
 * @brief dap_events_socket_write_mt
 * @param a_w
 * @param a_es_uuid
 * @param a_data
 * @param l_data_size
 * @return
 */
size_t dap_events_socket_write_mt(dap_worker_t * a_w,dap_events_socket_uuid_t a_es_uuid, const void *a_data, size_t a_data_size)
{
    dap_worker_msg_io_t * l_msg = DAP_NEW_Z(dap_worker_msg_io_t); if (!l_msg) return 0;
    l_msg->esocket_uuid = a_es_uuid;
    if (a_data && a_data_size)
        l_msg->data = DAP_DUP_SIZE(a_data, a_data_size);
    l_msg->data_size = a_data_size;
    l_msg->flags_set = DAP_SOCK_READY_TO_WRITE;

    int l_ret= dap_events_socket_queue_ptr_send(a_w->queue_es_io, l_msg );
    if (l_ret!=0){
        log_it(L_ERROR, "wite mt: wasn't send pointer to queue: code %d", l_ret);
        DAP_DEL_Z(l_msg->data);
        DAP_DELETE(l_msg);
        return 0;
    }
    return a_data_size;
}


/**
 * @brief dap_events_socket_write_f_inter
 * @param a_es_input
 * @param a_es_uuid
 * @param a_format
 * @return
 */
size_t dap_events_socket_write_f_inter(dap_events_socket_t * a_es_input, dap_events_socket_uuid_t a_es_uuid, const char * a_format,...)
{
    va_list ap, ap_copy;
    va_start(ap,a_format);
    va_copy(ap_copy, ap);
    int l_data_size = vsnprintf(NULL,0,a_format,ap);
    va_end(ap);
    if (l_data_size <0 ){
        log_it(L_ERROR,"Can't write out formatted data '%s' with values",a_format);
        va_end(ap_copy);
        return 0;
    }
    l_data_size++; // include trailing 0
    dap_worker_msg_io_t * l_msg = DAP_NEW_Z(dap_worker_msg_io_t);
    if (!l_msg) {
        log_it(L_CRITICAL, "Memory allocation error");
        return 0;
    }
    l_msg->esocket_uuid = a_es_uuid;
    l_msg->data = DAP_NEW_SIZE(void, l_data_size);
    if (!l_msg->data) {
        log_it(L_CRITICAL, "Memory allocation error");
        DAP_DEL_Z(l_msg);
        return 0;
    }
    l_msg->data_size = l_data_size;
    l_msg->flags_set = DAP_SOCK_READY_TO_WRITE;
    l_data_size = vsprintf(l_msg->data,a_format,ap_copy);
    va_end(ap_copy);

    int l_ret= dap_events_socket_queue_ptr_send_to_input(a_es_input, l_msg );
    if (l_ret!=0){
        log_it(L_ERROR, "write f inter: wasn't send pointer to queue input: code %d", l_ret);
        DAP_DELETE(l_msg->data);
        DAP_DELETE(l_msg);
        return 0;
    }
    return  l_data_size;
}

/**
 * @brief dap_events_socket_write_f_mt
 * @param a_es_uuid
 * @param a_format
 * @return
 */
size_t dap_events_socket_write_f_mt(dap_worker_t * a_w,dap_events_socket_uuid_t a_es_uuid, const char * a_format,...)
{
    va_list ap, ap_copy;
    va_start(ap,a_format);
    va_copy(ap_copy, ap);
    int l_data_size = vsnprintf(NULL,0,a_format,ap);
    va_end(ap);
    if (l_data_size <0 ){
        log_it(L_ERROR, "Write f mt: can't write out formatted data '%s' with values", a_format);
        va_end(ap_copy);
        return 0;
    }
    l_data_size++; // include trailing 0
    dap_worker_msg_io_t * l_msg = DAP_NEW_Z(dap_worker_msg_io_t);
    if (!l_msg) {
        log_it(L_CRITICAL, "Memory allocation error");
        return 0;
    }
    l_msg->esocket_uuid = a_es_uuid;
    l_msg->data_size = l_data_size;
    l_msg->data = DAP_NEW_SIZE(void, l_data_size);
    if (!l_msg->data) {
        log_it(L_CRITICAL, "Memory allocation error");
        DAP_DEL_Z(l_msg);
        return 0;
    }
    l_msg->flags_set = DAP_SOCK_READY_TO_WRITE;
    l_data_size = vsprintf(l_msg->data,a_format,ap_copy);
    va_end(ap_copy);

    int l_ret= dap_events_socket_queue_ptr_send(a_w->queue_es_io, l_msg );
    if (l_ret!=0){
        log_it(L_ERROR, "Wrrite f mt: wasn't send pointer to queue: code %d", l_ret);
        DAP_DELETE(l_msg->data);
        DAP_DELETE(l_msg);
        return 0;
    }
    return l_data_size;
}

/**
 * @brief dap_events_socket_write Write data to the client
 * @param a_es Esocket instance
 * @param a_data Pointer to data
 * @param a_data_size Size of data to write
 * @return Number of bytes that were placed into the buffer
 */
size_t dap_events_socket_write_unsafe(dap_events_socket_t *a_es, const void *a_data, size_t a_data_size)
{
    if (!a_es) {
        log_it(L_ERROR, "Attempt to write into NULL esocket!");
        return 0;
    }
    if (a_es->flags & DAP_SOCK_SIGNAL_CLOSE) {
        debug_if(g_debug_reactor, L_NOTICE, "Trying to write into closing socket %"DAP_FORMAT_SOCKET, a_es->fd);
        return 0;
    }

    static const size_t l_basic_buf_size = DAP_EVENTS_SOCKET_BUF_LIMIT / 4;

    if (a_es->buf_out_size_max < a_es->buf_out_size + a_data_size) {
        a_es->buf_out_size_max += dap_max(l_basic_buf_size, a_data_size);
        a_es->buf_out = DAP_REALLOC(a_es->buf_out, a_es->buf_out_size_max);
        log_it(L_MSG, "[!] Socket %"DAP_FORMAT_SOCKET": increase capacity to %lu, actual size: %lu", a_es->fd, a_es->buf_out_size_max, a_es->buf_out_size);
    } else if ((a_es->buf_out_size + a_data_size <= l_basic_buf_size / 4) && (a_es->buf_out_size_max > l_basic_buf_size)) {
        a_es->buf_out_size_max = l_basic_buf_size;
        a_es->buf_out = DAP_REALLOC(a_es->buf_out, a_es->buf_out_size_max);
        log_it(L_MSG, "[!] Socket %"DAP_FORMAT_SOCKET": decrease capacity to %lu, actual size: %lu",
               a_es->fd, a_es->buf_out_size_max, a_es->buf_out_size);
    }
    memcpy(a_es->buf_out + a_es->buf_out_size, a_data, a_data_size);
    a_es->buf_out_size += a_data_size;
    dap_events_socket_set_writable_unsafe(a_es, true);
    debug_if(g_debug_reactor, L_DEBUG, "Write %zu bytes to \"%s\" %p, total size: %lu",
             a_data_size, dap_events_socket_get_type_str(a_es), a_es, a_es->buf_out_size);

    return a_data_size;
}

/**
 * @brief dap_events_socket_write_f Write formatted text to the client
 * @param a_es Conn instance
 * @param a_format Format
 * @return Number of bytes that were placed into the buffer
 */
ssize_t dap_events_socket_write_f_unsafe(dap_events_socket_t *a_es, const char *a_format, ...)
{
    if(!a_es->buf_out){
        log_it(L_ERROR,"Can't write formatted data to NULL buffer output");
        return 0;
    }

    va_list ap, ap_copy;
    va_start(ap, a_format);
    va_copy(ap_copy, ap);
    ssize_t l_ret = vsnprintf(NULL, 0, a_format, ap);
    va_end(ap);
    if (l_ret < 0) {
        va_end(ap_copy);
        log_it(L_ERROR,"Can't write out formatted data '%s'", a_format);
        return l_ret;
    }
    size_t l_buf_size = l_ret + 1;
    char *l_buf = DAP_NEW_Z_SIZE(char, l_buf_size);
    if (!l_buf) {
        log_it(L_CRITICAL, "Memory allocation error");
        return 0;
    }
    vsprintf(l_buf, a_format, ap_copy);
    va_end(ap_copy);
    l_ret = dap_events_socket_write_unsafe(a_es, l_buf, l_buf_size - 1);
    DAP_DELETE(l_buf);
    return l_ret;
}

/**
 * @brief dap_events_socket_pop_from_buf_in
 * @param a_essc
 * @param a_data
 * @param a_data_size
 * @return
 */
size_t dap_events_socket_pop_from_buf_in(dap_events_socket_t *a_es, void *a_data, size_t a_data_size)
{
    if ( a_data_size < a_es->buf_in_size)
    {
        memcpy(a_data, a_es->buf_in, a_data_size);
        memmove(a_es->buf_in, a_es->buf_in + a_data_size, a_es->buf_in_size - a_data_size);
    } else {
        if ( a_data_size > a_es->buf_in_size )
            a_data_size = a_es->buf_in_size;
        memcpy(a_data, a_es->buf_in, a_data_size);
    }
    a_es->buf_in_size -= a_data_size;
    return a_data_size;
}


/**
 * @brief dap_events_socket_shrink_client_buf_in Shrink input buffer (shift it left)
 * @param cl Client instance
 * @param shrink_size Size on wich we shrink the buffer with shifting it left
 */
void dap_events_socket_shrink_buf_in(dap_events_socket_t * a_es, size_t shrink_size)
{
    if ( (!shrink_size) || (!a_es->buf_in_size) )
        return;                                                             /* Nothing to do - OK */

    if (a_es->buf_in_size > shrink_size)
        memmove(a_es->buf_in , a_es->buf_in + shrink_size, a_es->buf_in_size -= shrink_size);
    else {
        //log_it(WARNING,"Shrinking size of input buffer on amount bigger than actual buffer's size");
        a_es->buf_in_size = 0;
    }
}


/*
 *  DESCRIPTION: Insert specified data data block at beging of the <buf_out> area.
 *      If there is not a room for inserting - no <buf_out> is changed.
 *
 *  INPUTS:
 *      cl:         A events socket context area
 *      data:       A buffer with data to be inserted
 *      data_sz:    A size of the data in the buffer
 *
 *  IMPLICITE OUTPUTS:
 *      a_es->buf_out
 *      a_es->buf_out_sz
 *
 *  RETURNS:
 *      0:          SUCCESS
 *      -ENOMEM:    No room for data to be inserted
 */
size_t dap_events_socket_insert_buf_out(dap_events_socket_t * a_es, void *a_data, size_t a_data_size)
{
    if ( (!a_data_size) || (!a_data) )
        return  0;                                                          /* Nothing to do - OK */

    if ( (a_es->buf_out_size_max - a_es->buf_in_size) < a_data_size )
        return  -ENOMEM;                                                    /* No room for data to be inserted */

    memmove(a_es->buf_out + a_data_size, a_es->buf_out, a_es->buf_in_size); /* Move existing data to right */
    memcpy(a_es->buf_out, a_data, a_data_size);                             /* Place new data at begin of the buffer */
    a_es->buf_in_size += a_data_size;                                       /* Ajust buffer's data lenght */

    return  a_data_size;
}<|MERGE_RESOLUTION|>--- conflicted
+++ resolved
@@ -1253,11 +1253,7 @@
 
     l_es->flags = DAP_SOCK_READY_TO_READ;
     l_es->last_time_active = l_es->last_ping_request = time( NULL );
-<<<<<<< HEAD
-    l_es->buf_in = DAP_NEW_Z_SIZE(char, 2 * sizeof(struct sockaddr_storage) + 32);
-=======
     l_es->buf_in = DAP_NEW_Z_SIZE(byte_t, 2 * sizeof(struct sockaddr_storage) + 32);
->>>>>>> decf5b80
     return l_es;
 }
 
