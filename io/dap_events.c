--- conflicted
+++ resolved
@@ -178,11 +178,7 @@
     l_retcode = pthread_setaffinity_np(pthread_self(), sizeof(cpu_set_t), &mask);
 #endif
 #ifdef DAP_OS_DARWIN
-<<<<<<< HEAD
-    if (l_retcode != 0 && l_retcode != EPFNOSUPPORT)
-=======
     if(l_retcode != 0 && l_retcode != EPFNOSUPPORT)
->>>>>>> 08ac8b52
 #else
     if(l_retcode != 0)
 #endif
