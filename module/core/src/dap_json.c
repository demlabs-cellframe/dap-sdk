--- conflicted
+++ resolved
@@ -43,16 +43,7 @@
  */
 struct dap_json {
     void *pvt;      // Internal json-c object pointer (struct json_object*)
-<<<<<<< HEAD
     bool owned;     // Ownership flag: true=owns reference, false=borrowed
-=======
-    bool is_owned;  // true = owned reference (need json_object_put), false = borrowed
-    struct {
-        dap_json_t **items;
-        size_t count;
-        size_t capacity;
-    } borrowed_children;  // Track borrowed wrappers for automatic cleanup
->>>>>>> 418f76d5
 };
 
 
@@ -65,63 +56,10 @@
     if (!a_json_obj) return NULL;
     
     dap_json_t* l_dap_json = DAP_NEW_Z(dap_json_t);
-    if (!l_dap_json) {
-        // OOM: Failed to allocate wrapper, must release JSON-C object
-        log_it(L_CRITICAL, "Out of memory: failed to allocate dap_json_t wrapper");
-        json_object_put(a_json_obj);  // Release JSON-C object to avoid leak
-        return NULL;
-    }
-    
-    l_dap_json->pvt = a_json_obj;
-    l_dap_json->is_owned = true;  // Default to owned reference
-    return l_dap_json;
-}
-
-// Helper to add borrowed child to parent's tracking list
-static void _register_borrowed_child(dap_json_t* parent, dap_json_t* child) {
-    if (!parent || !child) return;
-    
-    // Grow array if needed
-    if (parent->borrowed_children.count >= parent->borrowed_children.capacity) {
-        size_t new_capacity = parent->borrowed_children.capacity ? 
-                              parent->borrowed_children.capacity * 2 : 8;
-        dap_json_t** new_items = DAP_REALLOC(parent->borrowed_children.items, 
-                                              new_capacity * sizeof(dap_json_t*));
-        if (!new_items) {
-            log_it(L_WARNING, "Failed to grow borrowed children array");
-            return;
-        }
-        parent->borrowed_children.items = new_items;
-        parent->borrowed_children.capacity = new_capacity;
-    }
-    
-    parent->borrowed_children.items[parent->borrowed_children.count++] = child;
-}
-
-// Helper to create borrowed wrapper (for get functions)
-static inline dap_json_t* _json_c_to_dap_json_borrowed(struct json_object* a_json_obj, dap_json_t* parent) {
-    if (!a_json_obj) return NULL;
-    
-    dap_json_t* l_dap_json = DAP_NEW_Z(dap_json_t);
-<<<<<<< HEAD
     if (l_dap_json) {
         l_dap_json->pvt = a_json_obj;
         l_dap_json->owned = a_owned;
-=======
-    if (!l_dap_json) {
-        log_it(L_CRITICAL, "Out of memory: failed to allocate dap_json_t wrapper");
-        return NULL;
->>>>>>> 418f76d5
-    }
-    
-    l_dap_json->pvt = a_json_obj;
-    l_dap_json->is_owned = false;  // Mark as borrowed reference
-    
-    // Register with parent for automatic cleanup
-    if (parent) {
-        _register_borrowed_child(parent, l_dap_json);
-    }
-    
+    }
     return l_dap_json;
 }
 
@@ -129,15 +67,7 @@
 dap_json_t* dap_json_object_new(void)
 {
     struct json_object* l_json_obj = json_object_new_object();
-<<<<<<< HEAD
     return _json_c_to_dap_json(l_json_obj, true);  // OWNED
-=======
-    if (!l_json_obj) {
-        log_it(L_CRITICAL, "Out of memory: failed to create JSON-C object");
-        return NULL;
-    }
-    return _json_c_to_dap_json(l_json_obj);
->>>>>>> 418f76d5
 }
 
 dap_json_t* dap_json_parse_string(const char* a_json_string)
@@ -173,43 +103,12 @@
 void dap_json_object_free(dap_json_t* a_json)
 {
     if (a_json) {
-<<<<<<< HEAD
         struct json_object* l_json_obj = _dap_json_to_json_c(a_json);
         // Only call json_object_put() if we own the reference
         if (l_json_obj && a_json->owned) {
             json_object_put(l_json_obj);
         }
         // Always free the wrapper itself (fixes leak!)
-=======
-        // Prevent double-free by clearing pvt first for borrowed refs
-        void* saved_pvt = a_json->pvt;
-        bool saved_is_owned = a_json->is_owned;
-        
-        // Mark as freed to prevent cycles
-        a_json->pvt = NULL;
-        
-        // Free all borrowed children first (recursively)
-        // IMPORTANT: Don't free children that became owned via ref()
-        for (size_t i = 0; i < a_json->borrowed_children.count; i++) {
-            dap_json_t* child = a_json->borrowed_children.items[i];
-            if (child && child->pvt != NULL) {  // Skip if already freed
-                if (child->is_owned) {
-                    // Child was converted to owned via ref() - don't free it
-                    // User is now responsible for freeing it
-                    continue;
-                }
-                // Recursively free borrowed children's children
-                dap_json_object_free(child);
-            }
-        }
-        DAP_DELETE(a_json->borrowed_children.items);
-        
-        // Only decrement refcount if this was an owned reference
-        if (saved_pvt != NULL && saved_is_owned) {
-            json_object_put(saved_pvt);
-        }
-        // Always free the wrapper
->>>>>>> 418f76d5
         DAP_DELETE(a_json);
     }
 }
@@ -218,15 +117,7 @@
 dap_json_t* dap_json_array_new(void)
 {
     struct json_object* l_json_array = json_object_new_array();
-<<<<<<< HEAD
     return _json_c_to_dap_json(l_json_array, true);  // OWNED
-=======
-    if (!l_json_array) {
-        log_it(L_CRITICAL, "Out of memory: failed to create JSON-C array");
-        return NULL;
-    }
-    return _json_c_to_dap_json(l_json_array);
->>>>>>> 418f76d5
 }
 
 // Note: dap_json_array_free is not needed - use dap_json_object_free for all types
@@ -239,25 +130,10 @@
         return -1;
     }
     
-<<<<<<< HEAD
     // Transfer ownership - no refcount increment needed
     // After this call, a_item is owned by a_array
     // Caller must NOT free a_item after successful add
     return json_object_array_add(_dap_json_to_json_c(a_array), _dap_json_to_json_c(a_item));
-=======
-    struct json_object* l_arr = _dap_json_to_json_c(a_array);
-    struct json_object* l_item = _dap_json_to_json_c(a_item);
-    int ret = json_object_array_add(l_arr, l_item);
-    
-    // Invalidate wrapper after ownership transfer to array
-    // Also mark as not owned to prevent double-free if user calls free anyway
-    if (ret == 0) {
-        a_item->pvt = NULL;
-        a_item->is_owned = false;
-    }
-    
-    return ret;
->>>>>>> 418f76d5
 }
 
 int dap_json_array_del_idx(dap_json_t* a_array, size_t a_idx, size_t a_count)
@@ -303,17 +179,7 @@
         return NULL;
     }
     
-<<<<<<< HEAD
     return _json_c_to_dap_json(json_object_array_get_idx(_dap_json_to_json_c(a_array), a_idx), false);  // BORROWED
-=======
-    struct json_object* l_item = json_object_array_get_idx(_dap_json_to_json_c(a_array), a_idx);
-    if (l_item) {
-        // Return borrowed reference - do NOT increment refcount
-        // This matches JSON-C semantics
-        return _json_c_to_dap_json_borrowed(l_item, a_array);
-    }
-    return NULL;
->>>>>>> 418f76d5
 }
 
 void dap_json_array_sort(dap_json_t* a_array, int (*a_sort_fn)(const void *, const void *))
@@ -512,27 +378,10 @@
         return -1;
     }
     
-<<<<<<< HEAD
     // Transfer ownership - no refcount increment needed
     // After this call, a_value is owned by a_json
     // Caller must NOT free a_value after successful add
     return json_object_object_add(_dap_json_to_json_c(a_json), a_key, _dap_json_to_json_c(a_value));
-=======
-    // Ownership transfers to parent - json_object_object_add() takes ownership
-    // NO refcount increment needed
-    struct json_object* l_parent = _dap_json_to_json_c(a_json);
-    struct json_object* l_value = _dap_json_to_json_c(a_value);
-    int ret = json_object_object_add(l_parent, a_key, l_value);
-    
-    // Invalidate wrapper after ownership transfer
-    // Also mark as not owned to prevent issues if user calls free anyway
-    if (ret == 0) {
-        a_value->pvt = NULL;
-        a_value->is_owned = false;
-    }
-    
-    return ret;
->>>>>>> 418f76d5
 }
 
 int dap_json_object_add_array(dap_json_t* a_json, const char* a_key, dap_json_t* a_array)
@@ -542,27 +391,10 @@
         return -1;
     }
     
-<<<<<<< HEAD
     // Transfer ownership - no refcount increment needed
     // After this call, a_array is owned by a_json
     // Caller must NOT free a_array after successful add
     return json_object_object_add(_dap_json_to_json_c(a_json), a_key, _dap_json_to_json_c(a_array));
-=======
-    // Ownership transfers to parent - json_object_object_add() takes ownership
-    // NO refcount increment needed
-    struct json_object* l_parent = _dap_json_to_json_c(a_json);
-    struct json_object* l_array = _dap_json_to_json_c(a_array);
-    int ret = json_object_object_add(l_parent, a_key, l_array);
-    
-    // Invalidate wrapper after ownership transfer
-    // Also mark as not owned to prevent issues if user calls free anyway
-    if (ret == 0) {
-        a_array->pvt = NULL;
-        a_array->is_owned = false;
-    }
-    
-    return ret;
->>>>>>> 418f76d5
 }
 
 // Object field access
@@ -698,14 +530,7 @@
         return NULL;
     }
     
-<<<<<<< HEAD
     return _json_c_to_dap_json(l_obj, false);  // BORROWED
-=======
-    // Return borrowed reference - do NOT increment refcount
-    // This matches JSON-C semantics
-    // Wrapper is only valid while parent is alive
-    return _json_c_to_dap_json_borrowed(l_obj, a_json);
->>>>>>> 418f76d5
 }
 
 /**
@@ -729,13 +554,7 @@
         return NULL;
     }
     
-<<<<<<< HEAD
     return _json_c_to_dap_json(l_obj, false);  // BORROWED
-=======
-    // Return borrowed reference - do NOT increment refcount
-    // This matches JSON-C semantics
-    return _json_c_to_dap_json_borrowed(l_obj, a_json);
->>>>>>> 418f76d5
 }
 
 // String conversion
@@ -855,16 +674,7 @@
     bool l_result = json_object_object_get_ex(_dap_json_to_json_c(a_json), a_key, &l_temp_obj);
     
     if (l_result && l_temp_obj) {
-<<<<<<< HEAD
         *a_value = _json_c_to_dap_json(l_temp_obj, false);  // BORROWED
-=======
-        // Return borrowed reference - do NOT increment refcount
-        // This matches JSON-C semantics
-        *a_value = _json_c_to_dap_json_borrowed(l_temp_obj, a_json);
-        if (!*a_value) {
-            return false;  // OOM
-        }
->>>>>>> 418f76d5
     } else {
         *a_value = NULL;
     }
@@ -1121,16 +931,7 @@
     struct json_object *l_string = json_object_new_string(l_str);
     DAP_DELETE(l_str);
     
-<<<<<<< HEAD
     return _json_c_to_dap_json(l_string, true);  // OWNED
-=======
-    if (!l_string) {
-        log_it(L_CRITICAL, "Out of memory: failed to create JSON-C string for uint256");
-        return NULL;
-    }
-    
-    return _json_c_to_dap_json(l_string);
->>>>>>> 418f76d5
 }
 
 dap_json_t* dap_json_object_new_string(const char* a_value)
@@ -1188,12 +989,7 @@
                 fprintf(a_stream, INDENTATION_LEVEL);
             }
             
-<<<<<<< HEAD
             dap_json_t *dap_val = _json_c_to_dap_json(val, false);  // BORROWED
-=======
-            // Use stack wrapper to avoid memory leak
-            dap_json_t wrapper = { .pvt = val };
->>>>>>> 418f76d5
             fprintf(a_stream, "\"%s\": ", key);
             dap_json_print_value(&wrapper, key, a_stream, a_indent_level + 1, false);
         }
@@ -1298,12 +1094,7 @@
     if (!l_obj) return NULL;
     
     json_object_get(l_obj); // Increase reference count
-<<<<<<< HEAD
     return _json_c_to_dap_json(l_obj, true);  // OWNED - new reference
-=======
-    a_json->is_owned = true;  // Convert to owned reference
-    return a_json;  // Return SAME wrapper (matches JSON-C behavior)
->>>>>>> 418f76d5
 }
 
 // Object iteration implementation
@@ -1314,23 +1105,11 @@
     if (!l_obj) return;
     
     json_object_object_foreach(l_obj, key, val) {
-<<<<<<< HEAD
         dap_json_t *l_dap_val = _json_c_to_dap_json(val, false);  // BORROWED
         if (l_dap_val) {
             callback(key, l_dap_val, user_data);
             // Note: User should free l_dap_val in callback if they want to prevent wrapper leak
         }
-=======
-        // Use stack-allocated wrapper for borrowed reference
-        // IMPORTANT: Callback MUST NOT save this pointer - it's only valid during callback execution
-        // Do NOT call dap_json_object_free() on this wrapper
-        dap_json_t wrapper = { 
-            .pvt = val,
-            .is_owned = false,  // This is a borrowed reference
-            .borrowed_children = {0}  // No children tracking for stack wrapper
-        };
-        callback(key, &wrapper, user_data);
->>>>>>> 418f76d5
     }
 }
 
