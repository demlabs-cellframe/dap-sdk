--- conflicted
+++ resolved
@@ -245,11 +245,7 @@
             dap_json_rpc_response_free(l_response);
             return -1;
         }
-<<<<<<< HEAD
-        if (dap_json_rpc_response_printf_result(response, a_cmd->cmd_name, a_cmd->cmd_param, a_cmd->cmd_param_count) != 0) {
-=======
-        if (dap_json_rpc_response_printf_result(l_response, a_cmd->cmd_name) != 0) {
->>>>>>> 8ad36efa
+        if (dap_json_rpc_response_printf_result(l_response, a_cmd->cmd_name, a_cmd->cmd_param, a_cmd->cmd_param_count) != 0) {
             printf("Something wrong with response\n");
         }
         dap_json_rpc_response_free(l_response);
