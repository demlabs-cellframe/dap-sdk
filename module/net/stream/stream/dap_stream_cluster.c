--- conflicted
+++ resolved
@@ -281,7 +281,6 @@
         for (size_t i = 0; i < l_total_links_count; i++) {
             dap_stream_info_t *l_link_info = l_links_info + i;
             dap_json_t *l_jobj_info = dap_json_object_new();
-<<<<<<< HEAD
             if (!l_jobj_info) {
                 dap_json_object_free(l_jobj_downlinks);
                 dap_json_object_free(l_jobj_uplinks);
@@ -293,11 +292,6 @@
             } else {
                 dap_json_array_add(l_jobj_downlinks, l_jobj_info);
             }
-=======
-            if (!l_jobj_info) { dap_json_object_free(l_jobj_ret); return NULL; }
-            
-            // Add all fields BEFORE adding to array (ownership transfer invalidates wrapper)
->>>>>>> 418f76d5
             char *l_addr = dap_strdup_printf(NODE_ADDR_FP_STR, NODE_ADDR_FP_ARGS_S(l_link_info->node_addr));
             dap_json_object_add_string(l_jobj_info, "addr", l_addr);
             DAP_DELETE(l_addr);
