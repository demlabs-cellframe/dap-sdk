--- conflicted
+++ resolved
@@ -455,13 +455,9 @@
     atomic_fetch_sub(&s_cmd_thread_count, 1);
     return NULL;
 }
-<<<<<<< HEAD
 
 static char *s_cli_cmd_exec_ex(char *a_req_str, bool a_restricted)
 {
-=======
-char *dap_cli_cmd_exec(char *a_req_str) {
->>>>>>> 45ce6059
     dap_json_rpc_request_t *request = dap_json_rpc_request_from_json(a_req_str, s_cli_version);
     if ( !request )
         return NULL;
@@ -536,15 +532,8 @@
                 l_call_time = dap_nanotime_now();
             }
             // Check if this is JSON-RPC command based on flags
-<<<<<<< HEAD
-            if (l_cmd->flags.is_json_rpc) {
-                res = l_cmd->func(l_argc, l_argv, (void *)&l_json_arr_reply, request->version);
-            } else if (l_cmd->arg_func) {
-                res = l_cmd->func_ex(l_argc, l_argv, l_cmd->arg_func, (void *)&str_reply, request->version);
-=======
             if (l_cmd->arg_func) {
                 res = l_cmd->func_ex(l_argc, l_argv, l_cmd->arg_func, (void *)&l_json_arr_reply, request->version);
->>>>>>> 45ce6059
             } else {
                 res = l_cmd->func(l_argc, l_argv, (void *)&l_json_arr_reply, request->version);
             }
