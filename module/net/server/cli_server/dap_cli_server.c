/*
 * Authors:
 * Dmitriy A. Gerasimov <gerasimov.dmitriy@demlabs.net>
 * Alexander Lysikov <alexander.lysikov@demlabs.net>
 * DeM Labs Inc.   https://demlabs.net
 * Cellframe  https://cellframe.net
 * Copyright  (c) 2019-2021
 * All rights reserved.

 This file is part of Cellframe SDK

 Cellframe SDK is free software: you can redistribute it and/or modify
 it under the terms of the GNU General Public License as published by
 the Free Software Foundation, either version 3 of the License, or
 (at your option) any later version.

 Cellframe SDK is distributed in the hope that it will be useful,
 but WITHOUT ANY WARRANTY; without even the implied warranty of
 MERCHANTABILITY or FITNESS FOR A PARTICULAR PURPOSE.  See the
 GNU General Public License for more details.

 You should have received a copy of the GNU General Public License
 along with any Cellframe SDK based project.  If not, see <http://www.gnu.org/licenses/>.
 */

#include <sys/stat.h>
#include <stdio.h>
#include <string.h>
#include <errno.h>
#include <assert.h>
#include <unistd.h>
#include <pthread.h>
#ifndef DAP_OS_WINDOWS
#include <poll.h>
#endif

#include "dap_common.h"
#include "dap_strfuncs.h"
#include "dap_file_utils.h"
#include "dap_list.h"
#include "dap_net.h"
#include "dap_cli_server.h"
#include "dap_proc_thread.h"
#include "dap_context.h"
#include "dap_server.h"

#include "../json_rpc/include/dap_json_rpc_errors.h"
#include "../json_rpc/include/dap_json_rpc_request.h"
#include "../json_rpc/include/dap_json_rpc_response.h"



#define LOG_TAG "dap_cli_server"

#define MAX_CONSOLE_CLIENTS 16

static dap_server_t *s_cli_server = NULL;
static bool s_debug_cli = false;
static atomic_int_fast32_t s_cmd_thread_count = 0;
static bool s_allowed_cmd_control = false;
static const char **s_allowed_cmd_array = NULL;
static int s_cli_version = 1;

static dap_cli_cmd_t *cli_commands = NULL;
static dap_cli_cmd_aliases_t *s_command_alias = NULL;

static dap_cli_server_cmd_stat_callback_t s_stat_callback = NULL;

static char *s_cli_cmd_exec_ex(char *a_req_str, bool a_restricted);
// HTTP headers list
static dap_cli_server_http_header_t *s_http_headers = NULL;
static pthread_rwlock_t s_http_headers_rwlock = PTHREAD_RWLOCK_INITIALIZER;

typedef struct cli_cmd_arg {
    dap_worker_t *worker;
    dap_events_socket_uuid_t es_uid;
    size_t buf_size;
    char *buf, status;
    time_t time_start;
    bool restricted;
} cli_cmd_arg_t;

static void* s_cli_cmd_exec(void *a_arg);
static char* s_generate_additional_headers(void);

static bool s_allowed_cmd_check(const char *a_buf) {
    if (!s_allowed_cmd_control)
        return true;
    if (!s_allowed_cmd_array)
        return false;
    dap_json_tokener_error_t jterr;
    dap_json_t *jobj = dap_json_tokener_parse_verbose(a_buf, &jterr);
    if ( jterr != DAP_JSON_TOKENER_SUCCESS ) 
        return log_it(L_ERROR, "Can't parse json command, error %s", dap_json_tokener_error_desc(jterr)), false;
    const char *l_method = dap_json_object_get_string(jobj, "method");
    if (!l_method) {
        log_it(L_ERROR, "Invalid command request, dump it");
        dap_json_object_free(jobj);
        return false;
    }

    bool l_allowed = !!dap_str_find( s_allowed_cmd_array, l_method );
    // jobj_method is borrowed - freed automatically with jobj
    dap_json_object_free(jobj);
    if (!l_allowed)
        log_it(L_ERROR, "Command %s is restricted", l_method);
    return l_allowed;
}

DAP_STATIC_INLINE void s_cli_cmd_schedule(dap_events_socket_t *a_es, void *a_arg) {
    cli_cmd_arg_t *l_arg = a_arg ? (cli_cmd_arg_t*)a_arg : DAP_NEW_Z(cli_cmd_arg_t);
    switch (l_arg->status) {
    case 0: {
        a_es->callbacks.arg = l_arg;
        ++l_arg->status;
    }
    case 1: {
        static const char l_content_len_str[] = "Content-Length: ";
        l_arg->buf = strstr((char*)a_es->buf_in, l_content_len_str);
        if ( !l_arg->buf || !strpbrk(l_arg->buf, "\r\n") )
            return;
        if (( l_arg->buf_size = (size_t)strtol(l_arg->buf + sizeof(l_content_len_str) - 1, NULL, 10) ))
            ++l_arg->status;
        else
            break;
    }
    case 2: { // Find header end and throw out header
        static const char l_head_end_str[] = "\r\n\r\n";
        char *l_hdr_end_token = strstr(l_arg->buf, l_head_end_str);
        if (!l_hdr_end_token)
            return;
        l_arg->buf = l_hdr_end_token + sizeof(l_head_end_str) - 1;
        ++l_arg->status;
    }
    case 3:
    default: {
        size_t l_hdr_len = (size_t)(l_arg->buf - (char*)a_es->buf_in);
        if ( a_es->buf_in_size < l_arg->buf_size + l_hdr_len )
            return;

        l_arg->restricted = ((struct sockaddr_in*)&a_es->addr_storage)->sin_addr.s_addr != htonl(INADDR_LOOPBACK)
#ifdef DAP_OS_UNIX
            && a_es->addr_storage.ss_family != AF_UNIX
#endif
            && !s_allowed_cmd_check(l_arg->buf);


        l_arg->buf = strndup(l_arg->buf, l_arg->buf_size);
        l_arg->worker = a_es->worker;
        l_arg->es_uid = a_es->uuid;
        l_arg->time_start = dap_nanotime_now();

        
        pthread_t l_tid;
        pthread_attr_t attr;
        pthread_attr_init(&attr);
        pthread_attr_setdetachstate(&attr, PTHREAD_CREATE_DETACHED);
        pthread_create(&l_tid, &attr, s_cli_cmd_exec, l_arg);

        //dap_proc_thread_callback_add_pri(NULL, s_cli_cmd_exec, l_arg, DAP_QUEUE_MSG_PRIORITY_HIGH);
        a_es->buf_in_size = 0;
        a_es->callbacks.arg = NULL;
    } return;
    }

    dap_events_socket_write_f_unsafe(a_es, "HTTP/1.1 500 Internal Server Error\r\n");
    char *buf_dump = dap_dump_hex(a_es->buf_in, dap_min(a_es->buf_in_size, (size_t)65536));
    log_it(L_DEBUG, "Incomplete cmd request:\r\n%s", buf_dump);
    DAP_DELETE(buf_dump);
    a_es->flags |= DAP_SOCK_SIGNAL_CLOSE;
}

static void s_cli_cmd_delete(dap_events_socket_t *a_es, void UNUSED_ARG *a_arg) {
    DAP_DELETE(a_es->callbacks.arg);
}


/**
 * @brief dap_cli_server_init
 * @param a_debug_more
 * @param a_socket_path_or_address
 * @param a_port
 * @param a_permissions
 * @return
 */
int dap_cli_server_init(bool a_debug_more, const char *a_cfg_section)
{
    s_debug_cli = a_debug_more;
    dap_events_socket_callbacks_t l_callbacks = { .read_callback = s_cli_cmd_schedule, .delete_callback = s_cli_cmd_delete };
    if (!( s_cli_server = dap_server_new(a_cfg_section, NULL, &l_callbacks) )) {
        log_it(L_ERROR, "CLI server not initialized");
        return -2;
    }
    s_allowed_cmd_control = dap_config_get_item_bool_default(g_config, a_cfg_section, "allowed_cmd_control", s_allowed_cmd_control);
    log_it(L_INFO, "CLI server initialized");
    s_cli_version = dap_config_get_item_int32_default(g_config, "cli-server", "version", s_cli_version);
    log_it(L_INFO, "CLI server initialized with protocol version %d", s_cli_version);
    return 0;
}

/**
 * @brief dap_cli_server_deinit
 */
void dap_cli_server_deinit()
{
    dap_server_delete(s_cli_server);
}

/**
 * @brief s_cmd_add_ex
 * @param a_name
 * @param a_func
 * @param a_arg_func
 * @param a_doc
 * @param a_doc_ex
 */
DAP_STATIC_INLINE dap_cli_cmd_t *s_cmd_add_ex(const char * a_name, dap_cli_server_cmd_callback_ex_t a_func, dap_cli_server_cmd_callback_ex_func_json_t a_func_rpc, void *a_arg_func, const char *a_doc, const char *a_doc_ex, int16_t a_id)
{
    dap_cli_cmd_t *l_cmd_item = DAP_NEW_Z_RET_VAL_IF_FAIL(dap_cli_cmd_t, NULL);

    snprintf(l_cmd_item->name,sizeof (l_cmd_item->name),"%s",a_name);
    l_cmd_item->doc = strdup( a_doc);
    l_cmd_item->doc_ex = strdup( a_doc_ex);
    if (a_arg_func) {
        l_cmd_item->func_ex = a_func;
        l_cmd_item->arg_func = a_arg_func;
    } else {
        l_cmd_item->func = (dap_cli_server_cmd_callback_t )(void *)a_func;
    }
    l_cmd_item->id = a_id;
<<<<<<< HEAD
    l_cmd_item->func_rpc = a_func_rpc;
=======
    // Initialize flags with default values
    memset(&l_cmd_item->flags, 0, sizeof(l_cmd_item->flags));
>>>>>>> 8ad36efa
    HASH_ADD_STR(cli_commands,name,l_cmd_item);
    log_it(L_DEBUG,"Added command %s",l_cmd_item->name);
    return l_cmd_item;
}

/**
 * @brief dap_cli_server_cmd_add
 * @param a_name
 * @param a_func
 * @param a_func_rpc
 * @param a_doc
 * @param a_doc_ex
 */
dap_cli_cmd_t *dap_cli_server_cmd_add(const char * a_name, dap_cli_server_cmd_callback_t a_func, dap_cli_server_cmd_callback_ex_func_json_t a_func_rpc const char *a_doc, int16_t a_id, const char *a_doc_ex)
{
    return s_cmd_add_ex(a_name, (dap_cli_server_cmd_callback_ex_t)(void *)a_func, a_func_rpc, NULL, a_doc, a_doc_ex, a_id);
}

/**
 * @brief dap_cli_server_cmd_add_ext
 * Extended command addition with flags and parameters
 * @param a_params Extended command parameters structure
 * @return Pointer to created command or NULL on error
 */
dap_cli_cmd_t *dap_cli_server_cmd_add_ext(const dap_cli_server_cmd_params_t *a_params)
{
    if (!a_params || !a_params->name || !a_params->func) {
        log_it(L_ERROR, "Invalid parameters for dap_cli_server_cmd_add_ext");
        return NULL;
    }

    dap_cli_cmd_t *l_cmd_item = DAP_NEW_Z_RET_VAL_IF_FAIL(dap_cli_cmd_t, NULL);

    snprintf(l_cmd_item->name, sizeof(l_cmd_item->name), "%s", a_params->name);
    l_cmd_item->doc = strdup(a_params->doc ? a_params->doc : "");
    l_cmd_item->doc_ex = strdup(a_params->doc_ex ? a_params->doc_ex : "");
    l_cmd_item->func = a_params->func;
    l_cmd_item->id = a_params->id;
    l_cmd_item->overrides = a_params->overrides;
    l_cmd_item->flags = a_params->flags;

    HASH_ADD_STR(cli_commands, name, l_cmd_item);
    log_it(L_DEBUG, "Added extended command %s (JSON-RPC: %s)", 
           l_cmd_item->name, l_cmd_item->flags.is_json_rpc ? "yes" : "no");
    
    return l_cmd_item;
}



/**
 * @brief dap_cli_server_cmd_set_reply_text
 * Write text to reply string
 * @param str_reply
 * @param str
 * @param ...
 */
void dap_cli_server_cmd_set_reply_text(void **a_str_reply, const char *str, ...)
{
    char **l_str_reply = (char **)a_str_reply;
    if (l_str_reply) {
        if (*l_str_reply) {
            DAP_DELETE(*l_str_reply);
            *l_str_reply = NULL;
        }
        va_list args;
        va_start(args, str);
        *l_str_reply = dap_strdup_vprintf(str, args);
        va_end(args);
    }
}

/**
 * @brief dap_cli_server_cmd_check_option
 * @param argv
 * @param arg_start
 * @param arg_end
 * @param opt_name
 * @return
 */
int dap_cli_server_cmd_check_option( char** argv, int arg_start, int arg_end, const char *opt_name)
{
    int arg_index = arg_start;
    const char *arg_string;

    while(arg_index < arg_end)
    {
        char * l_argv_cur = argv[arg_index];
        arg_string = l_argv_cur;
        // find opt_name
        if(arg_string && opt_name && arg_string[0] && opt_name[0] && !strcmp(arg_string, opt_name)) {
                return arg_index;
        }
        arg_index++;
    }
    return -1;
}


/**
 * @brief dap_cli_server_cmd_find_option_val
 * return index of string in argv, or 0 if not found
 * @param argv
 * @param arg_start
 * @param arg_end
 * @param opt_name
 * @param opt_value
 * @return int
 */
int dap_cli_server_cmd_find_option_val( char** argv, int arg_start, int arg_end, const char *opt_name, const char **opt_value)
{
    assert(argv);
    int arg_index = arg_start;
    const char *arg_string;
    int l_ret_pos = 0;

    while(arg_index < arg_end)
    {
        char * l_argv_cur = argv[arg_index];
        arg_string = l_argv_cur;
        // find opt_name
        if(arg_string && opt_name && arg_string[0] && opt_name[0] && !strcmp(arg_string, opt_name)) {
            // find opt_value
            if(opt_value) {
                arg_string = argv[++arg_index];
                if(arg_string) {
                    *opt_value = arg_string;
                    return arg_index;
                }
                // for case if opt_name exist without value
                else
                    l_ret_pos = arg_index;
            }
            else
                // need only opt_name
                return arg_index;
        }
        arg_index++;
    }
    return l_ret_pos;
}


/**
 * @brief dap_cli_server_cmd_apply_overrides
 *
 * @param a_name
 * @param a_overrides
 */
void dap_cli_server_cmd_apply_overrides(const char * a_name, const dap_cli_server_cmd_override_t a_overrides)
{
    dap_cli_cmd_t *l_cmd_item = dap_cli_server_cmd_find(a_name);
    if(l_cmd_item)
        l_cmd_item->overrides = a_overrides;
}

/**
 * @brief dap_cli_server_cmd_get_first
 * @return
 */
dap_cli_cmd_t* dap_cli_server_cmd_get_first()
{
    return cli_commands;
}

/**
 * @brief dap_cli_server_cmd_find
 * @param a_name
 * @return
 */
dap_cli_cmd_t* dap_cli_server_cmd_find(const char *a_name)
{
    dap_cli_cmd_t *l_cmd_item = NULL;
    HASH_FIND_STR(cli_commands,a_name,l_cmd_item);
    return l_cmd_item;
}

dap_cli_cmd_aliases_t *dap_cli_server_alias_add(dap_cli_cmd_t *a_cmd, const char *a_pre_cmd, const char *a_alias)
{
    if (!a_alias || !a_cmd)
        return NULL;
    dap_cli_cmd_aliases_t *l_alias = DAP_NEW_Z(dap_cli_cmd_aliases_t);
    size_t l_alias_size = dap_strlen(a_alias);
    memcpy(l_alias->alias, a_alias, l_alias_size);
    if (a_pre_cmd) {
        size_t l_addition_size = dap_strlen(a_pre_cmd);
        memcpy(l_alias->addition, a_pre_cmd, l_addition_size);
    }
    l_alias->standard_command = a_cmd;
    HASH_ADD_STR(s_command_alias, alias, l_alias);
    return l_alias;
}

dap_cli_cmd_t *dap_cli_server_cmd_find_by_alias(const char *a_alias, char **a_append, char **a_ncmd)
{
    dap_cli_cmd_aliases_t *l_alias = NULL;
    HASH_FIND_STR(s_command_alias, a_alias, l_alias);
    if (!l_alias)
        return NULL;
    *a_append = l_alias->addition[0] ? dap_strdup(l_alias->addition) : NULL;
    *a_ncmd = dap_strdup(l_alias->standard_command->name);
    return l_alias->standard_command;
}

static void *s_cli_cmd_exec(void *a_arg) {
    atomic_fetch_add(&s_cmd_thread_count, 1);
    cli_cmd_arg_t *l_arg = (cli_cmd_arg_t*)a_arg;
    char *l_ret = s_cli_cmd_exec_ex(l_arg->buf, l_arg->restricted);
    char *l_additional_headers = s_generate_additional_headers();
    char *l_full_ret = dap_strdup_printf("HTTP/1.1 200 OK\r\n"
                                         "Content-Length: %"DAP_UINT64_FORMAT_U"\r\n"
                                         "Processing-Time: %zu\r\n"
                                         "%s\r\n"
                                         "%s", 
                                         dap_strlen(l_ret), 
                                         dap_nanotime_now() - l_arg->time_start, 
                                         l_additional_headers,
                                         l_ret);
    DAP_DEL_MULTY(l_additional_headers, l_ret);
    dap_events_socket_write(l_arg->worker, l_arg->es_uid, l_full_ret, dap_strlen(l_full_ret));
    DAP_DEL_MULTY(l_arg->buf, l_full_ret, l_arg);
    atomic_fetch_sub(&s_cmd_thread_count, 1);
    return NULL;
}

static char *s_cli_cmd_exec_ex(char *a_req_str, bool a_restricted)
{
    dap_json_rpc_request_t *request = dap_json_rpc_request_from_json(a_req_str, s_cli_version);
    if ( !request )
        return NULL;
    int l_verbose = 0;
    // command is found
    char *cmd_name = request->method;
    dap_cli_cmd_t *l_cmd = dap_cli_server_cmd_find(cmd_name);
    bool l_finded_by_alias = false;
    char *l_append_cmd = NULL;
    char *l_ncmd = NULL;
    if (!l_cmd) {
        l_cmd = dap_cli_server_cmd_find_by_alias(cmd_name, &l_append_cmd, &l_ncmd);
        l_finded_by_alias = true;
    }
    dap_json_rpc_params_t *params = request->params;

    char *str_cmd = dap_json_rpc_params_get(params, 0);
    if (!str_cmd)
        str_cmd = cmd_name;
    int res = -1;
    char *str_reply = NULL;
    dap_json_t* l_json_arr_reply = dap_json_array_new();
    if (l_cmd && a_restricted) {
        log_it(L_WARNING,"Command \"%s\" is restricted", l_cmd->name);
        dap_json_rpc_error_add(l_json_arr_reply, -1, "Command \"%s\" is restricted", l_cmd->name);
    } else if (!l_cmd) {
        dap_json_rpc_error_add(l_json_arr_reply, -1, "can't recognize command=%s", str_cmd);
        log_it(L_ERROR,"Reply string: \"%s\"", str_reply);
    } else {
        if(l_cmd->overrides.log_cmd_call)
            l_cmd->overrides.log_cmd_call(str_cmd);
        else {
            char *l_str_cmd = dap_strdup(str_cmd);
            char *l_ptr = strstr(l_str_cmd, "-password");
            if (l_ptr) {
                l_ptr += 10;
                while (l_ptr[0] != '\0' && l_ptr[0] != ';') {
                    *l_ptr = '*';
                    l_ptr += 1;
                }
            }
            debug_if(dap_config_get_item_bool_default(g_config, "cli-server", "debug-more", false),
                        L_DEBUG, "execute command=%s", l_str_cmd);
            DAP_DELETE(l_str_cmd);
        }

        char **l_argv = dap_strsplit(str_cmd, ";", -1);
        int l_argc = 0;
        // Count argc
        while (l_argv[l_argc] != NULL)
            l_argc++;
        // Support alias
        if (l_finded_by_alias) {
            cmd_name = l_ncmd;
            DAP_FREE(l_argv[0]);
            l_argv[0] = l_ncmd;
            if (l_append_cmd) {
                l_argc++;
                char **al_argv = DAP_NEW_Z_COUNT(char*, l_argc + 1);
                al_argv[1] = l_ncmd;
                al_argv[1] = l_append_cmd;
                for (int i = 1; i < l_argc; i++)
                    al_argv[i + 1] = l_argv[i];
                DAP_DEL_Z(l_argv);
                l_argv = al_argv;
            }
        }
        // Call the command function
        if(l_cmd &&  l_argv && l_cmd->func) {
            dap_time_t l_call_time = 0;
            if (s_stat_callback) {
                l_call_time = dap_nanotime_now();
            }
            // Check if this is JSON-RPC command based on flags
            if (l_cmd->arg_func) {
                res = l_cmd->func_ex(l_argc, l_argv, l_cmd->arg_func, l_json_arr_reply, request->version);
            } else {
                res = l_cmd->func(l_argc, l_argv, l_json_arr_reply, request->version);
            }
            if (s_stat_callback) {
                s_stat_callback(l_cmd->id, (dap_nanotime_now() - l_call_time) / 1000000);
            }
        } else if (l_cmd) {
            log_it(L_WARNING, "NULL arguments for input for command \"%s\"", str_cmd);
            dap_json_rpc_error_add(l_json_arr_reply, -1, "NULL arguments for input for command \"%s\"", str_cmd);
        } else {
            log_it(L_WARNING, "No function for command \"%s\" but it registred?!", str_cmd);
            dap_json_rpc_error_add(l_json_arr_reply, -1, "No function for command \"%s\" but it registred?!", str_cmd);
        }
            // find '-verbose' command
        l_verbose = dap_cli_server_cmd_find_option_val(l_argv, 1, l_argc, "-verbose", NULL);
        dap_strfreev(l_argv);
    }

    // -verbose
    if (l_verbose) {
        dap_json_t *json_res = dap_json_object_new();
        dap_json_object_add_int64(json_res, "ret_code", res);
        dap_json_array_add(l_json_arr_reply, json_res);
    }

    // create response
    dap_json_rpc_response_t *l_response = dap_json_rpc_response_create(l_json_arr_reply, TYPE_RESPONSE_JSON, request->id, request->version);
    dap_json_rpc_request_free(request);
    char *response_string = dap_json_rpc_response_to_string(l_response);

    return response_string ? response_string : dap_strdup("Error");
}

DAP_INLINE int32_t dap_cli_get_cmd_thread_count()
{
    return atomic_load(&s_cmd_thread_count);
}

/**
 * @brief dap_cli_server_cmd_add
 * @param a_callback callback to statistic collect
 */
void dap_cli_server_statistic_callback_add(dap_cli_server_cmd_stat_callback_t a_callback)
{
    if (a_callback && s_stat_callback)
        log_it(L_ERROR, "Dap cli server statistic callback already added");
    else
        s_stat_callback = a_callback;
}

DAP_INLINE void dap_cli_server_set_allowed_cmd_check(const char **a_cmd_array)
{
    dap_return_if_pass_err(s_allowed_cmd_array, "Allowed cmd array already exist");
    s_allowed_cmd_array = a_cmd_array;
    s_allowed_cmd_control = true;
}

DAP_INLINE char *dap_cli_cmd_exec(char *a_req_str)
{
    return s_cli_cmd_exec_ex(a_req_str, false);
}

DAP_INLINE int dap_cli_server_get_version()
{
    return s_cli_version;
}

// HTTP header management functions
void dap_cli_server_http_header_add_static(const char *a_name, const char *a_value) {
    dap_return_if_fail(a_name && a_value);
    
    pthread_rwlock_wrlock(&s_http_headers_rwlock);
    
    // Check if header already exists and update it
    dap_cli_server_http_header_t *l_header = s_http_headers;
    while (l_header) {
        if (dap_strcmp(l_header->name, a_name) == 0) {
            // Update existing header
            DAP_DELETE(l_header->value);
            l_header->value = dap_strdup(a_value);
            if (l_header->callback) {
                l_header->callback = NULL; // Switch to static mode
            }
            pthread_rwlock_unlock(&s_http_headers_rwlock);
            return;
        }
        l_header = l_header->next;
    }
    
    // Create new header
    l_header = DAP_NEW_Z(dap_cli_server_http_header_t);
    if (!l_header) {
        pthread_rwlock_unlock(&s_http_headers_rwlock);
        return;
    }
    
    l_header->name = dap_strdup(a_name);
    l_header->value = dap_strdup(a_value);
    l_header->callback = NULL;
    l_header->next = s_http_headers;
    s_http_headers = l_header;
    
    pthread_rwlock_unlock(&s_http_headers_rwlock);
}

void dap_cli_server_http_header_add_dynamic(const char *a_name, dap_cli_server_http_header_callback_t a_callback) {
    dap_return_if_fail(a_name && a_callback);
    
    pthread_rwlock_wrlock(&s_http_headers_rwlock);
    
    // Check if header already exists and update it
    dap_cli_server_http_header_t *l_header = s_http_headers;
    while (l_header) {
        if (dap_strcmp(l_header->name, a_name) == 0) {
            // Update existing header
            DAP_DELETE(l_header->value);
            l_header->value = NULL;
            l_header->callback = a_callback;
            pthread_rwlock_unlock(&s_http_headers_rwlock);
            return;
        }
        l_header = l_header->next;
    }
    
    // Create new header
    l_header = DAP_NEW_Z(dap_cli_server_http_header_t);
    if (!l_header) {
        pthread_rwlock_unlock(&s_http_headers_rwlock);
        return;
    }
    
    l_header->name = dap_strdup(a_name);
    l_header->value = NULL;
    l_header->callback = a_callback;
    l_header->next = s_http_headers;
    s_http_headers = l_header;
    
    pthread_rwlock_unlock(&s_http_headers_rwlock);
}

void dap_cli_server_http_header_remove(const char *a_name) {
    dap_return_if_fail(a_name);
    
    pthread_rwlock_wrlock(&s_http_headers_rwlock);
    
    dap_cli_server_http_header_t **l_current = &s_http_headers;
    while (*l_current) {
        if (dap_strcmp((*l_current)->name, a_name) == 0) {
            dap_cli_server_http_header_t *l_to_remove = *l_current;
            *l_current = l_to_remove->next;
            
            DAP_DELETE(l_to_remove->name);
            DAP_DELETE(l_to_remove->value);
            DAP_DELETE(l_to_remove);
            break;
        }
        l_current = &((*l_current)->next);
    }
    
    pthread_rwlock_unlock(&s_http_headers_rwlock);
}

void dap_cli_server_http_headers_clear(void) {
    pthread_rwlock_wrlock(&s_http_headers_rwlock);
    
    while (s_http_headers) {
        dap_cli_server_http_header_t *l_to_remove = s_http_headers;
        s_http_headers = s_http_headers->next;
        
        DAP_DELETE(l_to_remove->name);
        DAP_DELETE(l_to_remove->value);
        DAP_DELETE(l_to_remove);
    }
    
    pthread_rwlock_unlock(&s_http_headers_rwlock);
}

// Generate additional HTTP headers string
static char* s_generate_additional_headers(void) {
    char *l_headers_str = NULL;
    
    pthread_rwlock_rdlock(&s_http_headers_rwlock);
    
    if (!s_http_headers) {
        pthread_rwlock_unlock(&s_http_headers_rwlock);
        return dap_strdup("");
    }
    
    // Calculate total length needed
    size_t l_total_len = 0;
    dap_cli_server_http_header_t *l_header = s_http_headers;
    while (l_header) {
        const char *l_value = NULL;
        char *l_temp_value = NULL;
        
        if (l_header->callback) {
            l_temp_value = l_header->callback();
            l_value = l_temp_value;
        } else {
            l_value = l_header->value;
        }
        
        if (l_value) {
            l_total_len += strlen(l_header->name) + strlen(l_value) + 4; // ": \r\n"
        }
        
        if (l_temp_value) {
            DAP_DELETE(l_temp_value);
        }
        
        l_header = l_header->next;
    }
    
    if (l_total_len == 0) {
        pthread_rwlock_unlock(&s_http_headers_rwlock);
        return dap_strdup("");
    }
    
    // Allocate and build headers string
    l_headers_str = DAP_NEW_SIZE(char, l_total_len + 1);
    l_headers_str[0] = '\0';
    
    l_header = s_http_headers;
    while (l_header) {
        const char *l_value = NULL;
        char *l_dynamic_value = NULL;
        
        if (l_header->callback) {
            l_dynamic_value = l_header->callback();
            l_value = l_dynamic_value;
        } else {
            l_value = l_header->value;
        }
        
        if (l_value) {
            char *l_header_line = dap_strdup_printf("%s: %s\r\n", l_header->name, l_value);
            strcat(l_headers_str, l_header_line);
            DAP_DELETE(l_header_line);
        }
        
        if (l_dynamic_value) {
            DAP_DELETE(l_dynamic_value);
        }
        
        l_header = l_header->next;
    }
    
    pthread_rwlock_unlock(&s_http_headers_rwlock);
    return l_headers_str;
}<|MERGE_RESOLUTION|>--- conflicted
+++ resolved
@@ -228,12 +228,9 @@
         l_cmd_item->func = (dap_cli_server_cmd_callback_t )(void *)a_func;
     }
     l_cmd_item->id = a_id;
-<<<<<<< HEAD
     l_cmd_item->func_rpc = a_func_rpc;
-=======
     // Initialize flags with default values
     memset(&l_cmd_item->flags, 0, sizeof(l_cmd_item->flags));
->>>>>>> 8ad36efa
     HASH_ADD_STR(cli_commands,name,l_cmd_item);
     log_it(L_DEBUG,"Added command %s",l_cmd_item->name);
     return l_cmd_item;
