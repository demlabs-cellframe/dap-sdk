--- conflicted
+++ resolved
@@ -456,11 +456,7 @@
     return NULL;
 }
 
-<<<<<<< HEAD
 static char *s_cli_cmd_exec_ex(char *a_req_str, bool a_restricted)
-=======
-char *dap_cli_cmd_exec(char *a_req_str)
->>>>>>> cde20230
 {
     dap_json_rpc_request_t *request = dap_json_rpc_request_from_json(a_req_str, s_cli_version);
     if ( !request )
@@ -482,7 +478,6 @@
     if (!str_cmd)
         str_cmd = cmd_name;
     int res = -1;
-<<<<<<< HEAD
     char *str_reply = NULL;
     dap_json_t* l_json_arr_reply = dap_json_array_new();
     if (l_cmd && a_restricted) {
@@ -503,29 +498,11 @@
                     *l_ptr = '*';
                     l_ptr += 1;
                 }
-=======
-
-    dap_json_t *l_json_arr_reply = dap_json_array_new();
-    if (!l_cmd) {
-        dap_json_rpc_error_add(l_json_arr_reply, -1, "can't recognize command=%s", str_cmd);
-        log_it(L_ERROR, "Сan't recognize command %s", str_cmd);
-    }
-    if (l_cmd->overrides.log_cmd_call)
-        l_cmd->overrides.log_cmd_call(str_cmd);
-    else {
-        char *l_str_cmd = dap_strdup(str_cmd);
-        char *l_ptr = strstr(l_str_cmd, "-password");
-        if (l_ptr) {
-            l_ptr += 10;
-            while (l_ptr[0] != '\0' && l_ptr[0] != ';') {
-                *l_ptr = '*';
-                l_ptr += 1;
->>>>>>> cde20230
             }
-        }
-        debug_if(dap_config_get_item_bool_default(g_config, "cli-server", "debug-more", false),
-                    L_DEBUG, "execute command=%s", l_str_cmd);
-        DAP_DELETE(l_str_cmd);
+            debug_if(dap_config_get_item_bool_default(g_config, "cli-server", "debug-more", false),
+                        L_DEBUG, "execute command=%s", l_str_cmd);
+            DAP_DELETE(l_str_cmd);
+        }
     }
 
     char **l_argv = dap_strsplit(str_cmd, ";", -1);
@@ -561,11 +538,6 @@
         } else {
             res = l_cmd->func(l_argc, l_argv, l_json_arr_reply, request->version);
         }
-<<<<<<< HEAD
-        // find '-verbose' command
-        l_verbose = dap_cli_server_cmd_find_option_val(l_argv, 1, l_argc, "-verbose", NULL);
-        dap_strfreev(l_argv);
-=======
         if (s_stat_callback) {
             s_stat_callback(l_cmd->id, (dap_nanotime_now() - l_call_time) / 1000000);
         }
@@ -575,7 +547,6 @@
     } else {
         log_it(L_WARNING, "No function for command \"%s\" but it registred?!", str_cmd);
         dap_json_rpc_error_add(l_json_arr_reply, -1, "No function for command \"%s\" but it registred?!", str_cmd);
->>>>>>> cde20230
     }
     // find '-verbose' command
     l_verbose = dap_cli_server_cmd_find_option_val(l_argv, 1, l_argc, "-verbose", NULL);
