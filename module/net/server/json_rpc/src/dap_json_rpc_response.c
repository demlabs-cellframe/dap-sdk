--- conflicted
+++ resolved
@@ -380,9 +380,6 @@
     // All are borrowed references - no free needed
 }
 
-<<<<<<< HEAD
-int dap_json_rpc_response_printf_result(dap_json_rpc_response_t* response, char * cmd_name, char ** cmd_params, int cmd_cnt) {
-=======
 /**
  * @brief Print JSON-RPC response result to stdout based on response type
  * @param response Pointer to dap_json_rpc_response_t structure to print
@@ -390,8 +387,7 @@
  * @return 0 on success, negative value on error
  * @note Automatically selects appropriate formatting based on response type and command name
  */
-int dap_json_rpc_response_printf_result(dap_json_rpc_response_t* response, char * cmd_name) {
->>>>>>> 8ad36efa
+int dap_json_rpc_response_printf_result(dap_json_rpc_response_t* response, char * cmd_name, char ** cmd_params, int cmd_cnt) {
     if (!response) {
         printf("Empty response");
         return -1;
