#include "dap_common.h"
#include "dap_config.h"
#include "dap_strfuncs.h"
#include "dap_file_utils.h"
#include "json.h"

#include "dap_plugin_manifest.h"
#include "uthash.h"
#include <string.h>

#define LOG_TAG "dap_plugin_manifest"

static dap_plugin_manifest_t* s_manifests = NULL;

static void s_manifest_delete(dap_plugin_manifest_t *a_manifest);

/**
 * @brief dap_plugin_manifest_init
 * @return
 */
int dap_plugin_manifest_init()
{
    return 0;
}

/**
 * @brief dap_plugin_manifest_deinit
 */
void dap_plugin_manifest_deinit()
{
    dap_plugin_manifest_t *l_manifest, * l_tmp;
    HASH_ITER(hh,s_manifests,l_manifest,l_tmp){
        HASH_DELETE(hh, s_manifests, l_manifest);
        s_manifest_delete(l_manifest);
    }
}


/**
 * @brief dap_plugin_manifest_add_from_scratch
 * @param a_name
 * @param a_type
 * @param a_author
 * @param a_version
 * @param a_description
 * @param a_dependencies_names
 * @param a_dependencies_count
 * @param a_params
 * @param a_params_count
 * @return
 */
dap_plugin_manifest_t* dap_plugin_manifest_add_builtin(const char *a_name, const char * a_type,
                                                            const char * a_author, const char * a_version,
                                                            const char * a_description, char ** a_dependencies_names,
                                                            size_t a_dependencies_count, char ** a_params, size_t a_params_count)
{
    dap_plugin_manifest_t *l_manifest = NULL;
    HASH_FIND_STR(s_manifests, a_name, l_manifest);
    if(l_manifest){
        log_it(L_ERROR, "Plugin name \"%s\" is already present", a_name);
        return NULL;
    }

    l_manifest = DAP_NEW_Z(dap_plugin_manifest_t);
    if (!l_manifest) {
        log_it(L_CRITICAL, "%s", c_error_memory_alloc);
        return NULL;
    }
    strncpy(l_manifest->name,a_name, sizeof(l_manifest->name)-1);
    l_manifest->type = dap_strdup(a_type);
    l_manifest->is_builtin = true;
    l_manifest->author = dap_strdup(a_author);
    l_manifest->version = dap_strdup(a_version);
    l_manifest->description = dap_strdup(a_description);
    l_manifest->dependencies_names = DAP_NEW_Z_SIZE(char *, sizeof(char*)* a_dependencies_count);
    for(size_t i = 0; i < a_dependencies_count; i++){
        l_manifest->dependencies_names[i] = dap_strdup (a_dependencies_names[i]);
    }
    l_manifest->dependencies_count = a_dependencies_count;

    l_manifest->params_count = a_params_count;
    l_manifest->params = DAP_NEW_Z_SIZE(char *, sizeof(char*)* a_params_count);
    for(size_t i = 0; i < a_params_count; i++){
        l_manifest->params[i] = dap_strdup (a_params[i]);
    }
    HASH_ADD_STR(s_manifests,name,l_manifest);
    return l_manifest;
}

/**
 * @brief dap_plugin_manifest_add_from_file
 * @param file_path
 * @return
 */
dap_plugin_manifest_t* dap_plugin_manifest_add_from_file(const char *a_file_path)
{
   // Open json file_path
    struct json_object *l_json = json_object_from_file(a_file_path);
    
    if(!l_json) {
        log_it(L_ERROR, "Can't open manifest file on path: %s", a_file_path);
        return NULL;
    }
    
    if(!json_object_is_type(l_json, json_type_object)) {
        log_it(L_ERROR, "Invalid manifest structure, shoud be a json object: %s", a_file_path);
        json_object_put(l_json);
        return NULL;
    }

    json_object *j_name = json_object_object_get(l_json, "name");
    json_object *j_version = json_object_object_get(l_json, "version");;
    json_object *j_dependencies = json_object_object_get(l_json, "dependencies");
    json_object *j_author = json_object_object_get(l_json, "author");
    json_object *j_description = json_object_object_get(l_json, "description");
    json_object *j_path = json_object_object_get(l_json, "path");
    json_object *j_params = json_object_object_get(l_json, "params");
    json_object *j_type = json_object_object_get(l_json, "type");

    const char *l_name, *l_version, *l_author, *l_description, *l_type, *l_path;
    l_name = json_object_get_string(j_name);
    l_version = json_object_get_string(j_version);
    l_author = json_object_get_string(j_author);
    l_description = json_object_get_string(j_description);
    l_type = json_object_get_string(j_type);
    l_path = json_object_get_string(j_path);
    
    if (!l_name || !l_version || !l_author || !l_description || !l_type)
    {
        log_it(L_ERROR, "Invalid manifest structure, insuficient fields %s", a_file_path);

        return NULL;
    }

    dap_plugin_manifest_t *l_manifest = NULL;
    HASH_FIND_STR(s_manifests, l_name, l_manifest);
    if (l_manifest)
        return json_object_put(l_json), log_it(L_ERROR, "Plugin name \"%s\" is already present", l_name), l_manifest;

    size_t l_dependencies_count = j_dependencies ? (size_t)json_object_array_length(j_dependencies) : 0;
    size_t l_params_count =      j_params ? (size_t)json_object_array_length(j_params) : 0;

    char **l_dependencies_names = NULL, **l_params = NULL;
    // Read dependencies;
    if(l_dependencies_count)
    {
        if (!( l_dependencies_names = DAP_NEW_Z_COUNT(char*, l_dependencies_count) ))
            return json_object_put(l_json), log_it(L_CRITICAL, "%s", c_error_memory_alloc), NULL;

        for (size_t i = 0; i <  l_dependencies_count; i++){
            l_dependencies_names[i] = dap_strdup(json_object_get_string(json_object_array_get_idx(j_dependencies, i)));
        }
    }

    // Read additional params
    if(l_params_count)
    {
        if (!( l_params = DAP_NEW_Z_COUNT(char*, l_params_count) )) {
            json_object_put(l_json);
            DAP_DEL_ARRAY(l_dependencies_names, l_dependencies_count);
            DAP_DELETE(l_dependencies_names);
            return log_it(L_CRITICAL, "%s", c_error_memory_alloc), NULL;
        }
        for (size_t i = 0; i < l_params_count; i++){
            l_params[i] = dap_strdup(json_object_get_string(json_object_array_get_idx(j_params, i)));
        }
    }

    // Create manifest itself
    if (!( l_manifest = DAP_NEW_Z(dap_plugin_manifest_t) )) {
        json_object_put(l_json);
        DAP_DEL_ARRAY(l_dependencies_names, l_dependencies_count);
        DAP_DEL_ARRAY(l_params, l_params_count);
        DAP_DEL_MULTY(l_dependencies_names, l_params);
        return log_it(L_CRITICAL, "%s", c_error_memory_alloc), NULL;
    }

    strncpy(l_manifest->name,l_name, sizeof(l_manifest->name)-1);
    l_manifest->type = dap_strdup(l_type);
    l_manifest->author = dap_strdup(l_author);
    l_manifest->version = dap_strdup(l_version);
    l_manifest->description = dap_strdup(l_description);
    l_manifest->dependencies_names = l_dependencies_names;
    l_manifest->dependencies_count = l_dependencies_count;
    l_manifest->params_count = l_params_count;
    l_manifest->params = l_params;
    l_manifest->path = l_path ? dap_strdup(l_path) : dap_path_get_dirname(a_file_path);

    char    *l_config_path = dap_strdup_printf("%s/%s", l_manifest->path, l_manifest->name),
            *l_config_path_test = dap_strdup_printf("%s.cfg", l_config_path);
    if(dap_file_test(l_config_path_test)) // If present custom config
        l_manifest->config = dap_config_open(l_config_path);
    DAP_DEL_MULTY(l_config_path, l_config_path_test);
    HASH_ADD_STR(s_manifests, name, l_manifest);
    json_object_put(l_json);
    return l_manifest;
}

/**
 * @brief Returns all the manifests declared in system
 * @return
 */
dap_plugin_manifest_t* dap_plugin_manifest_all()
{
    return s_manifests;
}

/**
 * @brief Find plugin manifest by its unique name
 * @param a_name Plugin name
 * @return Pointer to manifest object if found or NULL if not
 */
dap_plugin_manifest_t *dap_plugin_manifest_find(const char *a_name)
{
    dap_plugin_manifest_t *l_ret = NULL;
    HASH_FIND_STR(s_manifests,a_name,l_ret);
    return l_ret;
}

/**
 * @brief Create string with list of dependencies, breaking by ","
 * @param a_element
 * @return
 */
char* dap_plugin_manifests_get_list_dependencies(dap_plugin_manifest_t *a_element)
{
    if (a_element->dependencies == NULL) {
        return NULL;
    } else {
        char *l_result = "";
        dap_plugin_manifest_dependence_t * l_dep, *l_tmp;
        HASH_ITER(hh,a_element->dependencies,l_dep,l_tmp){
            dap_plugin_manifest_t * l_dep_manifest = l_dep->manifest;
            if (l_dep->hh.hh_next )
                l_result = dap_strjoin(NULL, l_result, l_dep_manifest->name, ", ", NULL);
            else
                l_result = dap_strjoin(NULL, l_result, l_dep_manifest->name, NULL);
        }
        return l_result;
    }
}

/**
 * @brief s_manifest_delete
 * @param a_manifest
 */
static void s_manifest_delete(dap_plugin_manifest_t *a_manifest)
{
<<<<<<< HEAD
    DAP_DEL_ARRAY(a_manifest->dependencies_names, a_manifest->dependencies_count);
    DAP_DEL_ARRAY(a_manifest->params, a_manifest->params_count);
    DAP_DEL_MULTY(a_manifest->name, a_manifest->version, a_manifest->author, a_manifest->description,
                  a_manifest->type, (char*)a_manifest->path, a_manifest->dependencies_names, a_manifest->params);
=======
    DAP_DELETE(a_manifest->version);
    DAP_DELETE(a_manifest->author);
    DAP_DELETE(a_manifest->description);
    DAP_DEL_Z(a_manifest->type);
    DAP_DEL_Z(a_manifest->path);
    if(a_manifest->dependencies_names){
        for(size_t i = 0; i< a_manifest->dependencies_count; ++i)
            DAP_DELETE(a_manifest->dependencies_names[i]);
        DAP_DELETE(a_manifest->dependencies_names);
    }
>>>>>>> 87289058
    dap_plugin_manifest_dependence_t * l_dep, *l_tmp;
    HASH_ITER(hh,a_manifest->dependencies,l_dep,l_tmp){
        HASH_DELETE(hh, a_manifest->dependencies, l_dep);
        DAP_DELETE(l_dep);
    }
    if (a_manifest->params) {
        for(size_t i = 0; i < a_manifest->params_count; ++i)
            DAP_DELETE(a_manifest->params[i]);
        DAP_DELETE(a_manifest->params);
    }
    DAP_DELETE(a_manifest);
}

/**
 * @brief dap_plugins_manifest_remove
 * @param a_name
 * @return
 */
bool dap_plugins_manifest_remove(const char *a_name)
{
    dap_plugin_manifest_t *l_manifest = NULL;
    HASH_FIND_STR(s_manifests, a_name,l_manifest);
    if(l_manifest)
        HASH_DEL(s_manifests, l_manifest);
    else
        return false;

    s_manifest_delete(l_manifest);
    return true;
}
<|MERGE_RESOLUTION|>--- conflicted
+++ resolved
@@ -246,23 +246,10 @@
  */
 static void s_manifest_delete(dap_plugin_manifest_t *a_manifest)
 {
-<<<<<<< HEAD
     DAP_DEL_ARRAY(a_manifest->dependencies_names, a_manifest->dependencies_count);
     DAP_DEL_ARRAY(a_manifest->params, a_manifest->params_count);
     DAP_DEL_MULTY(a_manifest->name, a_manifest->version, a_manifest->author, a_manifest->description,
                   a_manifest->type, (char*)a_manifest->path, a_manifest->dependencies_names, a_manifest->params);
-=======
-    DAP_DELETE(a_manifest->version);
-    DAP_DELETE(a_manifest->author);
-    DAP_DELETE(a_manifest->description);
-    DAP_DEL_Z(a_manifest->type);
-    DAP_DEL_Z(a_manifest->path);
-    if(a_manifest->dependencies_names){
-        for(size_t i = 0; i< a_manifest->dependencies_count; ++i)
-            DAP_DELETE(a_manifest->dependencies_names[i]);
-        DAP_DELETE(a_manifest->dependencies_names);
-    }
->>>>>>> 87289058
     dap_plugin_manifest_dependence_t * l_dep, *l_tmp;
     HASH_ITER(hh,a_manifest->dependencies,l_dep,l_tmp){
         HASH_DELETE(hh, a_manifest->dependencies, l_dep);
