#include "dap_common.h"
#include "dap_config.h"
#include "dap_strfuncs.h"
#include "dap_file_utils.h"
#include "json.h"

#include "dap_plugin_manifest.h"
#include "uthash.h"
#include <string.h>

#define LOG_TAG "dap_plugin_manifest"

static dap_plugin_manifest_t* s_manifests = NULL;

static void s_manifest_delete(dap_plugin_manifest_t *a_manifest);

/**
 * @brief dap_plugin_manifest_init
 * @return
 */
int dap_plugin_manifest_init()
{
    return 0;
}

/**
 * @brief dap_plugin_manifest_deinit
 */
void dap_plugin_manifest_deinit()
{
    dap_plugin_manifest_t *l_manifest, * l_tmp;
    HASH_ITER(hh,s_manifests,l_manifest,l_tmp){
        HASH_DELETE(hh, s_manifests, l_manifest);
        s_manifest_delete(l_manifest);
    }
}


/**
 * @brief dap_plugin_manifest_add_from_scratch
 * @param a_name
 * @param a_type
 * @param a_author
 * @param a_version
 * @param a_description
 * @param a_dependencies_names
 * @param a_dependencies_count
 * @param a_params
 * @param a_params_count
 * @return
 */
dap_plugin_manifest_t* dap_plugin_manifest_add_builtin(const char *a_name, const char * a_type,
                                                            const char * a_author, const char * a_version,
                                                            const char * a_description, char ** a_dependencies_names,
                                                            size_t a_dependencies_count, char ** a_params, size_t a_params_count)
{
    dap_plugin_manifest_t *l_manifest = NULL;
    HASH_FIND_STR(s_manifests, a_name, l_manifest);
    if(l_manifest){
        log_it(L_ERROR, "Plugin name \"%s\" is already present", a_name);
        return NULL;
    }

    l_manifest = DAP_NEW_Z(dap_plugin_manifest_t);
    if (!l_manifest) {
        log_it(L_CRITICAL, "%s", c_error_memory_alloc);
        return NULL;
    }
    strncpy(l_manifest->name,a_name, sizeof(l_manifest->name)-1);
    l_manifest->type = dap_strdup(a_type);
    l_manifest->is_builtin = true;
    l_manifest->author = dap_strdup(a_author);
    l_manifest->version = dap_strdup(a_version);
    l_manifest->description = dap_strdup(a_description);
    l_manifest->dependencies_names = DAP_NEW_Z_SIZE(char *, sizeof(char*)* a_dependencies_count);
    for(size_t i = 0; i < a_dependencies_count; i++){
        l_manifest->dependencies_names[i] = dap_strdup (a_dependencies_names[i]);
    }
    l_manifest->dependencies_count = a_dependencies_count;

    l_manifest->params_count = a_params_count;
    l_manifest->params = DAP_NEW_Z_SIZE(char *, sizeof(char*)* a_params_count);
    for(size_t i = 0; i < a_params_count; i++){
        l_manifest->params[i] = dap_strdup (a_params[i]);
    }
    HASH_ADD_STR(s_manifests,name,l_manifest);
    return l_manifest;
}

/**
 * @brief dap_plugin_manifest_add_from_file
 * @param file_path
 * @return
 */
dap_plugin_manifest_t* dap_plugin_manifest_add_from_file(const char *a_file_path)
{
   // Open json file_path
    struct json_object *l_json = json_object_from_file(a_file_path);
    
    if(!l_json) {
        log_it(L_ERROR, "Can't open manifest file on path: %s", a_file_path);
        return NULL;
    }
    
    if(!json_object_is_type(l_json, json_type_object)) {
        log_it(L_ERROR, "Invalid manifest structure, shoud be a json object: %s", a_file_path);
        json_object_put(l_json);
       return NULL;
    }

    json_object *j_name = json_object_object_get(l_json, "name");
    json_object *j_version = json_object_object_get(l_json, "version");;
    json_object *j_dependencies = json_object_object_get(l_json, "dependencies");
    json_object *j_author = json_object_object_get(l_json, "author");
    json_object *j_description = json_object_object_get(l_json, "description");
    json_object *j_path = json_object_object_get(l_json, "path");
    json_object *j_params = json_object_object_get(l_json, "params");
    json_object *j_type = json_object_object_get(l_json, "type");

    const char *l_name, *l_version, *l_author, *l_description, *l_type, *l_path;
    l_name = json_object_get_string(j_name);
    l_version = json_object_get_string(j_version);
    l_author = json_object_get_string(j_author);
    l_description = json_object_get_string(j_description);
    l_type = json_object_get_string(j_type);
    l_path = json_object_get_string(j_path);
    
    if (!l_name || !l_version || !l_author || !l_description || !l_type)
    {
        log_it(L_ERROR, "Invalid manifest structure, insuficient fields %s", a_file_path);
        return NULL;
    }

    dap_plugin_manifest_t *l_manifest = NULL;
    HASH_FIND_STR(s_manifests, l_name, l_manifest);
    if(l_manifest){
        log_it(L_ERROR, "Plugin name \"%s\" is already present", l_name);
        return NULL;
    }
    size_t l_dependencies_count = j_dependencies ? (size_t)json_object_array_length(j_dependencies) : 0;
    size_t l_params_count =      j_params ? (size_t)json_object_array_length(j_params) : 0;
<<<<<<< HEAD
    log_it(L_ERROR, "%d %d", l_dependencies_count, l_params_count);
=======
    log_it(L_ERROR, "%zu %zu", l_dependencies_count, l_params_count);
>>>>>>> 0d12538f
    char ** l_dependencies_names = NULL, **l_params = NULL;
    // Read dependencies;
    if(l_dependencies_count)
    {
        l_dependencies_names = DAP_NEW_SIZE(char*, sizeof(char*)* l_dependencies_count );
        if (!l_dependencies_names) {
            log_it(L_CRITICAL, "%s", c_error_memory_alloc);
            return NULL;
        }
        for (size_t i = 0; i <  l_dependencies_count; i++){
            l_dependencies_names[i] = dap_strdup(json_object_get_string(json_object_array_get_idx(j_dependencies, i)));
        }
    }

    // Read additional params
    if(l_params_count)
    {
        l_params = DAP_NEW_SIZE(char*, sizeof(char*)* l_params_count );
        if (!l_params) {
            log_it(L_CRITICAL, "%s", c_error_memory_alloc);
            return NULL;
        }
        for (size_t i = 0; i < l_params_count; i++){
            l_params[i] = dap_strdup(json_object_get_string(json_object_array_get_idx(j_params, i)));
        }
    }

    // Create manifest itself
    l_manifest = DAP_NEW_Z(dap_plugin_manifest_t);
    if (!l_manifest) {
        log_it(L_CRITICAL, "%s", c_error_memory_alloc);
        return NULL;
    }

    strncpy(l_manifest->name,l_name, sizeof(l_manifest->name)-1);
    l_manifest->type = dap_strdup(l_type);
    l_manifest->author = dap_strdup(l_author);
    l_manifest->version = dap_strdup(l_version);
    l_manifest->description = dap_strdup(l_description);
    l_manifest->dependencies_names = l_dependencies_names;
    l_manifest->dependencies_count = l_dependencies_count;
    l_manifest->params_count = l_params_count;
    l_manifest->params = l_params;

    if(l_path){ // If targeted manualy plugin's path
        l_manifest->path = l_path;
    }else{ // Compose it from plugin root path
        l_manifest->path = dap_path_get_dirname(a_file_path);
    }

    char * l_config_path = dap_strdup_printf("%s/%s", l_manifest->path,l_manifest->name );
    char * l_config_path_test = dap_strdup_printf("%s.cfg", l_config_path);
    if(dap_file_test(l_config_path_test)) // If present custom config
        l_manifest->config = dap_config_open(l_config_path);
    DAP_DELETE(l_config_path);
    DAP_DELETE(l_config_path_test);

    HASH_ADD_STR(s_manifests,name,l_manifest);
    
    json_object_put(l_json);
    return l_manifest;
}

/**
 * @brief Returns all the manifests declared in system
 * @return
 */
dap_plugin_manifest_t* dap_plugin_manifest_all()
{
    return s_manifests;
}

/**
 * @brief Find plugin manifest by its unique name
 * @param a_name Plugin name
 * @return Pointer to manifest object if found or NULL if not
 */
dap_plugin_manifest_t *dap_plugin_manifest_find(const char *a_name)
{
    dap_plugin_manifest_t *l_ret = NULL;
    HASH_FIND_STR(s_manifests,a_name,l_ret);
    return l_ret;
}

/**
 * @brief Create string with list of dependencies, breaking by ","
 * @param a_element
 * @return
 */
char* dap_plugin_manifests_get_list_dependencies(dap_plugin_manifest_t *a_element)
{
    if (a_element->dependencies == NULL) {
        return NULL;
    } else {
        char *l_result = "";
        dap_plugin_manifest_dependence_t * l_dep, *l_tmp;
        HASH_ITER(hh,a_element->dependencies,l_dep,l_tmp){
            dap_plugin_manifest_t * l_dep_manifest = l_dep->manifest;
            if (l_dep->hh.hh_next )
                l_result = dap_strjoin(NULL, l_result, l_dep_manifest->name, ", ", NULL);
            else
                l_result = dap_strjoin(NULL, l_result, l_dep_manifest->name, NULL);
        }
        return l_result;
    }
}

/**
 * @brief s_manifest_delete
 * @param a_manifest
 */
static void s_manifest_delete(dap_plugin_manifest_t *a_manifest)
{
    DAP_DELETE(a_manifest->name);
    DAP_DELETE(a_manifest->version);
    DAP_DELETE(a_manifest->author);
    DAP_DELETE(a_manifest->description);
    if(a_manifest->dependencies_names){
        for(size_t i = 0; i< a_manifest->dependencies_count; i++)
            DAP_DELETE(a_manifest->dependencies_names[i]);
        DAP_DELETE(a_manifest->dependencies_names);
    }
    dap_plugin_manifest_dependence_t * l_dep, *l_tmp;
    HASH_ITER(hh,a_manifest->dependencies,l_dep,l_tmp){
        HASH_DELETE(hh, a_manifest->dependencies, l_dep);
        DAP_DELETE(l_dep);
    }
    DAP_DELETE(a_manifest);

}

/**
 * @brief dap_plugins_manifest_remove
 * @param a_name
 * @return
 */
bool dap_plugins_manifest_remove(const char *a_name)
{
    dap_plugin_manifest_t *l_manifest = NULL;
    HASH_FIND_STR(s_manifests, a_name,l_manifest);
    if(l_manifest)
        HASH_DEL(s_manifests, l_manifest);
    else
        return false;

    s_manifest_delete(l_manifest);
    return true;
}
<|MERGE_RESOLUTION|>--- conflicted
+++ resolved
@@ -139,11 +139,7 @@
     }
     size_t l_dependencies_count = j_dependencies ? (size_t)json_object_array_length(j_dependencies) : 0;
     size_t l_params_count =      j_params ? (size_t)json_object_array_length(j_params) : 0;
-<<<<<<< HEAD
-    log_it(L_ERROR, "%d %d", l_dependencies_count, l_params_count);
-=======
-    log_it(L_ERROR, "%zu %zu", l_dependencies_count, l_params_count);
->>>>>>> 0d12538f
+
     char ** l_dependencies_names = NULL, **l_params = NULL;
     // Read dependencies;
     if(l_dependencies_count)
