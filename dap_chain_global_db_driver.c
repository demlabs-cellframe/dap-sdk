/*
 * Authors:
 * Alexander Lysikov <alexander.lysikov@demlabs.net>
 * DeM Labs Inc.   https://demlabs.net
 * Kelvin Project https://github.com/kelvinblockchain
 * Copyright  (c) 2019
 * All rights reserved.

 This file is part of DAP (Deus Applications Prototypes) the open source project

 DAP (Deus Applicaions Prototypes) is free software: you can redistribute it and/or modify
 it under the terms of the GNU General Public License as published by
 the Free Software Foundation, either version 3 of the License, or
 (at your option) any later version.

 DAP is distributed in the hope that it will be useful,
 but WITHOUT ANY WARRANTY; without even the implied warranty of
 MERCHANTABILITY or FITNESS FOR A PARTICULAR PURPOSE.  See the
 GNU General Public License for more details.

 You should have received a copy of the GNU General Public License
 along with any DAP based project.  If not, see <http://www.gnu.org/licenses/>.
 */

#include <stddef.h>
#include <errno.h>
#include <stdint.h>
#include <string.h>
#include <pthread.h>
#include <assert.h>

#include "dap_common.h"
#include "dap_file_utils.h"
#include "dap_strfuncs.h"
#include "dap_list.h"
#include "dap_hash.h"

#include "dap_chain_global_db_driver_sqlite.h"
#include "dap_chain_global_db_driver_cdb.h"
#include "dap_chain_global_db_driver_mdbx.h"
#include "dap_chain_global_db_driver_pgsql.h"
#include "dap_chain_global_db_driver.h"

#define LOG_TAG "db_driver"

// A selected database driver.
static char *s_used_driver = NULL;

//#define USE_WRITE_BUFFER

#ifdef USE_WRITE_BUFFER
static int save_write_buf(void);

// for write buffer
pthread_mutex_t s_mutex_add_start = PTHREAD_MUTEX_INITIALIZER;
pthread_mutex_t s_mutex_add_end = PTHREAD_MUTEX_INITIALIZER;
//pthread_rwlock_rdlock
// new data in buffer to write
pthread_mutex_t s_mutex_cond = PTHREAD_MUTEX_INITIALIZER;
pthread_cond_t s_cond_add_end; // = PTHREAD_COND_INITIALIZER;
// writing ended
pthread_mutex_t s_mutex_write_end = PTHREAD_MUTEX_INITIALIZER;
pthread_cond_t s_cond_write_end; // = PTHREAD_COND_INITIALIZER;

dap_list_t *s_list_begin = NULL;
dap_list_t *s_list_end = NULL;

pthread_t s_write_buf_thread;
volatile static bool s_write_buf_state = 0;
static void* func_write_buf(void * arg);
#endif //USE_WRITE_BUFFER

static dap_db_driver_callbacks_t s_drv_callback;

/**
 * @brief Initializes a database driver. 
 * @note You should Call this function before using the driver.
 * @param driver_name a string determining a type of database driver:
 * "сdb", "sqlite" ("sqlite3") or "pgsql"
 * @param a_filename_db a path to a database file
 * @return Returns 0, if successful; otherwise <0.
 */
int dap_db_driver_init(const char *a_driver_name, const char *a_filename_db)
{
    int l_ret = -1;
    if(s_used_driver)
        dap_db_driver_deinit();

    // Fill callbacks with zeros
    memset(&s_drv_callback, 0, sizeof(dap_db_driver_callbacks_t));

    // Setup driver name
    s_used_driver = dap_strdup(a_driver_name);

    dap_mkdir_with_parents(a_filename_db);
    // Compose path
    char l_db_path_ext[strlen(a_driver_name) + strlen(a_filename_db) + 6];
    dap_snprintf(l_db_path_ext, sizeof(l_db_path_ext), "%s/gdb-%s", a_filename_db, a_driver_name);

   // Check for engine
    if(!dap_strcmp(s_used_driver, "ldb"))
        l_ret = -1;
    else if(!dap_strcmp(s_used_driver, "sqlite") || !dap_strcmp(s_used_driver, "sqlite3") )
        l_ret = dap_db_driver_sqlite_init(l_db_path_ext, &s_drv_callback);
    else if(!dap_strcmp(s_used_driver, "cdb"))
        l_ret = dap_db_driver_cdb_init(l_db_path_ext, &s_drv_callback);
#ifdef DAP_CHAIN_GDB_ENGINE_MDBX
    else if(!dap_strcmp(s_used_driver, "mdbx"))
        l_ret = dap_db_driver_mdbx_init(l_db_path_ext, &s_drv_callback);
#endif
#ifdef DAP_CHAIN_GDB_ENGINE_PGSQL
    else if(!dap_strcmp(s_used_driver, "pgsql"))
        l_ret = dap_db_driver_pgsql_init(l_db_path_ext, &s_drv_callback);
#endif
    else
        log_it(L_ERROR, "Unknown global_db driver \"%s\"", a_driver_name);
#ifdef USE_WRITE_BUFFER
    if(!l_ret) {
        pthread_condattr_t l_condattr;
        pthread_condattr_init(&l_condattr);
        pthread_condattr_setclock(&l_condattr, CLOCK_MONOTONIC);
        pthread_cond_init(&s_cond_add_end, &l_condattr);
        pthread_cond_init(&s_cond_write_end, &l_condattr);
        // thread for save buffer to database
        s_write_buf_state = true;
        pthread_create(&s_write_buf_thread, NULL, func_write_buf, NULL);
    }
#endif
    return l_ret;
}

/**
 * @brief Deinitializes a database driver.
 * @note You should call this function after using the driver.
 * @return (none)
 */
void dap_db_driver_deinit(void)
{
#ifdef USE_WRITE_BUFFER
    // wait for close thread
    {
        pthread_mutex_lock(&s_mutex_cond);
        pthread_cond_broadcast(&s_cond_add_end);
        pthread_mutex_unlock(&s_mutex_cond);

        s_write_buf_state = false;
        pthread_join(s_write_buf_thread, NULL);
    }

    //save_write_buf();
    pthread_mutex_lock(&s_mutex_add_end);
    pthread_mutex_lock(&s_mutex_add_start);
    while(s_list_begin != s_list_end) {
        // free memory
        dap_store_obj_free((dap_store_obj_t*) s_list_begin->data, 1);
        dap_list_free1(s_list_begin);
        s_list_begin = dap_list_next(s_list_begin);
    }
    //dap_store_obj_free((dap_store_obj_t*) s_list_begin->data, 1);
    dap_list_free1(s_list_begin);
    s_list_begin = s_list_end = NULL;
    pthread_mutex_unlock(&s_mutex_add_start);
    pthread_mutex_unlock(&s_mutex_add_end);
    pthread_cond_destroy(&s_cond_add_end);
#endif
    // deinit driver
    if(s_drv_callback.deinit)
        s_drv_callback.deinit();
    if(s_used_driver){
        DAP_DELETE(s_used_driver);
        s_used_driver = NULL;
    }
}

/**
 * @brief Flushes a database cahce to disk.
 * @return Returns 0, if successful; otherwise <0.
 */
int dap_db_driver_flush(void)
{
    return s_drv_callback.flush();
}

/**
 * @brief Copies objects from a_store_obj.
 * @param a_store_obj a pointer to the source objects
 * @param a_store_count a number of objects
 * @return A pointer to the copied objects.
<<<<<<< HEAD
 */ 
=======
 */
>>>>>>> e2be724c
dap_store_obj_t* dap_store_obj_copy(dap_store_obj_t *a_store_obj, size_t a_store_count)
{
    if(!a_store_obj || !a_store_count)
        return NULL;
    dap_store_obj_t *l_store_obj = DAP_NEW_SIZE(dap_store_obj_t, sizeof(dap_store_obj_t) * a_store_count);
    for(size_t i = 0; i < a_store_count; i++) {
        dap_store_obj_t *l_store_obj_dst = l_store_obj + i;
        dap_store_obj_t *l_store_obj_src = a_store_obj + i;
        memcpy(l_store_obj_dst, l_store_obj_src, sizeof(dap_store_obj_t));
        l_store_obj_dst->group = dap_strdup(l_store_obj_src->group);
        l_store_obj_dst->key = dap_strdup(l_store_obj_src->key);
        l_store_obj_dst->value = DAP_NEW_SIZE(uint8_t, l_store_obj_dst->value_len);
        memcpy(l_store_obj_dst->value, l_store_obj_src->value, l_store_obj_dst->value_len);
    }
    return l_store_obj;
}

/**
 * @brief Deallocates memory of objects.
 * @param a_store_obj a pointer to objects
 * @param a_store_count a number of objects
 * @return (none)
 */
void dap_store_obj_free(dap_store_obj_t *a_store_obj, size_t a_store_count)
{
    if(!a_store_obj)
        return;
    for(size_t i = 0; i < a_store_count; i++) {
        dap_store_obj_t *l_store_obj_cur = a_store_obj + i;
        DAP_DELETE(l_store_obj_cur->group);
        DAP_DELETE(l_store_obj_cur->key);
        DAP_DELETE(l_store_obj_cur->value);
    }
    DAP_DELETE(a_store_obj);
}

/**
 * @brief Calculates a hash of data.
 * @param data a pointer to data
 * @param data_size a size of data
 * @return Returns a hash string if successful; otherwise NULL.
 */
char* dap_chain_global_db_driver_hash(const uint8_t *data, size_t data_size)
{
    if(!data || !data_size)
        return NULL;
    dap_chain_hash_fast_t l_hash;
    memset(&l_hash, 0, sizeof(dap_chain_hash_fast_t));
    dap_hash_fast(data, data_size, &l_hash);
    size_t a_str_max = (sizeof(l_hash.raw) + 1) * 2 + 2; /* heading 0x */
    char *a_str = DAP_NEW_Z_SIZE(char, a_str_max);
    size_t hash_len = (size_t)dap_chain_hash_fast_to_str(&l_hash, a_str, a_str_max);
    if(!hash_len) {
        DAP_DELETE(a_str);
        return NULL;
    }
    return a_str;
}

/**
 * @brief Waits for a buffer to be written.
 * @param a_mutex a mutex
 * @param a_cond a condition
 * @param l_timeout_ms timeout in ms, if -1 endless waiting
 * @return Returns 0 if successful or 1 when the timeout is due.
 */
static int wait_data(pthread_mutex_t *a_mutex, pthread_cond_t *a_cond, int l_timeout_ms)
{
    int l_res = 0;
    pthread_mutex_lock(a_mutex);
    // endless waiting
    if(l_timeout_ms == -1)
        l_res = pthread_cond_wait(a_cond, a_mutex);
    // waiting no more than timeout in milliseconds
    else {
        struct timespec l_to;
        clock_gettime(CLOCK_MONOTONIC, &l_to);
        int64_t l_nsec_new = l_to.tv_nsec + l_timeout_ms * 1000000ll;
        // if the new number of nanoseconds is more than a second
        if(l_nsec_new > (long) 1e9) {
            l_to.tv_sec += l_nsec_new / (long) 1e9;
            l_to.tv_nsec = l_nsec_new % (long) 1e9;
        }
        else
            l_to.tv_nsec = (long) l_nsec_new;
        l_res = pthread_cond_timedwait(a_cond, a_mutex, &l_to);
    }
    pthread_mutex_unlock(a_mutex);
    if(l_res == ETIMEDOUT)
        return 1;
    return l_res;
}

#ifdef USE_WRITE_BUFFER
<<<<<<< HEAD
=======
/
>>>>>>> e2be724c
/**
 * @brief Checks if a buffer is not empty.
 * @return Returns true if the buffer is not empty, false if it is empty.
 */
static bool check_fill_buf(void)
{
    dap_list_t *l_list_begin;
    dap_list_t *l_list_end;
    pthread_mutex_lock(&s_mutex_add_start);
    pthread_mutex_lock(&s_mutex_add_end);
    l_list_end = s_list_end;
    l_list_begin = s_list_begin;
    pthread_mutex_unlock(&s_mutex_add_end);
    pthread_mutex_unlock(&s_mutex_add_start);

    bool l_ret = (l_list_begin != l_list_end) ? 1 : 0;
//    if(l_ret)
//        printf("** Wait s_beg=0x%x s_end=0x%x \n", l_list_begin, l_list_end);
    return l_ret;
}

/**
 * @brief Waits until the buffer is not empty.
 * @return (none)
 */
static void wait_write_buf()
{
//    printf("** Start wait data\n");
    // wait data
    while(1) {
        if(!check_fill_buf())
            break;
        if(!wait_data(&s_mutex_write_end, &s_cond_write_end, 50))
            break;
    }
//    printf("** End wait data\n");
}

/**
 * @brief Saves data from a buffer to a database.
 * @return 0
 */
static int save_write_buf(void)
{
    dap_list_t *l_list_end;
    // fix end of buffer
    pthread_mutex_lock(&s_mutex_add_end);
    l_list_end = s_list_end;
    pthread_mutex_unlock(&s_mutex_add_end);
    // save data from begin to fixed end
    pthread_mutex_lock(&s_mutex_add_start);
    if(s_list_begin != l_list_end) {
        if(s_drv_callback.transaction_start)
            s_drv_callback.transaction_start();
        int cnt = 0;
        while(s_list_begin != l_list_end) {
            // apply to database
            dap_store_obj_t *l_obj = s_list_begin->data;
            assert(l_obj);
            if(s_drv_callback.apply_store_obj) {
                int l_ret_tmp = s_drv_callback.apply_store_obj(l_obj);
                if(l_ret_tmp == 1) {
                    log_it(L_INFO, "item is missing (may be already deleted) %s/%s\n", l_obj->group, l_obj->key);
                    l_ret = 1;
                }
                if(l_ret_tmp < 0) {
                    log_it(L_ERROR, "Can't write item %s/%s\n", l_obj->group, l_obj->key);
                    l_ret -= 1;
                }
                /*if(!s_drv_callback.apply_store_obj(l_obj)) {
                    //log_it(L_INFO, "Write item Ok %s/%s\n", l_obj->group, l_obj->key);
                }
                else {
                    log_it(L_ERROR, "Can't write item %s/%s\n", l_obj->group, l_obj->key);
                }*/
            }

            s_list_begin = dap_list_next(s_list_begin);
//            printf("** ap2*record *l_beg=0x%x l_nex=0x%x d_beg=0x%x l_end=0x%x d_end=0x%x sl_end=0x%x\n", s_list_begin,
            //                  s_list_begin->next, s_list_begin->data, l_list_end, l_list_end->data, s_list_end);

            //printf("** free data=0x%x list=0x%x\n", s_list_begin->prev->data, s_list_begin->prev);
            // free memory
            dap_store_obj_free((dap_store_obj_t*) s_list_begin->prev->data, 1);
            dap_list_free1(s_list_begin->prev);
            s_list_begin->prev = NULL;
            cnt++;
        }
        if(s_drv_callback.transaction_end)
            s_drv_callback.transaction_end();
        //printf("** writing ended cnt=%d\n", cnt);
        // writing ended
        pthread_mutex_lock(&s_mutex_write_end);
        pthread_cond_broadcast(&s_cond_write_end);
        pthread_mutex_unlock(&s_mutex_write_end);
    }
    pthread_mutex_unlock(&s_mutex_add_start);
    return 0;
}

/**
 * @brief A thread for saving data from buffer to a database
 * @param arg NULL, is not used
 * @return NULL
 */
static void* func_write_buf(void * arg)
{
    while(1) {
        if(!s_write_buf_state)
            break;
        //save_write_buf
        if(save_write_buf() == 0) {
            if(!s_write_buf_state)
                break;
            // wait data
            wait_data(&s_mutex_cond, &s_cond_add_end, 2000); // 2 sec
        }
    }
    return NULL;
}
#endif //USE_WRITE_BUFFER

/**
 * @brief Applies objects to database.
 * @param a_store an pointer to the objects
 * @param a_store_count a number of objectss
 * @return Returns 0, if successful.
 */
int dap_chain_global_db_driver_appy(pdap_store_obj_t a_store_obj, size_t a_store_count)
{
    //dap_store_obj_t *l_store_obj = dap_store_obj_copy(a_store_obj, a_store_count);
    if(!a_store_obj || !a_store_count)
        return -1;
#ifdef USE_WRITE_BUFFER
    // add all records into write buffer
    pthread_mutex_lock(&s_mutex_add_end);
    for(size_t i = 0; i < a_store_count; i++) {
        dap_store_obj_t *l_store_obj_cur = dap_store_obj_copy(a_store_obj + i, 1);
        // first record in buf
        if(!s_list_end) {
            s_list_end = dap_list_append(s_list_end, l_store_obj_cur);
            pthread_mutex_lock(&s_mutex_add_start);
            s_list_begin = s_list_end;
            pthread_mutex_unlock(&s_mutex_add_start);
            //log_it(L_DEBUG,"First record in list: *!!add record=0x%x / 0x%x    obj=0x%x / 0x%x\n", s_list_end, s_list_end->data, s_list_end->prev);
        }
        else
            s_list_end->data = l_store_obj_cur;
        dap_list_append(s_list_end, NULL);
        s_list_end = dap_list_last(s_list_end);
        //log_it(L_DEBUG, "**+add record l_cur=0x%x / 0x%x l_new=0x%x / 0x%x\n", s_list_end->prev, s_list_end->prev->data,s_list_end, s_list_end->data);
    }
    // buffer changed
    pthread_mutex_lock(&s_mutex_cond);
    pthread_cond_broadcast(&s_cond_add_end);
    pthread_mutex_unlock(&s_mutex_cond);
    pthread_mutex_unlock(&s_mutex_add_end);
    return 0;
#else
    int l_ret = 0;
    // apply to database
    if(a_store_count > 1 && s_drv_callback.transaction_start)
        s_drv_callback.transaction_start();

    if(s_drv_callback.apply_store_obj)
        for(size_t i = 0; i < a_store_count; i++) {
            dap_store_obj_t *l_store_obj_cur = a_store_obj + i;
            assert(l_store_obj_cur);
            int l_ret_tmp = s_drv_callback.apply_store_obj(l_store_obj_cur);
            if(l_ret_tmp == 1) {
                log_it(L_INFO, "item is missing (may be already deleted) %s/%s\n", l_store_obj_cur->group, l_store_obj_cur->key);
                l_ret = 1;
                break;
            }
            if(l_ret_tmp < 0) {
                log_it(L_ERROR, "Can't write item %s/%s (code %d)\n", l_store_obj_cur->group, l_store_obj_cur->key, l_ret_tmp);
                l_ret -= 1;
                break;
            }
        }

    if(a_store_count > 1 && s_drv_callback.transaction_end)
        s_drv_callback.transaction_end();
    return l_ret;
#endif

}

/**
 * @brief Adds objects to a database.
 * @param a_store_obj objects to be added
 * @param a_store_count a number of added objects
 * @return Returns 0 if sucseesful.
 */
int dap_chain_global_db_driver_add(pdap_store_obj_t a_store_obj, size_t a_store_count)
{
    for(size_t i = 0; i < a_store_count; i++)
        a_store_obj[i].type = 'a';
    return dap_chain_global_db_driver_appy(a_store_obj, a_store_count);
}

/**
 * @brief Deletes objects from a database.
 * @param a_store_obj objects to be deleted
 * @param a_store_count a number of deleted objects
 * @return Returns 0 if sucseesful.
 */
int dap_chain_global_db_driver_delete(pdap_store_obj_t a_store_obj, size_t a_store_count)
{
    for(size_t i = 0; i < a_store_count; i++)
        a_store_obj[i].type = 'd';
    return dap_chain_global_db_driver_appy(a_store_obj, a_store_count);
}

/**
 * @brief Gets a number of stored objects in a database by a_group and id.
 * @param a_group the group name string
 * @param a_id id
 * @return Returns a number of objects.
 */
size_t dap_chain_global_db_driver_count(const char *a_group, uint64_t id)
{
    size_t l_count_out = 0;
    // read the number of items
    if(s_drv_callback.read_count_store)
        l_count_out = s_drv_callback.read_count_store(a_group, id);
    return l_count_out;
}

/**
 * @brief Gets a list of group names matching the pattern.
 * Check whether the groups match the pattern a_group_mask, which is a shell wildcard pattern
 * patterns: [] {} [!] * ? https://en.wikipedia.org/wiki/Glob_(programming).
 * @param a_group_mask the group mask string
 * @return If successful, returns the list of group names, otherwise NULL.
 */
dap_list_t* dap_chain_global_db_driver_get_groups_by_mask(const char *a_group_mask)
{
    dap_list_t *l_list = NULL;
    if(s_drv_callback.get_groups_by_mask)
        l_list = s_drv_callback.get_groups_by_mask(a_group_mask);
    return l_list;
}


/**
 * @brief Reads last object in the database.
 * @param a_group the group name
 * @return If successful, a pointer to the object, otherwise NULL.
 */
dap_store_obj_t* dap_chain_global_db_driver_read_last(const char *a_group)
{
    dap_store_obj_t *l_ret = NULL;
#ifdef USE_WRITE_BUFFER
    // wait apply write buffer
    wait_write_buf();
#endif
    // read records using the selected database engine
    if(s_drv_callback.read_last_store_obj)
        l_ret = s_drv_callback.read_last_store_obj(a_group);
    return l_ret;
}

/**
 * @brief Reads several objects from a database by a_group and id.
 * @param a_group the group name string
 * @param a_id id
 * @param a_count_out[in] a number of objects to be read, if 0 - no limits
 * @param a_count_out[out] a count of objects that were read
 * @return If successful, a pointer to an objects, otherwise NULL.
 */
dap_store_obj_t* dap_chain_global_db_driver_cond_read(const char *a_group, uint64_t id, size_t *a_count_out)
{
    dap_store_obj_t *l_ret = NULL;
#ifdef USE_WRITE_BUFFER
    // wait apply write buffer
    wait_write_buf();
#endif
    // read records using the selected database engine
    if(s_drv_callback.read_cond_store_obj)
        l_ret = s_drv_callback.read_cond_store_obj(a_group, id, a_count_out);
    return l_ret;
}

/**
 * @brief Reads several objects from a database by a_group and a_key.
 * If a_key is NULL, reads whole group.
 * @param a_group a group name string
 * @param a_key  an object key string. If equal NULL, it means reading the whole group
 * @param a_count_out[in] a number of objects to be read, if 0 - no limits
 * @param a_count_out[out] a number of objects that were read
 * @return If successful, a pointer to an objects, otherwise NULL.
 */
dap_store_obj_t* dap_chain_global_db_driver_read(const char *a_group, const char *a_key, size_t *a_count_out)
{
    dap_store_obj_t *l_ret = NULL;
#ifdef USE_WRITE_BUFFER
    // wait apply write buffer
    wait_write_buf();
#endif
    // read records using the selected database engine
    if(s_drv_callback.read_store_obj)
        l_ret = s_drv_callback.read_store_obj(a_group, a_key, a_count_out);
    return l_ret;
}

/**
 * @brief Checks if an object is in a database by a_group and a_key.
 * @param a_group a group name string
 * @param a_key a object key string
 * @return Returns true if it is, false otherwise.
 */
bool dap_chain_global_db_driver_is(const char *a_group, const char *a_key)
{
    bool l_ret = NULL;
    // read records using the selected database engine
    if(s_drv_callback.is_obj)
        l_ret = s_drv_callback.is_obj(a_group, a_key);
    return l_ret;
}<|MERGE_RESOLUTION|>--- conflicted
+++ resolved
@@ -186,11 +186,7 @@
  * @param a_store_obj a pointer to the source objects
  * @param a_store_count a number of objects
  * @return A pointer to the copied objects.
-<<<<<<< HEAD
- */ 
-=======
- */
->>>>>>> e2be724c
+ */
 dap_store_obj_t* dap_store_obj_copy(dap_store_obj_t *a_store_obj, size_t a_store_count)
 {
     if(!a_store_obj || !a_store_count)
@@ -285,10 +281,6 @@
 }
 
 #ifdef USE_WRITE_BUFFER
-<<<<<<< HEAD
-=======
-/
->>>>>>> e2be724c
 /**
  * @brief Checks if a buffer is not empty.
  * @return Returns true if the buffer is not empty, false if it is empty.
