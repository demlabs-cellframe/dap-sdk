--- conflicted
+++ resolved
@@ -300,31 +300,18 @@
     uint8_t *l_ret_value = NULL;
     // read several items, 0 - no limits
     size_t l_data_len_out = 0;
-<<<<<<< HEAD
-    if(a_data_len_out)
-        l_data_len_out = *a_data_len_out;
-    dap_store_obj_t *l_store_data = dap_chain_global_db_driver_read(a_group, a_key, &l_data_len_out);
-    if(l_store_data) {
-        l_ret_value = (l_store_data->value) ? DAP_NEW_SIZE(uint8_t, l_store_data->value_len) : NULL;
-        if(l_ret_value && l_store_data->value && l_store_data->value_len)
-            memcpy(l_ret_value, l_store_data->value, l_store_data->value_len);
-        if(a_data_len_out)
-            *a_data_len_out = l_store_data->value_len;
-        if(a_flags_out)
-            *a_flags_out = l_store_data->flags;
-        dap_store_obj_free(l_store_data, l_data_len_out);
-=======
     if(!a_data_len_out)
         a_data_len_out = &l_data_len_out;
     dap_store_obj_t *l_store_data = dap_chain_global_db_driver_read(a_group, a_key, a_data_len_out);
     if (!l_store_data) {
         return NULL;
->>>>>>> 410ba47f
     }
     l_ret_value = l_store_data->value && l_store_data->value_len
             ? DAP_DUP_SIZE(l_store_data->value, l_store_data->value_len)
             : NULL;
     l_data_len_out = l_store_data->value_len;
+    if(a_flags_out)
+        *a_flags_out = l_store_data->flags;
     dap_store_obj_free(l_store_data, *a_data_len_out);
     *a_data_len_out = l_data_len_out;
     return l_ret_value;
@@ -569,11 +556,7 @@
  */
 bool dap_chain_global_db_gr_flags_set(const char *a_key, const void *a_value, size_t a_value_len, const char *a_group, uint8_t a_flags)
 {
-<<<<<<< HEAD
     dap_store_obj_t store_data = { 0 };
-=======
-    dap_store_obj_t store_data = {0};
->>>>>>> 410ba47f
 
     store_data.key = a_key;
     store_data.flags = a_flags;
