--- conflicted
+++ resolved
@@ -1339,14 +1339,9 @@
     l_msg->group = dap_strdup(a_group);
     l_msg->key = dap_strdup(a_key);
     l_msg->value = DAP_DUP_SIZE(a_value, a_value_length);
-<<<<<<< HEAD
     if (!l_msg->group || !l_msg->key || !l_msg->value) {
-        log_it(L_ERROR, "Memory allocation error in dap_global_db_set");
+        log_it(L_ERROR, "Memory allocation error in %s, line %d", __PRETTY_FUNCTION__, __LINE__);
         DAP_DEL_Z(l_msg->value);
-=======
-    if (!l_msg->value) {
-        log_it(L_ERROR, "Memory allocation error in %s, line %d", __PRETTY_FUNCTION__, __LINE__);
->>>>>>> 519e9413
         DAP_DEL_Z(l_msg->group);
         DAP_DEL_Z(l_msg->key);
         DAP_DEL_Z(l_msg);
