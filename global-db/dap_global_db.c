--- conflicted
+++ resolved
@@ -163,11 +163,7 @@
     if (s_dbi == NULL) {
         s_dbi = DAP_NEW_Z(dap_global_db_instance_t);
         if (!s_dbi) {
-<<<<<<< HEAD
-        log_it(L_CRITICAL, "%s", g_error_memory_alloc);
-=======
             log_it(L_CRITICAL, "%s", g_error_memory_alloc);
->>>>>>> b5d7f8aa
             l_rc = -5;
             goto lb_return;
         }
@@ -427,21 +423,9 @@
  */
 int dap_global_db_get(const char * a_group, const char *a_key, dap_global_db_callback_result_t a_callback, void *a_arg)
 {
-<<<<<<< HEAD
-    if(s_dbi == NULL){
-        log_it(L_ERROR, "GlobalDB context is not initialized, can't call dap_global_db_get");
-        return DAP_GLOBAL_DB_RC_ERROR;
-    }
-    struct queue_io_msg * l_msg = DAP_NEW_Z(struct queue_io_msg);
-    if (!l_msg) {
-        log_it(L_CRITICAL, "%s", g_error_memory_alloc);
-        return -1;
-    }
-=======
     dap_return_val_if_fail(s_dbi && a_group && a_key, DAP_GLOBAL_DB_RC_ERROR);
     struct queue_io_msg *l_msg;
     DAP_NEW_Z_RET_VAL(l_msg, struct queue_io_msg, DAP_GLOBAL_DB_RC_CRITICAL, NULL);
->>>>>>> b5d7f8aa
     l_msg->dbi = s_dbi;
     l_msg->opcode = MSG_OPCODE_GET;
     l_msg->group = dap_strdup(a_group);
@@ -513,21 +497,9 @@
  */
 int dap_global_db_get_raw(const char *a_group, const char *a_key, dap_global_db_callback_result_raw_t a_callback, void *a_arg)
 {
-<<<<<<< HEAD
-    if(s_dbi == NULL){
-        log_it(L_ERROR, "GlobalDB context is not initialized, can't call dap_global_db_get");
-        return DAP_GLOBAL_DB_RC_ERROR;
-    }
-    struct queue_io_msg * l_msg = DAP_NEW_Z(struct queue_io_msg);
-    if (!l_msg) {
-        log_it(L_CRITICAL, "%s", g_error_memory_alloc);
-        return -1;
-    }
-=======
     dap_return_val_if_fail(s_dbi && a_group && a_key, DAP_GLOBAL_DB_RC_ERROR);
     struct queue_io_msg *l_msg;
     DAP_NEW_Z_RET_VAL(l_msg, struct queue_io_msg, DAP_GLOBAL_DB_RC_CRITICAL, NULL);
->>>>>>> b5d7f8aa
     l_msg->dbi = s_dbi;
     l_msg->opcode = MSG_OPCODE_GET_RAW;
     l_msg->group = dap_strdup(a_group);
@@ -596,21 +568,9 @@
  */
 int dap_global_db_get_del_ts(const char *a_group, const char *a_key, dap_global_db_callback_result_t a_callback, void *a_arg)
 {
-<<<<<<< HEAD
-    if(s_dbi == NULL){
-        log_it(L_ERROR, "GlobalDB context is not initialized, can't call dap_global_db_get");
-        return DAP_GLOBAL_DB_RC_ERROR;
-    }
-    struct queue_io_msg * l_msg = DAP_NEW_Z(struct queue_io_msg);
-    if (!l_msg) {
-        log_it(L_CRITICAL, "%s", g_error_memory_alloc);
-        return -1;
-    }
-=======
     dap_return_val_if_fail(s_dbi && a_group && a_key, DAP_GLOBAL_DB_RC_ERROR);
     struct queue_io_msg *l_msg;
     DAP_NEW_Z_RET_VAL(l_msg, struct queue_io_msg, DAP_GLOBAL_DB_RC_CRITICAL, NULL);
->>>>>>> b5d7f8aa
     l_msg->dbi = s_dbi;
     l_msg->opcode = MSG_OPCODE_GET_DEL_TS;
     l_msg->group = dap_strdup(a_group);
@@ -700,21 +660,9 @@
  */
 int dap_global_db_get_last(const char * a_group, dap_global_db_callback_result_t a_callback, void *a_arg)
 {
-<<<<<<< HEAD
-    if(s_dbi == NULL){
-        log_it(L_ERROR, "GlobalDB context is not initialized, can't call dap_global_db_get_last");
-        return DAP_GLOBAL_DB_RC_ERROR;
-    }
-    struct queue_io_msg * l_msg = DAP_NEW_Z(struct queue_io_msg);
-    if (!l_msg) {
-        log_it(L_CRITICAL, "%s", g_error_memory_alloc);
-        return -1;
-    }
-=======
     dap_return_val_if_fail(s_dbi && a_group, DAP_GLOBAL_DB_RC_ERROR);
     struct queue_io_msg *l_msg;
     DAP_NEW_Z_RET_VAL(l_msg, struct queue_io_msg, DAP_GLOBAL_DB_RC_CRITICAL, NULL);
->>>>>>> b5d7f8aa
     l_msg->dbi = s_dbi;
     l_msg->opcode = MSG_OPCODE_GET_LAST;
     l_msg->group = dap_strdup(a_group);
@@ -777,22 +725,10 @@
  */
 int dap_global_db_get_last_raw(const char * a_group, dap_global_db_callback_result_raw_t a_callback, void *a_arg)
 {
-<<<<<<< HEAD
-    if(s_dbi == NULL){
-        log_it(L_ERROR, "GlobalDB context is not initialized, can't call dap_global_db_get_last");
-        return DAP_GLOBAL_DB_RC_ERROR;
-    }
-    struct queue_io_msg * l_msg = DAP_NEW_Z(struct queue_io_msg);
-    if (!l_msg) {
-        log_it(L_CRITICAL, "%s", g_error_memory_alloc);
-        return -1;
-    }
-=======
     dap_return_val_if_fail(s_dbi && a_group, DAP_GLOBAL_DB_RC_ERROR);
 
     struct queue_io_msg *l_msg;
     DAP_NEW_Z_RET_VAL(l_msg, struct queue_io_msg, DAP_GLOBAL_DB_RC_CRITICAL, NULL);
->>>>>>> b5d7f8aa
     l_msg->dbi = s_dbi;
     l_msg->opcode = MSG_OPCODE_GET_LAST_RAW;
     l_msg->group = dap_strdup(a_group);
@@ -852,25 +788,9 @@
  */
 int dap_global_db_get_all(const char *a_group, size_t a_results_page_size, dap_global_db_callback_results_t a_callback, void *a_arg)
 {
-<<<<<<< HEAD
-    // TODO make usable a_results_page_size
-    if (s_dbi == NULL) {
-        log_it(L_ERROR, "GlobalDB context is not initialized, can't call dap_global_db_get_all");
-        return DAP_GLOBAL_DB_RC_ERROR;
-    }
-
-    int l_ret = 0;
-
-    struct queue_io_msg * l_msg = DAP_NEW_Z(struct queue_io_msg);
-    if (!l_msg) {
-        log_it(L_CRITICAL, "%s", g_error_memory_alloc);
-        return l_ret;
-    }
-=======
     dap_return_val_if_fail(s_dbi && a_group, DAP_GLOBAL_DB_RC_ERROR);
     struct queue_io_msg *l_msg;
     DAP_NEW_Z_RET_VAL(l_msg, struct queue_io_msg, DAP_GLOBAL_DB_RC_CRITICAL, NULL);
->>>>>>> b5d7f8aa
     l_msg->dbi = s_dbi;
     l_msg->opcode = MSG_OPCODE_GET_ALL;
     l_msg->group = dap_strdup(a_group);
@@ -968,26 +888,9 @@
  */
 int dap_global_db_get_all_raw(const char *a_group, size_t a_results_page_size, dap_global_db_callback_results_raw_t a_callback, void *a_arg)
 {
-<<<<<<< HEAD
-    // TODO make usable a_results_page_size
-    if (!a_group) {
-        log_it(L_ERROR, "Empty db iterator");
-        return DAP_GLOBAL_DB_RC_ERROR;
-    }
-    if(s_dbi == NULL){
-        log_it(L_ERROR, "GlobalDB context is not initialized, can't call dap_global_db_get_all");
-        return DAP_GLOBAL_DB_RC_ERROR;
-    }
-    struct queue_io_msg * l_msg = DAP_NEW_Z(struct queue_io_msg);
-    if (!l_msg) {
-        log_it(L_CRITICAL, "%s", g_error_memory_alloc);
-        return -1;
-    }
-=======
     dap_return_val_if_fail(s_dbi && a_group, DAP_GLOBAL_DB_RC_ERROR);
     struct queue_io_msg *l_msg;
     DAP_NEW_Z_RET_VAL(l_msg, struct queue_io_msg, DAP_GLOBAL_DB_RC_CRITICAL, NULL);
->>>>>>> b5d7f8aa
     l_msg->dbi = s_dbi;
     l_msg->opcode = MSG_OPCODE_GET_ALL_RAW;
     l_msg->group = dap_strdup(a_group);
@@ -1107,25 +1010,9 @@
  */
 int dap_global_db_set(const char * a_group, const char *a_key, const void * a_value, const size_t a_value_length, bool a_pin_value, dap_global_db_callback_result_t a_callback, void *a_arg)
 {
-<<<<<<< HEAD
-    if (s_dbi == NULL) {
-        log_it(L_ERROR, "GlobalDB context is not initialized, can't call dap_global_db_set");
-        return DAP_GLOBAL_DB_RC_ERROR;
-    }
-    if (!a_group || !a_key) {
-        log_it(L_WARNING, "Trying to set GDB object with NULL group or key param");
-        return -1;
-    }
-    struct queue_io_msg * l_msg = DAP_NEW_Z(struct queue_io_msg);
-    if (!l_msg) {
-        log_it(L_CRITICAL, "%s", g_error_memory_alloc);
-        return -1;
-    }
-=======
     dap_return_val_if_fail(s_dbi && a_group && a_key, DAP_GLOBAL_DB_RC_ERROR);
     struct queue_io_msg *l_msg;
     DAP_NEW_Z_RET_VAL(l_msg, struct queue_io_msg, DAP_GLOBAL_DB_RC_CRITICAL, NULL);
->>>>>>> b5d7f8aa
     l_msg->dbi = s_dbi;
     l_msg->opcode = MSG_OPCODE_SET;
     l_msg->group = dap_strdup(a_group);
@@ -1143,15 +1030,8 @@
     l_msg->value = DAP_DUP_SIZE(a_value, a_value_length);
     if (!l_msg->value && a_value) {
         log_it(L_CRITICAL, "%s", g_error_memory_alloc);
-<<<<<<< HEAD
-        DAP_DEL_Z(l_msg->group);
-        DAP_DEL_Z(l_msg->key);
-        DAP_DEL_Z(l_msg);
-        return -1;
-=======
         DAP_DEL_MULTY(l_msg->key, l_msg->group, l_msg);
         return DAP_GLOBAL_DB_RC_CRITICAL;
->>>>>>> b5d7f8aa
     }
     l_msg->value_length = a_value_length;
     l_msg->value_is_pinned = a_pin_value;
@@ -1223,21 +1103,9 @@
  */
 int dap_global_db_set_raw(dap_store_obj_t *a_store_objs, size_t a_store_objs_count, dap_global_db_callback_results_raw_t a_callback, void *a_arg)
 {
-<<<<<<< HEAD
-    if(s_dbi == NULL){
-        log_it(L_ERROR, "GlobalDB context is not initialized, can't call dap_global_db_set");
-        return DAP_GLOBAL_DB_RC_ERROR;
-    }
-    struct queue_io_msg * l_msg = DAP_NEW_Z(struct queue_io_msg);
-    if (!l_msg) {
-        log_it(L_CRITICAL, "%s", g_error_memory_alloc);
-        return -1;
-    }
-=======
     dap_return_val_if_fail(s_dbi && a_store_objs && a_store_objs_count, DAP_GLOBAL_DB_RC_ERROR);
     struct queue_io_msg *l_msg;
     DAP_NEW_Z_RET_VAL(l_msg, struct queue_io_msg, DAP_GLOBAL_DB_RC_CRITICAL, NULL);
->>>>>>> b5d7f8aa
     l_msg->dbi = s_dbi;
     l_msg->opcode = MSG_OPCODE_SET_RAW;
     l_msg->callback_arg = a_arg;
@@ -1292,21 +1160,9 @@
  */
 int dap_global_db_set_multiple_zc(const char *a_group, dap_global_db_obj_t *a_values, size_t a_values_count, dap_global_db_callback_results_t a_callback, void *a_arg)
 {
-<<<<<<< HEAD
-    if(s_dbi == NULL){
-        log_it(L_ERROR, "GlobalDB context is not initialized, can't call dap_global_db_set");
-        return DAP_GLOBAL_DB_RC_ERROR;
-    }
-    struct queue_io_msg * l_msg = DAP_NEW_Z(struct queue_io_msg);
-    if (!l_msg) {
-        log_it(L_CRITICAL, "%s", g_error_memory_alloc);
-        return -1;
-    }
-=======
     dap_return_val_if_fail(s_dbi && a_group && a_values && a_values_count, DAP_GLOBAL_DB_RC_ERROR);
     struct queue_io_msg *l_msg;
     DAP_NEW_Z_RET_VAL(l_msg, struct queue_io_msg, DAP_GLOBAL_DB_RC_CRITICAL, NULL);
->>>>>>> b5d7f8aa
     l_msg->dbi = s_dbi;
     l_msg->opcode = MSG_OPCODE_SET_MULTIPLE;
     l_msg->group = dap_strdup(a_group);
@@ -1396,20 +1252,8 @@
 
 int s_db_object_pin(const char *a_group, const char *a_key, dap_global_db_callback_result_t a_callback, void *a_arg, bool a_pin)
 {
-<<<<<<< HEAD
-    if(s_dbi == NULL){
-        log_it(L_ERROR, "GlobalDB context is not initialized, can't call dap_global_db_pin");
-        return DAP_GLOBAL_DB_RC_ERROR;
-    }
-    struct queue_io_msg * l_msg = DAP_NEW_Z(struct queue_io_msg);
-    if (!l_msg) {
-        log_it(L_CRITICAL, "%s", g_error_memory_alloc);
-        return -1;
-    }
-=======
     struct queue_io_msg *l_msg;
     DAP_NEW_Z_RET_VAL(l_msg, struct queue_io_msg, DAP_GLOBAL_DB_RC_CRITICAL, NULL);
->>>>>>> b5d7f8aa
     l_msg->dbi = s_dbi;
     l_msg->opcode = MSG_OPCODE_PIN;
     l_msg->group = dap_strdup(a_group);
@@ -1526,21 +1370,9 @@
  */
 int dap_global_db_del(const char * a_group, const char *a_key, dap_global_db_callback_result_t a_callback, void *a_arg)
 {
-<<<<<<< HEAD
-    if (s_dbi == NULL) {
-        log_it(L_ERROR, "GlobalDB context is not initialized, can't call dap_global_db_del");
-        return DAP_GLOBAL_DB_RC_ERROR;
-    }
-    struct queue_io_msg * l_msg = DAP_NEW_Z(struct queue_io_msg);
-    if (!l_msg) {
-        log_it(L_CRITICAL, "%s", g_error_memory_alloc);
-        return -1;
-    }
-=======
     dap_return_val_if_fail(s_dbi && a_group, DAP_GLOBAL_DB_RC_ERROR);
     struct queue_io_msg *l_msg;
     DAP_NEW_Z_RET_VAL(l_msg, struct queue_io_msg, DAP_GLOBAL_DB_RC_CRITICAL, NULL);
->>>>>>> b5d7f8aa
     l_msg->dbi = s_dbi;
     l_msg->opcode = MSG_OPCODE_DELETE;
     l_msg->group = dap_strdup(a_group);
@@ -1594,21 +1426,9 @@
  */
 int dap_global_db_flush(dap_global_db_callback_result_t a_callback, void * a_arg)
 {
-<<<<<<< HEAD
-    if(s_dbi == NULL){
-        log_it(L_ERROR, "GlobalDB context is not initialized, can't call dap_global_db_delete");
-        return DAP_GLOBAL_DB_RC_ERROR;
-    }
-    struct queue_io_msg * l_msg = DAP_NEW_Z(struct queue_io_msg);
-    if (!l_msg) {
-        log_it(L_CRITICAL, "%s", g_error_memory_alloc);
-        return -1;
-    }
-=======
     dap_return_val_if_fail(s_dbi, DAP_GLOBAL_DB_RC_ERROR);
     struct queue_io_msg *l_msg;
     DAP_NEW_Z_RET_VAL(l_msg, struct queue_io_msg, DAP_GLOBAL_DB_RC_CRITICAL, NULL);
->>>>>>> b5d7f8aa
     l_msg->dbi = s_dbi;
     l_msg->opcode = MSG_OPCODE_FLUSH;
     l_msg->callback_arg = a_arg;
