--- conflicted
+++ resolved
@@ -229,13 +229,13 @@
     pthread_condattr_setclock(&attr, CLOCK_MONOTONIC);
 #endif
     pthread_cond_init(&l_callback->hdr.cond, &attr);
-<<<<<<< HEAD
+#ifdef DAP_OS_WINDOWS
+    clock_gettime(CLOCK_REALTIME, &l_callback->hdr.timer_timeout); // TODO: get off pthread_* routines
+#else
     clock_gettime(CLOCK_MONOTONIC, &l_callback->hdr.timer_timeout);
+#endif
     l_callback->get_objs.objs = NULL;
     l_callback->get_objs.objs_count = 0;
-=======
-    clock_gettime(CLOCK_REALTIME, &l_callback->hdr.timer_timeout);
->>>>>>> c75815da
     l_callback->hdr.timer_timeout.tv_sec += DAP_GLOBAL_DB_SYNC_WAIT_TIMEOUT;
     l_callback->uid = dap_uuid_generate_uint64();
     pthread_mutex_lock(&s_context_global_db->data_callbacks_mutex);
@@ -1009,12 +1009,6 @@
     size_t l_values_count = 0;
     dap_store_obj_t *l_store_objs = dap_global_db_driver_read(a_group, 0, &l_values_count);
     debug_if(g_dap_global_db_debug_more, L_DEBUG, "Get all request from group %s recieved %zu values",
-<<<<<<< HEAD
-                                                    a_group, l_values_count);
-    dap_global_db_obj_t *l_objs = s_objs_from_store_objs(l_store_objs, l_values_count);
-    if (l_values_count > 1)
-        qsort(l_objs, l_values_count, sizeof(dap_global_db_obj_t), s_db_compare_by_ts);
-=======
                                                    a_group, l_values_count);
     dap_global_db_obj_t *l_objs = NULL;
     size_t i = 0, j = 0;
@@ -1046,11 +1040,19 @@
             l_objs[i].timestamp = l_store_objs[i].timestamp;
         }
     }
->>>>>>> c75815da
     dap_store_obj_free(l_store_objs, l_values_count);
     if (a_objs_count)
         *a_objs_count = i;
     return l_objs;
+mem_clear:
+        log_it(L_CRITICAL, "Memory allocation error");
+    for(size_t j = 0; j < l_values_count && l_objs; j++) {
+        DAP_DEL_Z(l_objs[j].key);
+        DAP_DEL_Z(l_objs[j].value);
+    }
+    DAP_DEL_Z(l_objs);
+    dap_store_obj_free(l_store_objs, l_values_count);
+    return NULL;
 }
 
 /**
@@ -1215,7 +1217,6 @@
 
 /* *** Get_all_raw functions group *** */
 
-<<<<<<< HEAD
 dap_store_obj_t *dap_global_db_get_all_raw_unsafe(UNUSED_ARG dap_global_db_context_t *a_global_db_context,
                                                   const char* a_group, size_t *a_objs_count)
 {
@@ -1224,33 +1225,6 @@
     dap_db_iter_t *l_iter = dap_global_db_driver_iter_create(a_group);
     dap_store_obj_t *l_ret = dap_global_db_driver_cond_read(l_iter, a_objs_count, 0);
     dap_global_db_driver_iter_delete(l_iter);
-=======
-dap_store_obj_t* dap_global_db_get_all_raw_unsafe(UNUSED_ARG dap_global_db_context_t *a_global_db_context,
-                                                  const char *a_group, uint64_t a_first_id, size_t *a_objs_count)
-{
-    dap_store_obj_t* l_ret = dap_global_db_driver_cond_read(a_group, a_first_id, a_objs_count);
-    if (a_objs_count && *a_objs_count) {
-        size_t l_cur_i = 0;
-        for (dap_store_obj_t* l_cur = l_ret; l_cur_i < *a_objs_count; ++l_cur, ++l_cur_i) {
-            if (!dap_global_db_isalnum_group_key(l_cur)) {
-                log_it(L_CRITICAL, "Delete broken object");
-                dap_global_db_del_sync(l_cur->group, l_cur->key);
-                DAP_DEL_Z(l_cur->group);
-                DAP_DEL_Z(l_cur->key);
-                DAP_DEL_Z(l_cur->value);
-                --*a_objs_count;
-                if (l_cur_i != *a_objs_count) {
-                    memmove(l_cur, l_cur + 1, (*a_objs_count - l_cur_i) * sizeof(dap_store_obj_t));
-                }
-                l_ret = DAP_REALLOC(l_ret, *a_objs_count * sizeof(dap_store_obj_t));
-                if (!l_ret)
-                    break;
-                --l_cur_i;
-                --l_cur;
-            }
-        }
-    }
->>>>>>> c75815da
     return l_ret;
 }
 
@@ -1385,20 +1359,11 @@
 
 dap_store_obj_t* dap_global_db_get_all_raw_sync(const char *a_group, size_t *a_objs_count)
 {
-<<<<<<< HEAD
     dap_return_val_if_pass(!a_group, NULL);
-
-    if (dap_global_db_context_current() == s_context_global_db) {
-        dap_store_obj_t *l_ret = dap_global_db_get_all_raw_unsafe(s_context_global_db, a_group, a_objs_count);
-        return l_ret;
-    }
-=======
-    return dap_global_db_get_all_raw_unsafe(s_context_global_db, a_group, a_first_id, a_objs_count);
+    return dap_global_db_get_all_raw_unsafe(s_context_global_db, a_group, a_objs_count);
 #if 0
     if (dap_global_db_context_current() == s_context_global_db)
-        return dap_global_db_get_all_raw_unsafe(s_context_global_db, a_group, a_first_id, a_objs_count);
->>>>>>> c75815da
-
+        return dap_global_db_get_all_raw_unsafe(s_context_global_db, a_group, a_objs_count);
     struct sync_obj_data_callback *l_args = s_global_db_obj_data_callback_new();
     debug_if(g_dap_global_db_debug_more, L_DEBUG, "get_all_raw sync call executes for group %s", a_group);
 
