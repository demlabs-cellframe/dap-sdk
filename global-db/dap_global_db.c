/*
 * Authors:
 * Dmitriy A. Gearasimov <gerasimov.dmitriy@demlabs.net>
 * Demlabs Ltd.   https://demlabs.net
 * Copyright  (c) 2022
 * All rights reserved.

 This file is part of DAP SDK the open source project

    DAP SDK is free software: you can redistribute it and/or modify
    it under the terms of the GNU General Public License as published by
    the Free Software Foundation, either version 3 of the License, or
    (at your option) any later version.

    DAP SDK is distributed in the hope that it will be useful,
    but WITHOUT ANY WARRANTY; without even the implied warranty of
    MERCHANTABILITY or FITNESS FOR A PARTICULAR PURPOSE.  See the
    GNU General Public License for more details.

    You should have received a copy of the GNU General Public License
    along with any DAP SDK based project.  If not, see <http://www.gnu.org/licenses/>.
*/
#include <string.h>
#include "dap_common.h"
#include "dap_config.h"
#include "dap_strfuncs.h"
#include "dap_file_utils.h"
#include "dap_time.h"
#include "dap_context.h"
#include "dap_worker.h"
#include "dap_cert.h"
#include "dap_enc_ks.h"
#include "dap_proc_thread.h"
#include "dap_global_db.h"
#include "dap_global_db_driver.h"
#include "dap_global_db_cluster.h"
#include "dap_global_db_pkt.h"

#define LOG_TAG "dap_global_db"

int g_dap_global_db_debug_more = false;                                         /* Enable extensible debug output */

// Queue I/O message op code
enum queue_io_msg_opcode {
    MSG_OPCODE_UNDEFINED = 0,
    MSG_OPCODE_GET,
    MSG_OPCODE_GET_RAW,
    MSG_OPCODE_GET_DEL_TS,
    MSG_OPCODE_GET_LAST,
    MSG_OPCODE_GET_LAST_RAW,
    MSG_OPCODE_GET_ALL,
    MSG_OPCODE_GET_ALL_RAW,
    MSG_OPCODE_SET,
    MSG_OPCODE_SET_RAW,
    MSG_OPCODE_SET_MULTIPLE,
    MSG_OPCODE_PIN,
    MSG_OPCODE_DELETE,
    MSG_OPCODE_FLUSH
};

// Queue i/o message
struct queue_io_msg{
    enum queue_io_msg_opcode opcode; // Opcode

    // For each message opcode we have only one callback
    union{
        dap_global_db_callback_t             callback;
        dap_global_db_callback_result_t      callback_result;
        dap_global_db_callback_result_raw_t  callback_result_raw;
        dap_global_db_callback_results_t     callback_results;
        dap_global_db_callback_results_raw_t callback_results_raw;
    };
    // Custom argument passed to the callback
    void *callback_arg;
    union {
        struct { // Get all request
            dap_global_db_driver_hash_t last_hash;
            uint64_t values_page_size;
            uint64_t total_records;
            uint64_t processed_records;
        };
        struct { // Raw set request
            dap_store_obj_t *values_raw;
            uint64_t values_raw_total;
        };
        struct { // Set multiply zero-copy
            dap_global_db_obj_t *values;
            uint64_t values_count;
        };
        struct { // Value for singe request
            void *value;
            size_t value_length;
            bool value_is_pinned;
            char *group;  // Group
            char *key; // Key
        };
    };
    dap_global_db_instance_t *dbi;
};

static pthread_cond_t s_check_db_cond = PTHREAD_COND_INITIALIZER; // Check version condition
static pthread_mutex_t s_check_db_mutex = PTHREAD_MUTEX_INITIALIZER; // Check version condition mutex
#define INVALID_RETCODE +100500
static int s_check_db_ret = INVALID_RETCODE; // Check version return value

static dap_global_db_instance_t *s_dbi = NULL; // GlobalDB instance is only static now

// Version check& update functiosn
static int s_check_db_version();
static void s_check_db_version_callback_get (dap_global_db_instance_t *a_dbi, int a_errno, const char * a_group, const char * a_key,
                                             const void * a_value, const size_t a_value_len,
                                             dap_nanotime_t value_ts,bool a_is_pinned, void * a_arg);
static void s_check_db_version_callback_set (dap_global_db_instance_t *a_dbi, int a_errno, const char * a_group, const char * a_key,
                                             const void * a_value, const size_t a_value_len,
                                             dap_nanotime_t value_ts,bool a_is_pinned, void * a_arg);
// GlobalDB context start/stop callbacks
static void s_context_callback_started( dap_context_t * a_context, void *a_arg);
static int s_context_callback_stopped( dap_context_t * a_context, void *a_arg);

// Opcode to string
static const char *s_msg_opcode_to_str(enum queue_io_msg_opcode a_opcode);

// Queue i/o processing callback
static bool s_queue_io_callback(void *a_arg);

// Queue i/o message processing functions
static void s_msg_opcode_get(struct queue_io_msg * a_msg);
static void s_msg_opcode_get_raw(struct queue_io_msg * a_msg);
static void s_msg_opcode_get_del_ts(struct queue_io_msg * a_msg);
static void s_msg_opcode_get_last(struct queue_io_msg * a_msg);
static void s_msg_opcode_get_last_raw(struct queue_io_msg * a_msg);
static bool s_msg_opcode_get_all(struct queue_io_msg * a_msg);
static bool s_msg_opcode_get_all_raw(struct queue_io_msg * a_msg);
static void s_msg_opcode_set(struct queue_io_msg * a_msg);
static void s_msg_opcode_set_raw(struct queue_io_msg * a_msg);
static void s_msg_opcode_set_multiple_zc(struct queue_io_msg * a_msg);
static void s_msg_opcode_pin(struct queue_io_msg * a_msg);
static void s_msg_opcode_delete(struct queue_io_msg * a_msg);
static void s_msg_opcode_flush(struct queue_io_msg * a_msg);

// Free memor for queue i/o message
static void s_queue_io_msg_delete( struct queue_io_msg * a_msg);

// convert dap_store_obj_t to dap_global_db_obj_t
static dap_global_db_obj_t* s_objs_from_store_objs(dap_store_obj_t *a_store_objs, size_t a_values_count);

/**
 * @brief dap_global_db_init
 * @param a_path
 * @param a_driver
 * @return
 */
int dap_global_db_init()
{
    int l_rc = 0;

    // Debug config
    g_dap_global_db_debug_more = dap_config_get_item_bool_default(g_config, "global_db", "debug_more", false);

    // Create and run its own context
    if (s_dbi == NULL) {
        s_dbi = DAP_NEW_Z(dap_global_db_instance_t);
        if (!s_dbi) {
            log_it(L_CRITICAL, "%s", g_error_memory_alloc);
            l_rc = -5;
            goto lb_return;
        }

        const char *l_gdb_path_cfg = dap_config_get_item_str(g_config, "global_db", "path");
        s_dbi->storage_path = l_gdb_path_cfg ? dap_strdup(l_gdb_path_cfg) : dap_strdup_printf("%s/var/lib/global_db", g_sys_dir_path);
        const char *l_driver_name = dap_config_get_item_str(g_config, "global_db", "driver");
        s_dbi->driver_name = dap_strdup(l_driver_name ? l_driver_name :
#ifdef DAP_OS_DARWIN
                                                                        "sqlite3");
#else
                                                                        "mdbx");
#endif
        dap_cert_t *l_signing_cert = dap_cert_find_by_name(DAP_STREAM_NODE_ADDR_CERT_NAME);
        if (l_signing_cert)
            s_dbi->signing_key = l_signing_cert->enc_key;
        else
            log_it(L_ERROR, "Can't find node addr cerificate, all new records will be usigned");

        uint16_t l_size_ban_list = 0, l_size_white_list = 0;
        char **l_ban_list = dap_config_get_array_str(g_config, "global_db", "ban_list_sync_groups", &l_size_ban_list);
        for (int i = 0; i < l_size_ban_list; i++)
            s_dbi->blacklist = dap_list_append(s_dbi->blacklist, dap_strdup(l_ban_list[i]));
        char **l_white_list = dap_config_get_array_str(g_config, "global_db", "white_list_sync_groups", &l_size_white_list);
        for (int i = 0; i < l_size_white_list; i++)
            s_dbi->whitelist = dap_list_append(s_dbi->whitelist, dap_strdup(l_white_list[i]));
        // One year for objects lifetime by default
        s_dbi->store_time_limit = dap_config_get_item_uint32_default(g_config, "global_db", "store_time_limit", 365 * 24);
        // Time between sync attempts, in seconds
        s_dbi->sync_idle_time = dap_config_get_item_uint32_default(g_config, "global_db", "sync_idle_time", 30);
    }

    // Driver initalization
    if ( (l_rc = dap_global_db_driver_init(s_dbi->driver_name, s_dbi->storage_path)) )
        return log_it(L_CRITICAL, "Hadn't initialized DB driver \"%s\" on path \"%s\", code: %d",
                       s_dbi->driver_name, s_dbi->storage_path, l_rc), l_rc;

    // Clusters initialization
    if ( (l_rc = dap_global_db_cluster_init()) )
        return log_it(L_CRITICAL, "Can't initialize GlobalDB clusters"), l_rc;
    // Check version and update if need it
    if ( (l_rc = s_check_db_version()) )
        return log_it(L_ERROR, "GlobalDB version changed, please export or remove old version!"), l_rc;

lb_return:
    if (l_rc == 0 )
        log_it(L_NOTICE, "GlobalDB initialized");
    else
        log_it(L_CRITICAL, "GlobalDB wasn't initialized, code %d", l_rc);

    return l_rc;
}

/**
 * @brief kill context thread and clean context
 */
void dap_global_db_instance_deinit()
{
    dap_return_if_fail(s_dbi)
    dap_list_free_full(s_dbi->blacklist, NULL);
    dap_list_free_full(s_dbi->whitelist, NULL);
    DAP_DEL_Z(s_dbi->driver_name);
    DAP_DEL_Z(s_dbi->storage_path);
    DAP_DEL_Z(s_dbi);
}

inline dap_global_db_instance_t *dap_global_db_instance_get_default()
{
    return s_dbi;
}

/**
 * @brief dap_global_db_deinit, after fix ticket 9030 need add dap_global_db_instance_deinit()
 */
void dap_global_db_deinit() {
    dap_global_db_instance_deinit();
    dap_global_db_driver_deinit();
    dap_global_db_cluster_deinit();
}

bool dap_global_db_group_match_mask(const char *a_group, const char *a_mask)
{
    dap_return_val_if_fail(a_group && a_mask && *a_group && *a_mask, false);
    const char *l_group_tail = a_group + strlen(a_group);           // Pointer to trailng zero
    const char *l_mask_tail = a_mask + strlen(a_mask);
    const char *l_group_it = a_group, *l_mask_it = a_mask;
    const char *l_wildcard = strchr(a_mask, '*');
    while (l_mask_it < (l_wildcard ? l_wildcard : l_mask_tail) &&
                l_group_it < l_group_tail)
        if (*l_group_it++ != *l_mask_it++)
            return false;
    if (l_mask_it == l_wildcard && ++l_mask_it < l_mask_tail)
        return strstr(l_group_it, l_mask_it);
    return true;
}

static int s_store_obj_apply(dap_global_db_instance_t *a_dbi, dap_store_obj_t *a_obj)
{
    dap_global_db_cluster_t *l_cluster = dap_global_db_cluster_by_group(a_dbi, a_obj->group);
    if (!l_cluster) {
        log_it(L_WARNING, "An entry in the group %s was rejected because the group name doesn't match any cluster", a_obj->group);
        return -11;
    }
    dap_global_db_driver_hash_t a_obj_drv_hash = dap_global_db_driver_hash_get(a_obj);
    if (dap_global_db_driver_is_hash(a_obj->group, a_obj_drv_hash)) {
        debug_if(g_dap_global_db_debug_more, L_NOTICE, "Rejected duplicate object with group %s and key %s",
                                            a_obj->group, a_obj->key);
        return -12;
    }
    // Limit time
    uint64_t l_time_store_lim_sec = l_cluster->ttl ? l_cluster->ttl : l_cluster->dbi->store_time_limit * 3600ULL;
    uint64_t l_limit_time = l_time_store_lim_sec ? dap_nanotime_now() - dap_nanotime_from_sec(l_time_store_lim_sec) : 0;
    if (l_limit_time && a_obj->timestamp < l_limit_time) {
        if (g_dap_global_db_debug_more) {
            char l_ts_str[DAP_TIME_STR_SIZE];
            dap_time_to_str_rfc822(l_ts_str, sizeof(l_ts_str), dap_nanotime_to_sec(a_obj->timestamp));
            log_it(L_NOTICE, "Rejected too old object with group %s and key %s and timestamp %s",
                                            a_obj->group, a_obj->key, l_ts_str);
        }
        return -13;
    }

    dap_global_db_role_t l_signer_role = DAP_GDB_MEMBER_ROLE_INVALID;
    if (a_obj->sign) {
        dap_stream_node_addr_t l_signer_addr = dap_stream_node_addr_from_sign(a_obj->sign);
        debug_if(g_dap_global_db_debug_more, L_NOTICE, "Signer node addr "NODE_ADDR_FP_STR,
                                                                        NODE_ADDR_FP_ARGS_S(l_signer_addr));
        l_signer_role = dap_cluster_member_find_role(l_cluster->role_cluster, &l_signer_addr);
    }
    if (l_signer_role == DAP_GDB_MEMBER_ROLE_INVALID)
        l_signer_role = l_cluster->default_role;
    if (l_signer_role < DAP_GDB_MEMBER_ROLE_USER) {
        debug_if(g_dap_global_db_debug_more, L_WARNING, "Global DB record with group %s and key %s is rejected "
                                                        "with signer role %s with no write access to cluster",
                                                            a_obj->group, a_obj->key,
                                                            dap_global_db_cluster_role_str(l_signer_role));
        return -14;
    }

    dap_global_db_role_t l_required_role = DAP_GDB_MEMBER_ROLE_USER;
    dap_global_db_optype_t l_obj_type = dap_store_obj_get_type(a_obj);
    dap_store_obj_t *l_read_obj = NULL;
    int l_ret = 0;
    if (dap_global_db_driver_is(a_obj->group, a_obj->key)) {
        l_read_obj = dap_global_db_driver_read(a_obj->group, a_obj->key, NULL, true);
        if (l_read_obj) {
            if (l_read_obj->flags & DAP_GLOBAL_DB_RECORD_PINNED) {
                debug_if(g_dap_global_db_debug_more, L_NOTICE, "Pinned record with group %s and key %s won't be overwritten",
                         l_read_obj->group, l_read_obj->key);
                l_ret = -15;
                goto free_n_exit;
            }
            l_required_role = DAP_GDB_MEMBER_ROLE_ROOT; // Need to rewrite existed value
        } else {
            log_it(L_ERROR, "Existed object with group %s and key %s is broken and will be erased",
                                                        a_obj->group, a_obj->key);
            dap_store_obj_t l_to_delete = (dap_store_obj_t) { .group = a_obj->group, .key = a_obj->key };
            dap_global_db_driver_delete(&l_to_delete, 1);
        }
    }
    if (l_read_obj && l_cluster->owner_root_access &&
            a_obj->sign && l_read_obj->sign &&
            dap_sign_compare_pkeys(a_obj->sign, l_read_obj->sign))
        l_signer_role = DAP_GDB_MEMBER_ROLE_ROOT;
    if (l_signer_role < l_required_role) {
        debug_if(g_dap_global_db_debug_more, L_WARNING, "Global DB record with group %s and key %s is rejected "
                                                        "with signer role %s and required role %s",
                                                            a_obj->group, a_obj->key,
                                                            dap_global_db_cluster_role_str(l_signer_role),
                                                            dap_global_db_cluster_role_str(l_required_role));
        l_ret = -16;
        goto free_n_exit;
    }
    switch (dap_store_obj_driver_hash_compare(l_read_obj, a_obj)) {
    case 1:         // Received object is older
        if (a_obj->key && (a_obj->flags & DAP_GLOBAL_DB_RECORD_NEW)) {
            dap_nanotime_t l_time_diff = l_read_obj->timestamp - a_obj->timestamp;
            a_obj->timestamp = l_read_obj->timestamp + 1;
            a_obj->sign = dap_store_obj_sign(a_obj, a_dbi->signing_key, &a_obj->crc);
            debug_if(g_dap_global_db_debug_more, L_WARNING, "DB record with group %s and key %s need time correction for %zu seconds to be properly applied",
                                                            a_obj->group, a_obj->key, dap_nanotime_to_sec(l_time_diff));
        } else {
            debug_if(g_dap_global_db_debug_more, L_DEBUG, "DB record with group %s and key %s is not applied. It's older than existed record with same key",
                                                            a_obj->group, a_obj->key);
            l_ret = -18;
        }
        break;
    case 0:         // Objects the same, omg! Use the basic object
        debug_if(g_dap_global_db_debug_more, L_WARNING, "Duplicate record with group %s and key %s not dropped by hash filter",
                                                                    a_obj->group, a_obj->key);
        l_ret = -17;
        break;
    case -1:        // Existed obj is older
        debug_if(g_dap_global_db_debug_more, L_INFO, "Applied new global DB record with type '%c' and group %s and key %s",
                                                                                        l_obj_type, a_obj->group, a_obj->key);
        break;
    default:
        log_it(L_ERROR, "Unexpected comparision result");
        l_ret = -19;
        break;
    }
    if (!l_ret) {
        // Only the condition to apply new object
        l_ret = dap_global_db_driver_apply(a_obj, 1);

        if (l_obj_type != DAP_GLOBAL_DB_OPTYPE_DEL || l_read_obj) {
            // Do not notify for delete if deleted record not exists
            if (a_obj->flags & DAP_GLOBAL_DB_RECORD_NEW)
                // Notify sync cluster first
                dap_global_db_cluster_broadcast(l_cluster, a_obj);
            if (l_cluster->notifiers)
                // Notify others
                dap_global_db_cluster_notify(l_cluster, a_obj);
        }
    }
free_n_exit:
    if (l_read_obj)
        dap_store_obj_free_one(l_read_obj);
    return l_ret;
}

/* *** Get functions group *** */

byte_t *dap_global_db_get_sync(const char *a_group,
                                 const char *a_key, size_t *a_data_size,
                                 bool *a_is_pinned, dap_nanotime_t *a_ts)
{
    dap_return_val_if_fail(s_dbi && a_group && a_key, NULL);
    debug_if(g_dap_global_db_debug_more, L_DEBUG, "get call executes for group \"%s\" and key \"%s\"", a_group, a_key);
    size_t l_count_records = 0;
    dap_store_obj_t *l_store_obj = dap_global_db_driver_read(a_group, a_key, &l_count_records, false);
    if (l_count_records > 1)
        log_it(L_ERROR, "Get more than one global DB object by one key is unexpected");
    if (!l_store_obj)
        return NULL;
    if (a_data_size)
        *a_data_size = l_store_obj->value_len;
    if (a_is_pinned)
        *a_is_pinned = l_store_obj->flags & DAP_GLOBAL_DB_RECORD_PINNED;
    if (a_ts)
        *a_ts = l_store_obj->timestamp;
    byte_t *l_res = l_store_obj->value;
    l_store_obj->value = NULL;
    dap_store_obj_free_one(l_store_obj);
    return l_res;
}

/**
 * @brief dap_global_db_get
 * @details Get record value from GlobalDB group by key
 * @param a_group
 * @param a_key
 * @param a_callback
 * @param a_arg
 * @return
 */
int dap_global_db_get(const char * a_group, const char *a_key, dap_global_db_callback_result_t a_callback, void *a_arg)
{
    dap_return_val_if_fail(s_dbi && a_group && a_key, DAP_GLOBAL_DB_RC_ERROR);
    struct queue_io_msg *l_msg;
    DAP_NEW_Z_RET_VAL(l_msg, struct queue_io_msg, DAP_GLOBAL_DB_RC_CRITICAL, NULL);
    l_msg->dbi = s_dbi;
    l_msg->opcode = MSG_OPCODE_GET;
    l_msg->group = dap_strdup(a_group);
    if (!l_msg->group) {
        log_it(L_CRITICAL, "%s", g_error_memory_alloc);
        DAP_DELETE(l_msg);
        return DAP_GLOBAL_DB_RC_CRITICAL;
    }
    l_msg->key = dap_strdup(a_key);
    if (!l_msg->key) {
        log_it(L_CRITICAL, "%s", g_error_memory_alloc);
        DAP_DEL_MULTY(l_msg->group, l_msg);
        return DAP_GLOBAL_DB_RC_CRITICAL;
    }
    l_msg->callback_result = a_callback;
    l_msg->callback_arg = a_arg;

    int l_ret = dap_proc_thread_callback_add(NULL, s_queue_io_callback, l_msg);
    if (l_ret != 0) {
        log_it(L_ERROR, "Can't exec get request, code %d", l_ret);
        s_queue_io_msg_delete(l_msg);
        l_ret = DAP_GLOBAL_DB_RC_ERROR;
    } else
        debug_if(g_dap_global_db_debug_more, L_DEBUG, "Have sent get request for %s:%s", a_group, a_key);
    return l_ret;
}

/**
 * @brief s_msg_opcode_get
 * @param a_msg
 * @return
 */
static void s_msg_opcode_get(struct queue_io_msg * a_msg)
{
    size_t l_value_len = 0;
    bool l_pinned = false;
    dap_nanotime_t l_ts = 0;
    byte_t *l_value = dap_global_db_get_sync(a_msg->group, a_msg->key, &l_value_len, &l_pinned, &l_ts);
    if (l_value && l_value_len) {
        if(a_msg->callback_result)
            a_msg->callback_result(a_msg->dbi, DAP_GLOBAL_DB_RC_SUCCESS, a_msg->group, a_msg->key,
                               l_value, l_value_len, l_ts,
                               l_pinned, a_msg->callback_arg);
        DAP_DELETE(l_value);
    } else if(a_msg->callback_result)
        a_msg->callback_result(a_msg->dbi, DAP_GLOBAL_DB_RC_NO_RESULTS, a_msg->group, a_msg->key,
                               NULL, 0, 0,0, a_msg->callback_arg);
}

/* *** Get raw functions group *** */

dap_store_obj_t *dap_global_db_get_raw_sync(const char *a_group, const char *a_key)
{
    dap_return_val_if_fail(s_dbi && a_group && a_key, NULL);
    size_t l_count_records = 0;
    dap_store_obj_t *l_res = dap_global_db_driver_read(a_group, a_key, &l_count_records, true);
    if (l_count_records > 1)
        log_it(L_WARNING, "Get more than one global DB object by one key is unexpected");
    return l_res;
}

/**
 * @brief dap_global_db_get_raw
 * @param a_group
 * @param a_key
 * @param a_callback
 * @param a_arg
 * @return
 */
int dap_global_db_get_raw(const char *a_group, const char *a_key, dap_global_db_callback_result_raw_t a_callback, void *a_arg)
{
    dap_return_val_if_fail(s_dbi && a_group && a_key, DAP_GLOBAL_DB_RC_ERROR);
    struct queue_io_msg *l_msg;
    DAP_NEW_Z_RET_VAL(l_msg, struct queue_io_msg, DAP_GLOBAL_DB_RC_CRITICAL, NULL);
    l_msg->dbi = s_dbi;
    l_msg->opcode = MSG_OPCODE_GET_RAW;
    l_msg->group = dap_strdup(a_group);
    if (!l_msg->group) {
        log_it(L_CRITICAL, "%s", g_error_memory_alloc);
        DAP_DELETE(l_msg);
        return DAP_GLOBAL_DB_RC_CRITICAL;
    }
    l_msg->key = dap_strdup(a_key);
    if (!l_msg->key) {
        log_it(L_CRITICAL, "%s", g_error_memory_alloc);
        DAP_DEL_MULTY(l_msg->group, l_msg);
        return DAP_GLOBAL_DB_RC_CRITICAL;
    }
    l_msg->callback_result_raw = a_callback;
    l_msg->callback_arg = a_arg;

    int l_ret = dap_proc_thread_callback_add(NULL, s_queue_io_callback, l_msg);
    if (l_ret != 0) {
        log_it(L_ERROR, "Can't exec get request, code %d", l_ret);
        s_queue_io_msg_delete(l_msg);
        l_ret = DAP_GLOBAL_DB_RC_ERROR;
    } else
        debug_if(g_dap_global_db_debug_more, L_DEBUG, "Have sent get_raw request for %s:%s", a_group, a_key);
    return l_ret;
}

/**
 * @brief s_msg_opcode_get_raw
 * @param a_msg
 * @return
 */
static void s_msg_opcode_get_raw(struct queue_io_msg * a_msg)
{
    dap_store_obj_t *l_store_obj = dap_global_db_get_raw_sync(a_msg->group, a_msg->key);

    if(a_msg->callback_result_raw)
        a_msg->callback_result_raw(a_msg->dbi, l_store_obj ? DAP_GLOBAL_DB_RC_SUCCESS:
                                                                      DAP_GLOBAL_DB_RC_NO_RESULTS,
                                                        l_store_obj, a_msg->callback_arg );
    dap_store_obj_free_one(l_store_obj);
}

/* *** Get_del_ts functions group *** */

dap_nanotime_t dap_global_db_get_del_ts_sync(const char *a_group, const char *a_key)
{
    dap_return_val_if_fail(s_dbi && a_group && a_key, 0);
    dap_store_obj_t *l_store_obj_del = dap_global_db_get_raw_sync(a_group, a_key);
    dap_nanotime_t l_timestamp = 0;
    if (l_store_obj_del) {
        if (l_store_obj_del->flags & DAP_GLOBAL_DB_RECORD_DEL)
            l_timestamp = l_store_obj_del->timestamp;
        dap_store_obj_free_one(l_store_obj_del);
    }
    return l_timestamp;
}

/**
 * @brief dap_global_db_get_del_ts
 * @param a_group
 * @param a_key
 * @param a_callback
 * @param a_arg
 * @return
 */
int dap_global_db_get_del_ts(const char *a_group, const char *a_key, dap_global_db_callback_result_t a_callback, void *a_arg)
{
    dap_return_val_if_fail(s_dbi && a_group && a_key, DAP_GLOBAL_DB_RC_ERROR);
    struct queue_io_msg *l_msg;
    DAP_NEW_Z_RET_VAL(l_msg, struct queue_io_msg, DAP_GLOBAL_DB_RC_CRITICAL, NULL);
    l_msg->dbi = s_dbi;
    l_msg->opcode = MSG_OPCODE_GET_DEL_TS;
    l_msg->group = dap_strdup(a_group);
    if (!l_msg->group) {
        log_it(L_CRITICAL, "%s", g_error_memory_alloc);
        DAP_DELETE(l_msg);
        return DAP_GLOBAL_DB_RC_CRITICAL;
    }
    l_msg->key = dap_strdup(a_key);
    if (!l_msg->key) {
        log_it(L_CRITICAL, "%s", g_error_memory_alloc);
        DAP_DEL_MULTY(l_msg->group, l_msg);
        return DAP_GLOBAL_DB_RC_CRITICAL;
    }
    l_msg->callback_result = a_callback;
    l_msg->callback_arg = a_arg;

    int l_ret = dap_proc_thread_callback_add(NULL, s_queue_io_callback, l_msg);
    if (l_ret != 0) {
        log_it(L_ERROR, "Can't exec get_del_ts request, code %d", l_ret);
        s_queue_io_msg_delete(l_msg);
        l_ret = DAP_GLOBAL_DB_RC_ERROR;
    } else
        debug_if(g_dap_global_db_debug_more, L_DEBUG, "Have sent get_del_ts request for \"%s\" group \"%s\" key", a_group, a_key);
    return l_ret;
}

/**
 * @brief s_msg_opcode_get_del_ts
 * @param a_msg
 * @return
 */
static void s_msg_opcode_get_del_ts(struct queue_io_msg * a_msg)
{
    dap_nanotime_t l_timestamp = dap_global_db_get_del_ts_sync(a_msg->group, a_msg->key);
    if(l_timestamp) {
        if(a_msg->callback_result)
            a_msg->callback_result(a_msg->dbi, DAP_GLOBAL_DB_RC_SUCCESS, a_msg->group, a_msg->key,
                               NULL, 0, l_timestamp,
                               false, a_msg->callback_arg );
    } else if(a_msg->callback_result)
        a_msg->callback_result(a_msg->dbi, DAP_GLOBAL_DB_RC_NO_RESULTS, a_msg->group, a_msg->key,
                               NULL, 0, 0,0, a_msg->callback_arg );
}

/* *** Get_last functions group *** */

byte_t *dap_global_db_get_last_sync(const char *a_group, char **a_key, size_t *a_data_size,
                                      bool *a_is_pinned, dap_nanotime_t *a_ts)
{
    dap_return_val_if_fail(s_dbi && a_group, NULL);
    dap_store_obj_t *l_store_obj = dap_global_db_driver_read_last(a_group, false);
    if (!l_store_obj)
        return NULL;

    if (a_key) {
        *a_key = dap_strdup(l_store_obj->key);
        if (!*a_key) {
            log_it(L_CRITICAL, "%s", g_error_memory_alloc);
            dap_store_obj_free_one(l_store_obj);
            return NULL;
        }
    }
    if (a_data_size)
        *a_data_size = l_store_obj->value_len;
    if (a_is_pinned)
        *a_is_pinned = l_store_obj->flags & DAP_GLOBAL_DB_RECORD_PINNED;
    if (a_ts)
        *a_ts = l_store_obj->timestamp;
    byte_t *l_res = DAP_DUP_SIZE(l_store_obj->value, l_store_obj->value_len);
    if (!l_res) {
        log_it(L_CRITICAL, "%s", g_error_memory_alloc);
        dap_store_obj_free_one(l_store_obj);
        return NULL;
    }
    dap_store_obj_free_one(l_store_obj);
    return l_res;
}

/**
 * @brief dap_global_db_get_last
 * @details Get the last value in GlobalDB group
 * @param a_group
 * @param a_callback
 * @param a_arg
 * @return
 */
int dap_global_db_get_last(const char * a_group, dap_global_db_callback_result_t a_callback, void *a_arg)
{
    dap_return_val_if_fail(s_dbi && a_group, DAP_GLOBAL_DB_RC_ERROR);
    struct queue_io_msg *l_msg;
    DAP_NEW_Z_RET_VAL(l_msg, struct queue_io_msg, DAP_GLOBAL_DB_RC_CRITICAL, NULL);
    l_msg->dbi = s_dbi;
    l_msg->opcode = MSG_OPCODE_GET_LAST;
    l_msg->group = dap_strdup(a_group);
    if (!l_msg->group) {
        log_it(L_CRITICAL, "%s", g_error_memory_alloc);
        DAP_DELETE(l_msg);
        return DAP_GLOBAL_DB_RC_CRITICAL;
    }
    l_msg->callback_arg = a_arg;
    l_msg->callback_result = a_callback;

    int l_ret = dap_proc_thread_callback_add(NULL, s_queue_io_callback, l_msg);
    if (l_ret != 0) {
        log_it(L_ERROR, "Can't exec get_last request, code %d", l_ret);
        s_queue_io_msg_delete(l_msg);
        l_ret = DAP_GLOBAL_DB_RC_ERROR;
    } else
        debug_if(g_dap_global_db_debug_more, L_DEBUG, "Have sent get_last request for \"%s\" group", a_group);
    return l_ret;
}

/**
 * @brief s_msg_opcode_get_last
 * @param a_msg
 * @return
 */
static void s_msg_opcode_get_last(struct queue_io_msg * a_msg)
{
    size_t l_value_len = 0;
    bool l_pinned = false;
    dap_nanotime_t l_ts = 0;
    char *l_key = NULL;
    byte_t *l_value = dap_global_db_get_last_sync(a_msg->group, &l_key, &l_value_len, &l_pinned, &l_ts);
    if (l_value && l_value_len) {
        if(a_msg->callback_result)
            a_msg->callback_result(a_msg->dbi, DAP_GLOBAL_DB_RC_SUCCESS, a_msg->group, l_key,
                               l_value, l_value_len, l_ts,
                               l_pinned, a_msg->callback_arg);
        DAP_DELETE(l_value);
    } else if(a_msg->callback_result)
        a_msg->callback_result(a_msg->dbi, DAP_GLOBAL_DB_RC_NO_RESULTS, a_msg->group, l_key,
                               NULL, 0, 0,0, a_msg->callback_arg );
}

/* *** Get_last_raw functions group *** */

dap_store_obj_t *dap_global_db_get_last_raw_sync(const char *a_group)
{
    dap_return_val_if_fail(s_dbi && a_group, NULL);
    dap_store_obj_t *l_ret = dap_global_db_driver_read_last(a_group, true);
    return l_ret;
}

/**
 * @brief dap_global_db_get_last_raw
 * @param a_group
 * @param a_callback
 * @param a_arg
 * @return
 */
int dap_global_db_get_last_raw(const char * a_group, dap_global_db_callback_result_raw_t a_callback, void *a_arg)
{
    dap_return_val_if_fail(s_dbi && a_group, DAP_GLOBAL_DB_RC_ERROR);

    struct queue_io_msg *l_msg;
    DAP_NEW_Z_RET_VAL(l_msg, struct queue_io_msg, DAP_GLOBAL_DB_RC_CRITICAL, NULL);
    l_msg->dbi = s_dbi;
    l_msg->opcode = MSG_OPCODE_GET_LAST_RAW;
    l_msg->group = dap_strdup(a_group);
    if (!l_msg->group) {
        log_it(L_CRITICAL, "%s", g_error_memory_alloc);
        DAP_DELETE(l_msg);
        return DAP_GLOBAL_DB_RC_CRITICAL;
    }
    l_msg->callback_arg = a_arg;
    l_msg->callback_result_raw = a_callback;

    int l_ret = dap_proc_thread_callback_add(NULL, s_queue_io_callback, l_msg);
    if (l_ret != 0) {
        log_it(L_ERROR, "Can't exec get_last request, code %d", l_ret);
        s_queue_io_msg_delete(l_msg);
        l_ret = DAP_GLOBAL_DB_RC_ERROR;
    } else
        debug_if(g_dap_global_db_debug_more, L_DEBUG, "Have sent get_last request for \"%s\" group", a_group);
    return l_ret;
}

/**
 * @brief s_msg_opcode_get_last_raw
 * @param a_msg
 * @return
 */
static void s_msg_opcode_get_last_raw(struct queue_io_msg * a_msg)
{
    dap_store_obj_t *l_store_obj = dap_global_db_get_last_raw_sync(a_msg->group);
    if(a_msg->callback_result)
        a_msg->callback_result_raw(a_msg->dbi, l_store_obj ? DAP_GLOBAL_DB_RC_SUCCESS : DAP_GLOBAL_DB_RC_NO_RESULTS, l_store_obj, a_msg->callback_arg);
    dap_store_obj_free(l_store_obj, 1);
}

/* *** Get_all functions group *** */

dap_global_db_obj_t *dap_global_db_get_all_sync(const char *a_group, size_t *a_objs_count)
{
    dap_return_val_if_fail(s_dbi && a_group, NULL);
    size_t l_values_count = 0;
    dap_store_obj_t *l_store_objs = dap_global_db_driver_read(a_group, 0, &l_values_count, false);
    debug_if(g_dap_global_db_debug_more, L_DEBUG,
             "Get all request from group %s recieved %zu values", a_group, l_values_count);
    dap_global_db_obj_t *l_objs = l_store_objs ? s_objs_from_store_objs(l_store_objs, l_values_count) : NULL;
    if (a_objs_count)
        *a_objs_count = l_values_count;
    return l_objs;
}

/**
 * @brief dap_global_db_get_all Get all records from the group
 * @param a_group
 * @param a_results_page_size
 * @param a_callback
 * @param a_arg
 * @return
 */
int dap_global_db_get_all(const char *a_group, size_t a_results_page_size, dap_global_db_callback_results_t a_callback, void *a_arg)
{
    dap_return_val_if_fail(s_dbi && a_group, DAP_GLOBAL_DB_RC_ERROR);
    struct queue_io_msg *l_msg;
    DAP_NEW_Z_RET_VAL(l_msg, struct queue_io_msg, DAP_GLOBAL_DB_RC_CRITICAL, NULL);
    l_msg->dbi = s_dbi;
    l_msg->opcode = MSG_OPCODE_GET_ALL;
    l_msg->group = dap_strdup(a_group);
    if (!l_msg->group) {
        log_it(L_CRITICAL, "%s", g_error_memory_alloc);
        DAP_DELETE(l_msg);
        return DAP_GLOBAL_DB_RC_CRITICAL;
    }
    l_msg->callback_arg = a_arg;
    l_msg->callback_results = a_callback;
    l_msg->values_page_size = a_results_page_size;
    l_msg->last_hash = c_dap_global_db_driver_hash_blank;

    int l_ret = dap_proc_thread_callback_add(NULL, s_queue_io_callback, l_msg);

    if (l_ret != 0) {
        log_it(L_ERROR, "Can't exec get_all request, code %d", l_ret);
        s_queue_io_msg_delete(l_msg);
        l_ret = DAP_GLOBAL_DB_RC_ERROR;
    } else
        debug_if(g_dap_global_db_debug_more, L_DEBUG, "Have sent get_all request for \"%s\" group", a_group);

    return l_ret;
}

/**
 * @brief s_msg_opcode_get_all
 * @param a_msg
 * @return
 */
static bool s_msg_opcode_get_all(struct queue_io_msg * a_msg)
{  
    dap_return_val_if_pass(!a_msg, false);

    size_t l_values_count = a_msg->values_page_size;
    dap_global_db_obj_t *l_objs = NULL;
    dap_store_obj_t *l_store_objs = NULL;
    if (!a_msg->values_page_size) {
        l_objs = dap_global_db_get_all_sync(a_msg->group, &l_values_count);
        if (a_msg->callback_results)
            a_msg->callback_results(a_msg->dbi,
                                l_objs ? DAP_GLOBAL_DB_RC_SUCCESS : DAP_GLOBAL_DB_RC_NO_RESULTS,
                                a_msg->group, l_values_count, l_values_count,
                                l_objs, a_msg->callback_arg);
        dap_global_db_objs_delete(l_objs, l_values_count);
         // All values are sent
        return false;
    }
    if (!a_msg->total_records)
        a_msg->total_records = dap_global_db_driver_count(a_msg->group, c_dap_global_db_driver_hash_blank, false);
    if (a_msg->total_records)
        l_store_objs = dap_global_db_driver_cond_read(a_msg->group, a_msg->last_hash, &l_values_count, false);
    int l_rc = DAP_GLOBAL_DB_RC_NO_RESULTS;
    if (l_store_objs && l_values_count) {
        a_msg->last_hash = dap_global_db_driver_hash_get(l_store_objs + l_values_count - 1);
        if (dap_global_db_driver_hash_is_blank(&a_msg->last_hash)) {
            l_rc = DAP_GLOBAL_DB_RC_SUCCESS;
            l_values_count--;
        } else
            l_rc = DAP_GLOBAL_DB_RC_PROGRESS;
        a_msg->processed_records += l_values_count;
    }
    l_objs = l_store_objs ? s_objs_from_store_objs(l_store_objs, l_values_count) : NULL;
    // Call callback if present
    bool l_ret = false;
    if (a_msg->callback_results)
        l_ret = a_msg->callback_results(a_msg->dbi, l_rc,
                        a_msg->group, a_msg->total_records, l_values_count,
                        l_objs, a_msg->callback_arg);
    dap_global_db_objs_delete(l_objs, l_values_count);
    return l_rc == DAP_GLOBAL_DB_RC_PROGRESS && l_ret;
}

/* *** Get_all_raw functions group *** */

dap_store_obj_t *dap_global_db_get_all_raw_sync(const char* a_group, size_t *a_objs_count)
{
    dap_return_val_if_fail(a_group, NULL);
    
    size_t l_values_count = 0;
    dap_store_obj_t *l_store_objs = dap_global_db_driver_read(a_group, 0, &l_values_count, true);
    if (a_objs_count)
        *a_objs_count = l_values_count;
    return l_store_objs;
}

/**
 * @brief dap_global_db_get_all_raw
 * @param a_group
 * @param a_first_id
 * @param a_results_page_size
 * @param a_callback
 * @param a_arg
 * @return
 */
int dap_global_db_get_all_raw(const char *a_group, size_t a_results_page_size, dap_global_db_callback_results_raw_t a_callback, void *a_arg)
{
    dap_return_val_if_fail(s_dbi && a_group, DAP_GLOBAL_DB_RC_ERROR);
    struct queue_io_msg *l_msg;
    DAP_NEW_Z_RET_VAL(l_msg, struct queue_io_msg, DAP_GLOBAL_DB_RC_CRITICAL, NULL);
    l_msg->dbi = s_dbi;
    l_msg->opcode = MSG_OPCODE_GET_ALL_RAW;
    l_msg->group = dap_strdup(a_group);
    if (l_msg->group) {
        log_it(L_CRITICAL, "%s", g_error_memory_alloc);
        DAP_DELETE(l_msg);
        return DAP_GLOBAL_DB_RC_CRITICAL;
    }
    l_msg->values_page_size = a_results_page_size;
    l_msg->callback_arg = a_arg;
    l_msg->callback_results_raw = a_callback;
    l_msg->last_hash = c_dap_global_db_driver_hash_blank;

    int l_ret = dap_proc_thread_callback_add(NULL, s_queue_io_callback, l_msg);
    if (l_ret != 0) {
        log_it(L_ERROR, "Can't exec get_all_raw request, code %d", l_ret);
        s_queue_io_msg_delete(l_msg);
    } else
        debug_if(g_dap_global_db_debug_more, L_DEBUG, "Have sent get_all request for \"%s\" group", a_group);
    return l_ret;
}

/**
 * @brief Get all records in raw format inside GlobalDB context
 * @param a_msg
 * @return
 */
static bool s_msg_opcode_get_all_raw(struct queue_io_msg *a_msg)
{
    dap_return_val_if_pass(!a_msg, false);

    size_t l_values_count = a_msg->values_page_size;
    dap_store_obj_t *l_store_objs = NULL;
    if (!a_msg->values_page_size) {
        l_store_objs = dap_global_db_get_all_raw_sync(a_msg->group, &l_values_count);
        if (a_msg->callback_results)
            a_msg->callback_results_raw(s_dbi,
                                l_store_objs ? DAP_GLOBAL_DB_RC_SUCCESS : DAP_GLOBAL_DB_RC_NO_RESULTS,
                                a_msg->group, a_msg->total_records, l_values_count,
                                l_store_objs, a_msg->callback_arg);
        dap_store_obj_free(l_store_objs, l_values_count);
        // All values are sent
       return false;
    }
    if (!a_msg->total_records)
        a_msg->total_records = dap_global_db_driver_count(a_msg->group, c_dap_global_db_driver_hash_blank, true);
    if (a_msg->total_records)
        l_store_objs = dap_global_db_driver_cond_read(a_msg->group, a_msg->last_hash, &l_values_count, true);
    int l_rc = DAP_GLOBAL_DB_RC_NO_RESULTS;
    if (l_store_objs && l_values_count) {
        a_msg->last_hash = dap_global_db_driver_hash_get(l_store_objs + l_values_count - 1);
        if (dap_global_db_driver_hash_is_blank(&a_msg->last_hash)) {
            l_rc = DAP_GLOBAL_DB_RC_SUCCESS;
            l_values_count--;
        } else
            l_rc = DAP_GLOBAL_DB_RC_PROGRESS;
        a_msg->processed_records += l_values_count;
    }
    // Call callback if present
    bool l_ret = false;
    if (a_msg->callback_results)
        l_ret = a_msg->callback_results_raw(a_msg->dbi, l_rc,
                        a_msg->group, a_msg->total_records, l_values_count,
                        l_store_objs, a_msg->callback_arg);
    dap_store_obj_free(l_store_objs, l_values_count);
    return l_rc == DAP_GLOBAL_DB_RC_PROGRESS && l_ret;
}

static int s_set_sync_with_ts(dap_global_db_instance_t *a_dbi, const char *a_group, const char *a_key, const void *a_value,
                              const size_t a_value_length, bool a_pin_value, dap_nanotime_t a_timestamp)
{
    dap_store_obj_t l_store_data = {
        .timestamp  = a_timestamp,
        .flags      = DAP_GLOBAL_DB_RECORD_NEW | (a_pin_value ? DAP_GLOBAL_DB_RECORD_PINNED : 0),
        .group      = (char *)a_group,
        .key        = (char *)a_key,
        .value      = (byte_t *)a_value,
        .value_len  = a_value_length
    };
    l_store_data.sign = dap_store_obj_sign(&l_store_data, a_dbi->signing_key, &l_store_data.crc);
    if (!l_store_data.sign) {
        log_it(L_ERROR, "Can't sign new global DB object group %s key %s", a_group, a_key);
        return DAP_GLOBAL_DB_RC_ERROR;
    }
    int l_res = s_store_obj_apply(a_dbi, &l_store_data);
    DAP_DELETE(l_store_data.sign);
    return l_res;
}

/**
 * @brief dap_global_db_set_unsafe
 * @param a_dbi
 * @param a_group
 * @param a_key
 * @param a_value
 * @param a_value_length
 * @param a_pin_value
 * @return
 */
int dap_global_db_set_sync(const char *a_group, const char *a_key, const void *a_value, const size_t a_value_length, bool a_pin_value)
{
    dap_return_val_if_fail(s_dbi && a_group && a_key, DAP_GLOBAL_DB_RC_ERROR);
    return s_set_sync_with_ts(s_dbi, a_group, a_key, a_value,
                                a_value_length, a_pin_value, dap_nanotime_now());
}

/**
 * @brief Set GlobalDB record, identified with group and key
 * @param a_group Group name
 * @param a_key Key string
 * @param a_value Value data's pointer
 * @param a_value_length Value data's length
 * @param a_pin_value Pin value or not
 * @param a_callback  Callback executed after request processing
 * @param a_arg Argument passed to the callback
 * @return 0 if success, error code if not
 */
int dap_global_db_set(const char * a_group, const char *a_key, const void * a_value, const size_t a_value_length, bool a_pin_value, dap_global_db_callback_result_t a_callback, void *a_arg)
{
    dap_return_val_if_fail(s_dbi && a_group && a_key, DAP_GLOBAL_DB_RC_ERROR);
    struct queue_io_msg *l_msg;
    DAP_NEW_Z_RET_VAL(l_msg, struct queue_io_msg, DAP_GLOBAL_DB_RC_CRITICAL, NULL);
    l_msg->dbi = s_dbi;
    l_msg->opcode = MSG_OPCODE_SET;
    l_msg->group = dap_strdup(a_group);
    if (!l_msg->group) {
        log_it(L_CRITICAL, "%s", g_error_memory_alloc);
        DAP_DELETE(l_msg);
        return DAP_GLOBAL_DB_RC_CRITICAL;
    }
    l_msg->key = dap_strdup(a_key);
    if (!l_msg->key) {
        log_it(L_CRITICAL, "%s", g_error_memory_alloc);
        DAP_DEL_MULTY(l_msg->group, l_msg);
        return DAP_GLOBAL_DB_RC_CRITICAL;
    }
    l_msg->value = DAP_DUP_SIZE(a_value, a_value_length);
    if (!l_msg->value && a_value) {
        log_it(L_CRITICAL, "%s", g_error_memory_alloc);
        DAP_DEL_MULTY(l_msg->key, l_msg->group, l_msg);
        return DAP_GLOBAL_DB_RC_CRITICAL;
    }
    l_msg->value_length = a_value_length;
    l_msg->value_is_pinned = a_pin_value;
    l_msg->callback_arg = a_arg;
    l_msg->callback_result = a_callback;

    int l_ret = dap_proc_thread_callback_add(NULL, s_queue_io_callback, l_msg);
    if (l_ret != 0) {
        log_it(L_ERROR, "Can't exec set request, code %d", l_ret);
        s_queue_io_msg_delete(l_msg);
        l_ret = DAP_GLOBAL_DB_RC_ERROR;
    } else
        debug_if(g_dap_global_db_debug_more, L_DEBUG, "Have sent sent request for \"%s\" group \"%s\" key", a_group, a_key);

    return l_ret;
}

/**
 * @brief s_msg_opcode_set
 * @param a_msg
 * @return
 */
static void s_msg_opcode_set(struct queue_io_msg * a_msg)
{
    dap_nanotime_t l_ts_now = dap_nanotime_now();
    int l_res = s_set_sync_with_ts(a_msg->dbi, a_msg->group, a_msg->key, a_msg->value,
                                     a_msg->value_length, a_msg->value_is_pinned, l_ts_now);

    if (l_res != DAP_GLOBAL_DB_RC_SUCCESS)
        log_it(L_ERROR, "Save error for %s:%s code %d", a_msg->group, a_msg->key, l_res);
    if (a_msg->callback_result)
        a_msg->callback_result(a_msg->dbi, l_res, a_msg->group, a_msg->key,
                               a_msg->value, a_msg->value_length, l_ts_now,
                               a_msg->value_is_pinned, a_msg->callback_arg);
}

/* *** Set_raw functions group *** */

int s_db_set_raw_sync(dap_global_db_instance_t *a_dbi, dap_store_obj_t *a_store_objs, size_t a_store_objs_count)
{
    int l_ret = DAP_GLOBAL_DB_RC_ERROR;
    if (a_store_objs_count > 1)
        dap_global_db_driver_txn_start();
    for (size_t i = 0; i < a_store_objs_count; i++) {
        l_ret = s_store_obj_apply(a_dbi, a_store_objs + i);
        if (l_ret)
<<<<<<< HEAD
            log_it(L_ERROR, "Can't save raw gdb data to %s/%s,  code %d ", (dap_store_obj_t*)(a_store_objs + i)->group, (dap_store_obj_t*)(a_store_objs + i)->key, l_ret);
=======
            log_it(L_ERROR, "Can't save raw gdb data to %s/%s, code %d", (a_store_objs + i)->group, (a_store_objs + i)->key, l_ret);
>>>>>>> b12d9223
    }
    if (a_store_objs_count > 1)
        dap_global_db_driver_txn_end(!l_ret);
    return l_ret;
}

int dap_global_db_set_raw_sync(dap_store_obj_t *a_store_objs, size_t a_store_objs_count)
{
    dap_return_val_if_fail(s_dbi && a_store_objs && a_store_objs_count, DAP_GLOBAL_DB_RC_ERROR);
    return s_db_set_raw_sync(s_dbi, a_store_objs, a_store_objs_count);
}

/**
 * @brief dap_global_db_set_raw
 * @param a_store_objs
 * @param a_store_objs_count
 * @param a_callback
 * @param a_arg
 * @return
 */
int dap_global_db_set_raw(dap_store_obj_t *a_store_objs, size_t a_store_objs_count, dap_global_db_callback_results_raw_t a_callback, void *a_arg)
{
    dap_return_val_if_fail(s_dbi && a_store_objs && a_store_objs_count, DAP_GLOBAL_DB_RC_ERROR);
    struct queue_io_msg *l_msg;
    DAP_NEW_Z_RET_VAL(l_msg, struct queue_io_msg, DAP_GLOBAL_DB_RC_CRITICAL, NULL);
    l_msg->dbi = s_dbi;
    l_msg->opcode = MSG_OPCODE_SET_RAW;
    l_msg->callback_arg = a_arg;
    l_msg->callback_results_raw = a_callback;

    l_msg->values_raw = dap_store_obj_copy(a_store_objs, a_store_objs_count);
    if (!l_msg->values_raw) {
        log_it(L_CRITICAL, "%s", g_error_memory_alloc);
        DAP_DELETE(l_msg);
        return DAP_GLOBAL_DB_RC_CRITICAL;
    }
    l_msg->values_raw_total = a_store_objs_count;

    int l_ret = dap_proc_thread_callback_add(NULL, s_queue_io_callback, l_msg);
    if (l_ret != 0) {
        log_it(L_ERROR, "Can't exec set_raw request, code %d", l_ret);
        s_queue_io_msg_delete(l_msg);
        l_ret = DAP_GLOBAL_DB_RC_ERROR;
    } else
        debug_if(g_dap_global_db_debug_more, L_DEBUG, "Have sent set_raw request for %zu objects", a_store_objs_count);
    return l_ret;

}

/**
 * @brief s_msg_opcode_set_raw
 * @param a_msg
 * @return
 */
static void s_msg_opcode_set_raw(struct queue_io_msg * a_msg)
{
    int l_ret = -1;
    if (a_msg->values_raw_total > 0)
        l_ret = s_db_set_raw_sync(a_msg->dbi, a_msg->values_raw, a_msg->values_raw_total);
    if (a_msg->callback_results_raw)
        a_msg->callback_results_raw(a_msg->dbi,
                                    l_ret == 0 ? DAP_GLOBAL_DB_RC_SUCCESS : DAP_GLOBAL_DB_RC_ERROR,
                                    a_msg->group, a_msg->values_raw_total, a_msg->values_raw_total,
                                    a_msg->values_raw, a_msg->callback_arg);
}

/* *** Set_multiple_zc functions group *** */

/**
 * @brief dap_global_db_set_multiple_zc Set multiple values, without duplication (zero copy, values are freed after set callback execution )
 * @param a_group
 * @param a_values
 * @param a_values_count
 * @param a_callback
 * @param a_arg
 * @return
 */
int dap_global_db_set_multiple_zc(const char *a_group, dap_global_db_obj_t *a_values, size_t a_values_count, dap_global_db_callback_results_t a_callback, void *a_arg)
{
    dap_return_val_if_fail(s_dbi && a_group && a_values && a_values_count, DAP_GLOBAL_DB_RC_ERROR);
    struct queue_io_msg *l_msg;
    DAP_NEW_Z_RET_VAL(l_msg, struct queue_io_msg, DAP_GLOBAL_DB_RC_CRITICAL, NULL);
    l_msg->dbi = s_dbi;
    l_msg->opcode = MSG_OPCODE_SET_MULTIPLE;
    l_msg->group = dap_strdup(a_group);
    if (!l_msg->group) {
        log_it(L_CRITICAL, "%s", g_error_memory_alloc);
        DAP_DELETE(l_msg);
        return DAP_GLOBAL_DB_RC_CRITICAL;
    }
    l_msg->values = a_values;
    l_msg->values_count = a_values_count;
    l_msg->callback_arg = a_arg;
    l_msg->callback_results = a_callback;

    int l_ret = dap_proc_thread_callback_add(NULL, s_queue_io_callback, l_msg);
    if (l_ret != 0) {
        log_it(L_ERROR, "Can't exec set_multiple request, code %d", l_ret);
        s_queue_io_msg_delete(l_msg);
        l_ret = DAP_GLOBAL_DB_RC_ERROR;
    } else
        debug_if(g_dap_global_db_debug_more, L_DEBUG, "Have sent set_multiple request for \"%s\" group with %zu values", a_group, a_values_count);
    return l_ret;
}

/**
 * @brief s_msg_opcode_set_multiple
 * @param a_msg
 * @return
 */
static void s_msg_opcode_set_multiple_zc(struct queue_io_msg * a_msg)
{
    int l_ret = -1;
    size_t i=0;
    if(a_msg->values_count>0) {
        dap_store_obj_t l_store_obj = {};
        l_ret = 0;
        for(;  i < a_msg->values_count && l_ret == 0  ; i++ ) {
            l_store_obj.flags = a_msg->values[i].is_pinned ? DAP_GLOBAL_DB_RECORD_PINNED : 0;
            l_store_obj.key =  a_msg->values[i].key;
            l_store_obj.group = a_msg->group;
            l_store_obj.value = a_msg->values[i].value;
            l_store_obj.value_len = a_msg->values[i].value_len;
            l_store_obj.timestamp = a_msg->values[i].timestamp;
            l_ret = s_store_obj_apply(a_msg->dbi, &l_store_obj);
        }
    }
    if(a_msg->callback_results) {
        a_msg->callback_results(a_msg->dbi,
                                l_ret == 0 ? DAP_GLOBAL_DB_RC_SUCCESS : DAP_GLOBAL_DB_RC_ERROR,
                                a_msg->group, i, a_msg->values_count,
                                a_msg->values, a_msg->callback_arg);
    }
    dap_global_db_objs_delete( a_msg->values, a_msg->values_count);
}

/* *** Pin/unpin functions group *** */

int s_db_object_pin_sync(dap_global_db_instance_t *a_dbi, const char *a_group, const char *a_key, bool a_pin)
{
    int l_res = DAP_GLOBAL_DB_RC_NO_RESULTS;
    dap_store_obj_t *l_store_obj = dap_global_db_get_raw_sync(a_group, a_key);
    if (l_store_obj) {
        if (a_pin)
            l_store_obj->flags |= DAP_GLOBAL_DB_RECORD_PINNED;
        else
            l_store_obj->flags ^= DAP_GLOBAL_DB_RECORD_PINNED;
        l_res = dap_global_db_driver_apply(l_store_obj, 1);
        if (l_res) {
            log_it(L_ERROR,"Can't save pinned gdb data, code %d ", l_res);
            l_res = DAP_GLOBAL_DB_RC_ERROR;
        }
    }
    dap_store_obj_free_one(l_store_obj);
    return l_res;
}

int dap_global_db_pin_sync(const char *a_group, const char *a_key)
{
    dap_return_val_if_fail(s_dbi && a_group && a_key, DAP_GLOBAL_DB_RC_ERROR);
    return s_db_object_pin_sync(s_dbi, a_group, a_key, true);
}

int dap_global_db_unpin_sync(const char *a_group, const char *a_key)
{
    dap_return_val_if_fail(s_dbi && a_group && a_key, DAP_GLOBAL_DB_RC_ERROR);
    return s_db_object_pin_sync(s_dbi, a_group, a_key, false);
}

int s_db_object_pin(const char *a_group, const char *a_key, dap_global_db_callback_result_t a_callback, void *a_arg, bool a_pin)
{
    struct queue_io_msg *l_msg;
    DAP_NEW_Z_RET_VAL(l_msg, struct queue_io_msg, DAP_GLOBAL_DB_RC_CRITICAL, NULL);
    l_msg->dbi = s_dbi;
    l_msg->opcode = MSG_OPCODE_PIN;
    l_msg->group = dap_strdup(a_group);
    if (!l_msg->group) {
        log_it(L_CRITICAL, "%s", g_error_memory_alloc);
        DAP_DELETE(l_msg);
        return DAP_GLOBAL_DB_RC_CRITICAL;
    }
    l_msg->key = dap_strdup(a_key);
    if (!l_msg->key) {
        log_it(L_CRITICAL, "%s", g_error_memory_alloc);
        DAP_DEL_MULTY(l_msg->group, l_msg);
        return DAP_GLOBAL_DB_RC_CRITICAL;
    }
    l_msg->callback_arg = a_arg;
    l_msg->callback_result = a_callback;
    l_msg->value_is_pinned = a_pin;

    int l_ret = dap_proc_thread_callback_add(NULL, s_queue_io_callback, l_msg);
    if (l_ret != 0) {
        log_it(L_ERROR, "Can't exec %s request, code %d", a_pin ? "pin" : "unpin", l_ret);
        s_queue_io_msg_delete(l_msg);
    } else
        debug_if(g_dap_global_db_debug_more, L_DEBUG, "Have sent %s request for \"%s\" group \"%s\" key",
                                                       a_pin ? "pin" : "unpin", a_group, a_key);
    return l_ret;
}

/**
 * @brief s_msg_opcode_pin
 * @param a_msg
 * @return
 */
static void s_msg_opcode_pin(struct queue_io_msg * a_msg)
{
    int l_res = s_db_object_pin_sync(a_msg->dbi, a_msg->group, a_msg->key, a_msg->value_is_pinned);
    if (a_msg->callback_result)
        a_msg->callback_result(s_dbi, l_res, a_msg->group, a_msg->key,
                               NULL, 0, 0, a_msg->value_is_pinned, a_msg->callback_arg);
}

/**
 * @brief dap_global_db_pin
 * @param a_group
 * @param a_key
 * @param a_callback
 * @param a_arg
 * @return
 */
int dap_global_db_pin(const char *a_group, const char *a_key, dap_global_db_callback_result_t a_callback, void *a_arg)
{
    dap_return_val_if_fail(s_dbi && a_group && a_key, DAP_GLOBAL_DB_RC_ERROR);
    return s_db_object_pin(a_group, a_key, a_callback, a_arg, true);
}
/**
 * @brief dap_global_db_unpin
 * @param a_group
 * @param a_key
 * @param a_callback
 * @param a_arg
 * @return
 */
int dap_global_db_unpin(const char *a_group, const char *a_key, dap_global_db_callback_result_t a_callback, void *a_arg)
{
    dap_return_val_if_fail(s_dbi && a_group && a_key, DAP_GLOBAL_DB_RC_ERROR);
    return s_db_object_pin(a_group, a_key, a_callback, a_arg, false);
}

/* *** Del functions group *** */

/**
 * @brief dap_global_db_del_unsafe
 * @param a_group
 * @param a_key
 * @return
 */
static int s_del_sync_with_dbi(dap_global_db_instance_t *a_dbi, const char *a_group, const char *a_key)
{
    dap_store_obj_t l_store_obj = {
        .key        = a_key,
        .group      = (char *)a_group,
        .flags      = DAP_GLOBAL_DB_RECORD_NEW | DAP_GLOBAL_DB_RECORD_DEL,
        .timestamp  = dap_nanotime_now()
    };
    if (a_key)
        l_store_obj.sign = dap_store_obj_sign(&l_store_obj, a_dbi->signing_key, &l_store_obj.crc);

    int l_res = -1;
    if (a_key) {
        l_res = s_store_obj_apply(a_dbi, &l_store_obj);
        DAP_DELETE(l_store_obj.sign);
    } else {
        // Drop the whole table
        l_res = dap_global_db_driver_apply(&l_store_obj, 1);
        if (l_res)
            log_it(L_ERROR, "Can't delete group %s", l_store_obj.group);
    }    
    return l_res;
}

inline int dap_global_db_del_sync(const char *a_group, const char *a_key)
{
    dap_return_val_if_fail(s_dbi && a_group, DAP_GLOBAL_DB_RC_ERROR);
    return s_del_sync_with_dbi(s_dbi, a_group, a_key);
}

/**
 * @brief dap_global_db_delete
 * @param a_group
 * @param a_key
 * @param a_callback
 * @param a_arg
 * @return
 */
int dap_global_db_del(const char * a_group, const char *a_key, dap_global_db_callback_result_t a_callback, void *a_arg)
{
    dap_return_val_if_fail(s_dbi && a_group, DAP_GLOBAL_DB_RC_ERROR);
    struct queue_io_msg *l_msg;
    DAP_NEW_Z_RET_VAL(l_msg, struct queue_io_msg, DAP_GLOBAL_DB_RC_CRITICAL, NULL);
    l_msg->dbi = s_dbi;
    l_msg->opcode = MSG_OPCODE_DELETE;
    l_msg->group = dap_strdup(a_group);
    l_msg->key = dap_strdup(a_key);
    l_msg->callback_arg = a_arg;
    l_msg->callback_result = a_callback;

    int l_ret = dap_proc_thread_callback_add(NULL, s_queue_io_callback, l_msg);
    if (l_ret != 0) {
        log_it(L_ERROR, "Can't exec del request, code %d", l_ret);
        s_queue_io_msg_delete(l_msg);
    } else
        debug_if(g_dap_global_db_debug_more, L_DEBUG, "Have sent del request for \"%s\" group \"%s\" key", a_group, a_key);

    return l_ret;
}

/**
 * @brief s_msg_opcode_delete
 * @param a_msg
 * @return
 */
static void s_msg_opcode_delete(struct queue_io_msg * a_msg)
{
    int l_res = dap_global_db_del_sync(a_msg->group, a_msg->key);

    if(a_msg->callback_result) {
        a_msg->callback_result(a_msg->dbi, l_res==0 ? DAP_GLOBAL_DB_RC_SUCCESS:
                                        DAP_GLOBAL_DB_RC_ERROR,
                                a_msg->group, a_msg->key,
                               NULL, 0, 0 , false, a_msg->callback_arg );
    }
}

/* *** Flush functions group *** */

/**
 * @brief dap_global_db_flush_sync
 * @return
 */
int dap_global_db_flush_sync()
{
    return dap_global_db_driver_flush();
}

/**
 * @brief dap_global_db_flush
 * @param a_callback
 * @param a_arg
 * @return
 */
int dap_global_db_flush(dap_global_db_callback_result_t a_callback, void * a_arg)
{
    dap_return_val_if_fail(s_dbi, DAP_GLOBAL_DB_RC_ERROR);
    struct queue_io_msg *l_msg;
    DAP_NEW_Z_RET_VAL(l_msg, struct queue_io_msg, DAP_GLOBAL_DB_RC_CRITICAL, NULL);
    l_msg->dbi = s_dbi;
    l_msg->opcode = MSG_OPCODE_FLUSH;
    l_msg->callback_arg = a_arg;
    l_msg->callback_result = a_callback;

    int l_ret = dap_proc_thread_callback_add(NULL, s_queue_io_callback, l_msg);
    if (l_ret != 0) {
        log_it(L_ERROR, "Can't exec flush request, code %d", l_ret);
        s_queue_io_msg_delete(l_msg);
    }
    return l_ret;
}

/**
 * @brief s_msg_opcode_flush
 * @param a_msg
 * @return
 */
static void s_msg_opcode_flush(struct queue_io_msg * a_msg)
{
    int l_res = dap_global_db_flush_sync();
    if (a_msg->callback_result)
        a_msg->callback_result(a_msg->dbi, l_res ? DAP_GLOBAL_DB_RC_ERROR : DAP_GLOBAL_DB_RC_SUCCESS,
                                NULL, NULL, NULL, 0, 0, false, a_msg->callback_arg);
}

/* *** Other functions *** */

/**
 * @brief Copies memory of an objs array.
 * @param objs a pointer to the first source object of the array
 * @param a_count a number of objects in the array
 * @return (none)
 */
dap_global_db_obj_t *dap_global_db_objs_copy(const dap_global_db_obj_t *a_objs_src, size_t a_count)
{   /* Sanity checks */
    dap_return_val_if_fail(a_objs_src && a_count, NULL);

    /* Run over array's elements */
    const dap_global_db_obj_t *l_obj = a_objs_src;
    dap_global_db_obj_t *l_objs_dest;
    DAP_NEW_Z_COUNT_RET_VAL(l_objs_dest, dap_global_db_obj_t, a_count, NULL, NULL);
    for (dap_global_db_obj_t *l_cur = l_objs_dest; a_count--; l_cur++, l_obj++) {
        *l_cur = *l_obj;
        if (l_obj->key) {
            l_cur->key = dap_strdup(l_obj->key);
            if (!l_cur->key) {
                log_it(L_CRITICAL, "%s", g_error_memory_alloc);
                DAP_DELETE(l_objs_dest);
                return NULL;
            }
        } else
            log_it(L_WARNING, "Inconsistent global DB object copy requested");

        if (l_obj->value) {
            if (l_obj->value_len) {
                l_cur->value = DAP_DUP_SIZE(l_obj->value, l_obj->value_len);
                if (!l_cur->value) {
                    log_it(L_CRITICAL, "%s", g_error_memory_alloc);
                    DAP_DEL_MULTY(l_cur->key, l_objs_dest);
                    return NULL;
                }
            } else
                log_it(L_WARNING, "Inconsistent global DB object copy requested");
        }
    }
    return l_objs_dest;
}

/**
 * @brief Deallocates memory of an objs array.
 * @param objs a pointer to the first object of the array
 * @param a_count a number of objects in the array
 * @return (none)
 */
void dap_global_db_objs_delete(dap_global_db_obj_t *a_objs, size_t a_count)
{
dap_global_db_obj_t *l_obj;

    if (!a_objs && !a_count)
        return;

    dap_return_if_fail(a_objs && a_count)                                   /* Sanity checks */

    for(l_obj = a_objs; a_count--; l_obj++) {                               /* Run over array's elements */
        DAP_DEL_Z(l_obj->key);
        DAP_DEL_Z(l_obj->value);
    }

    DAP_DELETE(a_objs);                                                     /* Finaly kill the the array */
}

/**
 * @brief s_msg_opcode_to_str
 * @param a_opcode
 * @return
 */
static const char *s_msg_opcode_to_str(enum queue_io_msg_opcode a_opcode)
{
    switch(a_opcode) {
        case MSG_OPCODE_GET:            return "GET";
        case MSG_OPCODE_GET_RAW:        return "GET_RAW";
        case MSG_OPCODE_GET_LAST:       return "GET_LAST";
        case MSG_OPCODE_GET_DEL_TS:     return "GET_DEL_TS";
        case MSG_OPCODE_GET_LAST_RAW:   return "GET_LAST_RAW";
        case MSG_OPCODE_GET_ALL:        return "GET_ALL";
        case MSG_OPCODE_GET_ALL_RAW:    return "GET_ALL_RAW";
        case MSG_OPCODE_SET:            return "SET";
        case MSG_OPCODE_SET_MULTIPLE:   return "SET_MULTIPLE";
        case MSG_OPCODE_SET_RAW:        return "SET_RAW";
        case MSG_OPCODE_PIN:            return "PIN";
        case MSG_OPCODE_DELETE:         return "DELETE";
        case MSG_OPCODE_FLUSH:          return "FLUSH";
        default:                        return "UNKNOWN";
    }
}

/**
 * @brief s_queue_io_callback
 * @details Queue I/O process callback
 * @param a_es
 * @param a_arg
 */
static bool s_queue_io_callback(void * a_arg)
{
    struct queue_io_msg *l_msg = (struct queue_io_msg *) a_arg;
    assert(l_msg);

    debug_if(g_dap_global_db_debug_more, L_NOTICE, "Received GlobalDB I/O message with opcode %s", s_msg_opcode_to_str(l_msg->opcode) );

    switch (l_msg->opcode) {
    case MSG_OPCODE_GET:            s_msg_opcode_get(l_msg); break;
    case MSG_OPCODE_GET_RAW:        s_msg_opcode_get_raw(l_msg); break;
    case MSG_OPCODE_GET_LAST:       s_msg_opcode_get_last(l_msg); break;
    case MSG_OPCODE_GET_LAST_RAW:   s_msg_opcode_get_last_raw(l_msg); break;
    case MSG_OPCODE_GET_DEL_TS:     s_msg_opcode_get_del_ts(l_msg); break;
    case MSG_OPCODE_GET_ALL:        if (s_msg_opcode_get_all(l_msg)) return true; break;
    case MSG_OPCODE_GET_ALL_RAW:    if (s_msg_opcode_get_all_raw(l_msg)) return true; break;
    case MSG_OPCODE_SET:            s_msg_opcode_set(l_msg); break;
    case MSG_OPCODE_SET_MULTIPLE:   s_msg_opcode_set_multiple_zc(l_msg); break;
    case MSG_OPCODE_SET_RAW:        s_msg_opcode_set_raw(l_msg); break;
    case MSG_OPCODE_PIN:            s_msg_opcode_pin(l_msg); break;
    case MSG_OPCODE_DELETE:         s_msg_opcode_delete(l_msg); break;
    case MSG_OPCODE_FLUSH:          s_msg_opcode_flush(l_msg); break;
    default:
        log_it(L_WARNING, "Message with undefined opcode %d received in queue_io",
               l_msg->opcode);
    }
    s_queue_io_msg_delete(l_msg);
    return false;
}

/**
 * @brief s_queue_io_msg_delete
 * @param a_msg
 */
static void s_queue_io_msg_delete( struct queue_io_msg * a_msg)
{
    switch(a_msg->opcode) {    
    case MSG_OPCODE_SET:
        DAP_DEL_Z(a_msg->value);
    case MSG_OPCODE_GET:
    case MSG_OPCODE_GET_RAW:
    case MSG_OPCODE_GET_DEL_TS:
    case MSG_OPCODE_PIN:
    case MSG_OPCODE_DELETE:
        DAP_DEL_Z(a_msg->key);
    case MSG_OPCODE_GET_LAST:
    case MSG_OPCODE_GET_LAST_RAW:
    case MSG_OPCODE_GET_ALL:
    case MSG_OPCODE_GET_ALL_RAW:
    case MSG_OPCODE_SET_MULTIPLE:
        DAP_DEL_Z(a_msg->group);
        break;
    case MSG_OPCODE_SET_RAW:
        dap_store_obj_free(a_msg->values_raw, a_msg->values_raw_total);
    default:;
    }
    DAP_DELETE(a_msg);
}

/**
 * @brief s_check_db_version
 * @return
 */
static int s_check_db_version()
{
    pthread_mutex_lock(&s_check_db_mutex);
    int l_ret = dap_global_db_get(DAP_GLOBAL_DB_LOCAL_GENERAL, "gdb_version",s_check_db_version_callback_get, NULL);
    if (l_ret == 0) {
        while (s_check_db_ret == INVALID_RETCODE)
            pthread_cond_wait(&s_check_db_cond, &s_check_db_mutex);
        l_ret = s_check_db_ret;
    } else{
        log_it(L_CRITICAL, "Can't process get gdb_version request, code %d", l_ret);
    }
    pthread_mutex_unlock(&s_check_db_mutex);
    return l_ret;
}

/**
 * @brief s_check_db_version_callback_get
 * @details Notify callback on reading GlobalDB version
 * @param a_errno
 * @param a_group
 * @param a_key
 * @param a_value
 * @param a_value_len
 * @param a_arg
 */
static void s_check_db_version_callback_get (dap_global_db_instance_t *a_dbi, int a_errno, const char * a_group, const char * a_key,
                                             const void * a_value, const size_t a_value_len,
                                             dap_nanotime_t value_ts, bool a_is_pinned, void * a_arg)
{
    int res = 0;
    if (a_errno != 0) { // No DB at all
        log_it(L_NOTICE, "No GlobalDB version at all, creating the new GlobalDB from scratch");
        a_dbi->version = DAP_GLOBAL_DB_VERSION;
        if ( (res = dap_global_db_set(DAP_GLOBAL_DB_LOCAL_GENERAL, "gdb_version",
                                      &a_dbi->version,
                                      sizeof(a_dbi->version), false,
                                      s_check_db_version_callback_set, NULL) ) != 0) {
            log_it(L_NOTICE, "Can't set GlobalDB version, code %d", res);
            goto lb_exit;
        }
        return; // In this case the condition broadcast should happens in s_check_db_version_callback_set()

    }

    if (a_value_len == sizeof(a_dbi->version))
        a_dbi->version = *(uint32_t *)a_value;

    if( a_dbi->version < DAP_GLOBAL_DB_VERSION) {
        log_it(L_NOTICE, "Current GlobalDB version is %u, but %u is required. The current database will be recreated",
               a_dbi->version, DAP_GLOBAL_DB_VERSION);
        dap_global_db_driver_deinit();
        // Database path
        const char *l_storage_path = a_dbi->storage_path;
        // Delete database
        if(dap_file_test(l_storage_path) || dap_dir_test(l_storage_path)) {
            // Backup filename: backup_global_db_ver.X_DATE_TIME.zip
            char l_ts_now_str[255];
            time_t t = time(NULL);
            strftime(l_ts_now_str, 200, "%y.%m.%d-%H_%M_%S", localtime(&t));
#ifdef DAP_BUILD_WITH_ZIP
            char *l_output_file_name = dap_strdup_printf("backup_%s_ver.%d_%s.zip", dap_path_get_basename(l_storage_path), l_gdb_version, now);
            char *l_output_file_path = dap_build_filename(l_storage_path, "../", l_output_file_name, NULL);
            // Create backup as ZIP file
            if(dap_zip_directory(l_storage_path, l_output_file_path)) {
#else
            char *l_output_file_name = dap_strdup_printf("backup_%s_ver.%d_%s.tar",
                                                         dap_path_get_basename(a_dbi->storage_path),
                                                         a_dbi->version, l_ts_now_str);
            char *l_output_file_path = dap_build_filename(l_storage_path, "../", l_output_file_name, NULL);
            // Create backup as TAR file
            if(dap_tar_directory(l_storage_path, l_output_file_path)) {
#endif
                char *l_rm_path = dap_strdup_printf("%s/*", l_storage_path);
                // Delete database file or directory
                dap_rm_rf(l_rm_path);
                DAP_DELETE(l_rm_path);
            }
            else {
                log_it(L_ERROR, "Can't backup GlobalDB version %d", a_dbi->version);
                res = -2;
                goto lb_exit;
            }
            DAP_DELETE(l_output_file_name);
            DAP_DELETE(l_output_file_path);
        }
        // Reinitialize database
        res = dap_global_db_driver_init(s_dbi->driver_name, s_dbi->storage_path);
        // Save current db version
        if(!res) {
            a_dbi->version = DAP_GLOBAL_DB_VERSION;
            if ( (res = dap_global_db_set(DAP_GLOBAL_DB_LOCAL_GENERAL, "gdb_version",
                                          &a_dbi->version,
                                          sizeof(uint32_t), false,
                                          s_check_db_version_callback_set, NULL) ) != 0) {
                log_it(L_NOTICE, "Can't set GlobalDB version, code %d", res);
                goto lb_exit;
            }
            return; // In this case the condition broadcast should happens in s_check_db_version_callback_set()
        }
    } else if(a_dbi->version > DAP_GLOBAL_DB_VERSION) {
        log_it(L_ERROR, "GlobalDB version %d is newer than supported version %d",
                            a_dbi->version, DAP_GLOBAL_DB_VERSION);
        res = -1;
    }
    else {
        log_it(L_NOTICE, "GlobalDB version %d", a_dbi->version);
    }
lb_exit:
    pthread_mutex_lock(&s_check_db_mutex); //    To be sure thats we're on pthread_cond_wait() line
    s_check_db_ret = res;
    pthread_cond_signal(&s_check_db_cond);
    pthread_mutex_unlock(&s_check_db_mutex); //  in calling thread
}

/**
 * @brief s_check_db_version_callback_set
 * @details GlobalDB version update callback
 * @param a_errno
 * @param a_group
 * @param a_key
 * @param a_value
 * @param a_value_len
 * @param a_arg
 */
static void s_check_db_version_callback_set (dap_global_db_instance_t *a_dbi,int a_errno, const char * a_group, const char * a_key,
                                             const void * a_value, const size_t a_value_len,
                                             dap_nanotime_t value_ts, bool a_is_pinned, void * a_arg)
{
    int l_res = 0;
    if(a_errno != 0) {
        log_it(L_ERROR, "Can't process request for DB version, error code %d", a_errno);
        l_res = a_errno;
    } else
        log_it(L_NOTICE, "GlobalDB version updated to %d", a_dbi->version);

    pthread_mutex_lock(&s_check_db_mutex); //  in calling thread
    s_check_db_ret = l_res;
    pthread_cond_signal(&s_check_db_cond);
    pthread_mutex_unlock(&s_check_db_mutex); //  in calling thread
}

/**
 * @brief s_objs_from_store_objs
 * @details convert dap_store_obj_t to dap_global_db_obj_t
 * @param a_store_objs src dap_store_obj_t pointer
 * @param a_values_count count records inarray
 * @return pointer if not error, else NULL
 */

dap_global_db_obj_t *s_objs_from_store_objs(dap_store_obj_t *a_store_objs, size_t a_values_count)
{
    dap_return_val_if_pass(!a_store_objs, NULL);
    
    dap_global_db_obj_t *l_objs = NULL;

    l_objs = DAP_NEW_Z_SIZE(dap_global_db_obj_t, sizeof(dap_global_db_obj_t) *a_values_count);
    if (!l_objs) {
        log_it(L_CRITICAL, "Insufficient memory");
        return NULL;
    }
    for (size_t i = 0; i < a_values_count; i++) {
        if (!dap_global_db_isalnum_group_key(a_store_objs + i, true)) {
            log_it(L_ERROR, "Delete broken object");
            dap_global_db_del(a_store_objs[i].group, a_store_objs[i].key, NULL, NULL);
            continue;
        }
        l_objs[i].is_pinned = a_store_objs[i].flags & DAP_GLOBAL_DB_RECORD_PINNED;
        l_objs[i].key = a_store_objs[i].key;
        l_objs[i].value = a_store_objs[i].value;
        l_objs[i].value_len = a_store_objs[i].value_len;
        l_objs[i].timestamp = a_store_objs[i].timestamp;
        DAP_DELETE(a_store_objs[i].group);
        DAP_DEL_Z(a_store_objs[i].sign);
    }
    DAP_DELETE(a_store_objs);
    return l_objs;
}

bool dap_global_db_isalnum_group_key(const dap_store_obj_t *a_obj, bool a_not_null_key)
{
    dap_return_val_if_fail(a_obj && a_obj->group, false);

    bool ret = true;
    if (a_obj->key) {
        for (char *c = (char*)a_obj->key; *c; ++c) {
            if (!dap_ascii_isprint(*c)) {
                ret = false;
                break;
            }
        }
    } else if (a_not_null_key)
        ret = false;

    if (ret) {
        for (char *c = (char*)a_obj->group; *c; ++c) {
            if (!dap_ascii_isprint(*c)) {
                ret = false;
                break;
            }
        }
    }

    if (!ret) {
        char l_ts[128] = { '\0' };
        dap_nanotime_to_str_rfc822(l_ts, sizeof(l_ts), a_obj->timestamp);
        log_it(L_MSG, "[!] Corrupted object %s (len %zu) : %s (len %zu), ts %s",
               a_obj->group, dap_strlen(a_obj->group), a_obj->key, dap_strlen(a_obj->key), l_ts);
    }
    return ret;
}<|MERGE_RESOLUTION|>--- conflicted
+++ resolved
@@ -1075,11 +1075,8 @@
     for (size_t i = 0; i < a_store_objs_count; i++) {
         l_ret = s_store_obj_apply(a_dbi, a_store_objs + i);
         if (l_ret)
-<<<<<<< HEAD
-            log_it(L_ERROR, "Can't save raw gdb data to %s/%s,  code %d ", (dap_store_obj_t*)(a_store_objs + i)->group, (dap_store_obj_t*)(a_store_objs + i)->key, l_ret);
-=======
             log_it(L_ERROR, "Can't save raw gdb data to %s/%s, code %d", (a_store_objs + i)->group, (a_store_objs + i)->key, l_ret);
->>>>>>> b12d9223
+
     }
     if (a_store_objs_count > 1)
         dap_global_db_driver_txn_end(!l_ret);
