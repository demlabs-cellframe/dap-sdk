--- conflicted
+++ resolved
@@ -2149,32 +2149,20 @@
 }
 
 /**
-<<<<<<< HEAD
- * @brief dap_global_db_group_clear
-=======
  * @brief dap_global_db_clear_table
->>>>>>> a7e1c6de
  * @details Erase all records in the group with flag DAP_GLOBAL_DB_RECORD_DEL
  * @param a_group group name
  * @param a_pinned clean pinned records
  * @return count of deleted records
  */
-<<<<<<< HEAD
-size_t dap_global_db_group_clear(const char *a_group, bool a_pinned)
-=======
 size_t dap_global_db_clear_table(const char *a_group, bool a_pinned)
->>>>>>> a7e1c6de
 {
     dap_return_val_if_fail(a_group, 0);
     size_t
         l_obj_count = 0,
         l_ret = 0;
     dap_store_obj_t *l_objs = dap_global_db_get_all_raw_sync(a_group, &l_obj_count);
-<<<<<<< HEAD
-    log_it(L_DEBUG, "Start clean gdb group %s, %zu records will check", a_group, l_obj_count);
-=======
     log_it(L_DEBUG, "Start clear gdb group %s, %zu records will check", a_group, l_obj_count);
->>>>>>> a7e1c6de
     for(size_t i = 0; i < l_obj_count; ++i) {
         if (l_objs[i].flags & DAP_GLOBAL_DB_RECORD_DEL && (a_pinned || !(l_objs[i].flags & DAP_GLOBAL_DB_RECORD_PINNED))) {       
             debug_if(g_dap_global_db_debug_more, L_INFO, "Delete from empty local global_db obj %s group, %s key", l_objs[i].group, l_objs[i].key);
