/*
 * Authors:
 * Dmitriy A. Gearasimov <gerasimov.dmitriy@demlabs.net>
 * Demlabs Ltd.   https://demlabs.net
 * Copyright  (c) 2022
 * All rights reserved.

 This file is part of DAP SDK the open source project

    DAP SDK is free software: you can redistribute it and/or modify
    it under the terms of the GNU General Public License as published by
    the Free Software Foundation, either version 3 of the License, or
    (at your option) any later version.

    DAP SDK is distributed in the hope that it will be useful,
    but WITHOUT ANY WARRANTY; without even the implied warranty of
    MERCHANTABILITY or FITNESS FOR A PARTICULAR PURPOSE.  See the
    GNU General Public License for more details.

    You should have received a copy of the GNU General Public License
    along with any DAP SDK based project.  If not, see <http://www.gnu.org/licenses/>.
*/
#include <string.h>
#include "dap_common.h"
#include "dap_config.h"
#include "dap_strfuncs.h"
#include "dap_file_utils.h"
#include "dap_time.h"
#include "dap_context.h"
#include "dap_worker.h"
#include "dap_cert.h"
#include "dap_enc_ks.h"
#include "dap_proc_thread.h"
#include "dap_global_db.h"
#include "dap_global_db_driver.h"
#include "dap_global_db_cluster.h"
#include "dap_global_db_pkt.h"

#define LOG_TAG "dap_global_db"

int g_dap_global_db_debug_more = false;                                         /* Enable extensible debug output */

// Queue I/O message op code
enum queue_io_msg_opcode {
    MSG_OPCODE_UNDEFINED = 0,
    MSG_OPCODE_GET,
    MSG_OPCODE_GET_RAW,
    MSG_OPCODE_GET_DEL_TS,
    MSG_OPCODE_GET_LAST,
    MSG_OPCODE_GET_LAST_RAW,
    MSG_OPCODE_GET_ALL,
    MSG_OPCODE_GET_ALL_RAW,
    MSG_OPCODE_SET,
    MSG_OPCODE_SET_RAW,
    MSG_OPCODE_SET_MULTIPLE,
    MSG_OPCODE_PIN,
    MSG_OPCODE_DELETE,
    MSG_OPCODE_FLUSH
};

// Queue i/o message
struct queue_io_msg{
    enum queue_io_msg_opcode opcode; // Opcode

    // For each message opcode we have only one callback
    union{
        dap_global_db_callback_t             callback;
        dap_global_db_callback_result_t      callback_result;
        dap_global_db_callback_result_raw_t  callback_result_raw;
        dap_global_db_callback_results_t     callback_results;
        dap_global_db_callback_results_raw_t callback_results_raw;
    };
    // Custom argument passed to the callback
    void *callback_arg;
    union {
        struct { // Get all request
            dap_global_db_driver_hash_t last_hash;
            uint64_t values_page_size;
            uint64_t total_records;
            uint64_t processed_records;
        };
        struct { // Raw set request
            dap_store_obj_t *values_raw;
            uint64_t values_raw_total;
        };
        struct { // Set multiply zero-copy
            dap_global_db_obj_t *values;
            uint64_t values_count;
        };
        struct { // Value for singe request
            void *value;
            size_t value_length;
            bool value_is_pinned;
            char *group;  // Group
            char *key; // Key
        };
    };
    dap_global_db_instance_t *dbi;
};

static pthread_cond_t s_check_db_cond = PTHREAD_COND_INITIALIZER; // Check version condition
static pthread_mutex_t s_check_db_mutex = PTHREAD_MUTEX_INITIALIZER; // Check version condition mutex
#define INVALID_RETCODE +100500
static int s_check_db_ret = INVALID_RETCODE; // Check version return value
static dap_timerfd_t* s_check_pinned_db_objs_timer;
static dap_nanotime_t s_minimal_ttl = 3600000000000;  //def half an hour

static dap_global_db_instance_t *s_dbi = NULL; // GlobalDB instance is only static now

// Version check& update functiosn
static int s_check_db_version();
static void s_check_db_version_callback_get (dap_global_db_instance_t *a_dbi, int a_errno, const char * a_group, const char * a_key,
                                             const void * a_value, const size_t a_value_len,
                                             dap_nanotime_t value_ts,bool a_is_pinned, void * a_arg);
static void s_check_db_version_callback_set (dap_global_db_instance_t *a_dbi, int a_errno, const char * a_group, const char * a_key,
                                             const void * a_value, const size_t a_value_len,
                                             dap_nanotime_t value_ts,bool a_is_pinned, void * a_arg);
// GlobalDB context start/stop callbacks
static void s_context_callback_started( dap_context_t * a_context, void *a_arg);
static int s_context_callback_stopped( dap_context_t * a_context, void *a_arg);

static int s_gdb_clean_init();
static void s_gdb_clean_deinit();
static void s_check_pinned_db_objs_deinit();

static int s_pinned_objs_group_init();
static int s_add_pinned_obj_in_pinned_group(dap_store_obj_t * a_objs);
static void s_del_pinned_obj_from_pinned_group_by_source_group(const char * a_group, const char* a_key);
static bool s_check_is_obj_pinned(const char * a_group, const char * a_key);
DAP_STATIC_INLINE char *dap_get_local_pinned_groups_mask(const char *a_group);
DAP_STATIC_INLINE char *dap_get_group_from_pinned_groups_mask(const char *a_group);

// Opcode to string
static const char *s_msg_opcode_to_str(enum queue_io_msg_opcode a_opcode);

// Queue i/o processing callback
static bool s_queue_io_callback(void *a_arg);

// Queue i/o message processing functions
static void s_msg_opcode_get(struct queue_io_msg * a_msg);
static void s_msg_opcode_get_raw(struct queue_io_msg * a_msg);
static void s_msg_opcode_get_del_ts(struct queue_io_msg * a_msg);
static void s_msg_opcode_get_last(struct queue_io_msg * a_msg);
static void s_msg_opcode_get_last_raw(struct queue_io_msg * a_msg);
static bool s_msg_opcode_get_all(struct queue_io_msg * a_msg);
static bool s_msg_opcode_get_all_raw(struct queue_io_msg * a_msg);
static void s_msg_opcode_set(struct queue_io_msg * a_msg);
static void s_msg_opcode_set_raw(struct queue_io_msg * a_msg);
static void s_msg_opcode_set_multiple_zc(struct queue_io_msg * a_msg);
static void s_msg_opcode_pin(struct queue_io_msg * a_msg);
static void s_msg_opcode_delete(struct queue_io_msg * a_msg);
static void s_msg_opcode_flush(struct queue_io_msg * a_msg);

// Free memor for queue i/o message
static void s_queue_io_msg_delete( struct queue_io_msg * a_msg);

// convert dap_store_obj_t to dap_global_db_obj_t
static dap_global_db_obj_t* s_objs_from_store_objs(dap_store_obj_t *a_store_objs, size_t a_values_count);

/**
 * @brief dap_global_db_init
 * @param a_path
 * @param a_driver
 * @return
 */
int dap_global_db_init()
{
    int l_rc = 0;

    // Debug config
    g_dap_global_db_debug_more = dap_config_get_item_bool_default(g_config, "global_db", "debug_more", false);

    // Create and run its own context
    if (s_dbi == NULL) {
        s_dbi = DAP_NEW_Z(dap_global_db_instance_t);
        if (!s_dbi) {
            log_it(L_CRITICAL, "%s", c_error_memory_alloc);
            l_rc = -5;
            goto lb_return;
        }

        char *l_gdb_path_cfg = dap_config_get_item_str_path_default(g_config, "global_db", "path", NULL);
        s_dbi->storage_path = l_gdb_path_cfg ? l_gdb_path_cfg : dap_strdup_printf("%s/var/lib/global_db", g_sys_dir_path);
        const char *l_driver_name = dap_config_get_item_str(g_config, "global_db", "driver");
        s_dbi->driver_name = dap_strdup(l_driver_name ? l_driver_name : "mdbx");
        
        dap_cert_t *l_signing_cert = dap_cert_find_by_name(DAP_STREAM_NODE_ADDR_CERT_NAME);
        if (l_signing_cert)
            s_dbi->signing_key = l_signing_cert->enc_key;
        else
            log_it(L_ERROR, "Can't find node addr cerificate, all new records will be usigned");

        uint16_t l_size_ban_list = 0, l_size_white_list = 0;
        const char **l_ban_list = dap_config_get_array_str(g_config, "global_db", "ban_list_sync_groups", &l_size_ban_list);
        for (int i = 0; i < l_size_ban_list; i++)
            s_dbi->blacklist = dap_list_append(s_dbi->blacklist, dap_strdup(l_ban_list[i]));
        const char **l_white_list = dap_config_get_array_str(g_config, "global_db", "white_list_sync_groups", &l_size_white_list);
        for (int i = 0; i < l_size_white_list; i++)
            s_dbi->whitelist = dap_list_append(s_dbi->whitelist, dap_strdup(l_white_list[i]));
        // One week for objects lifetime by default
        s_dbi->store_time_limit = dap_config_get_item_uint64(g_config, "global_db", "ttl");
        // Time between sync attempts, in seconds
        s_dbi->sync_idle_time = dap_config_get_item_uint32_default(g_config, "global_db", "sync_idle_time", 30);
    }

    // Driver initalization
    if ( (l_rc = dap_global_db_driver_init(s_dbi->driver_name, s_dbi->storage_path)) )
        return log_it(L_CRITICAL, "Hadn't initialized DB driver \"%s\" on path \"%s\", code: %d",
                       s_dbi->driver_name, s_dbi->storage_path, l_rc), l_rc;

    // Clusters initialization
    if ( (l_rc = dap_global_db_cluster_init()) )
        return log_it(L_CRITICAL, "Can't initialize GlobalDB clusters"), l_rc;
    // Check version and update if need it
    if ( (l_rc = s_check_db_version()) )
        return log_it(L_ERROR, "GlobalDB version changed, please export or remove old version!"), l_rc;
    

lb_return:
    if (l_rc == 0 )
        log_it(L_NOTICE, "GlobalDB initialized");
    else
        log_it(L_CRITICAL, "GlobalDB wasn't initialized, code %d", l_rc);

    return l_rc;
}

int dap_global_db_clean_init() {
    int l_rc = 0;
    if ( (l_rc = s_pinned_objs_group_init()))
        return log_it(L_ERROR, "GlobalDB pinned objs init failed"), l_rc;

    if ( (l_rc = s_gdb_clean_init()))
        return log_it(L_ERROR, "GlobalDB clean init failed"), l_rc;

    return l_rc;
}

int dap_global_db_clean_deinit() {
    s_check_pinned_db_objs_deinit();
    s_gdb_clean_deinit();
    return 0;
}

/**
 * @brief kill context thread and clean context
 */
void dap_global_db_instance_deinit()
{
    dap_return_if_fail(s_dbi)
    dap_list_free_full(s_dbi->blacklist, NULL);
    dap_list_free_full(s_dbi->whitelist, NULL);
    DAP_DEL_MULTY(s_dbi->driver_name, s_dbi->storage_path, s_dbi);
}

inline dap_global_db_instance_t *dap_global_db_instance_get_default()
{
    return s_dbi;
}

/**
 * @brief dap_global_db_deinit, after fix ticket 9030 need add dap_global_db_instance_deinit()
 */
void dap_global_db_deinit() {
    dap_global_db_clean_deinit();
    dap_global_db_instance_deinit();
    dap_global_db_driver_deinit();
    dap_global_db_cluster_deinit();
}

bool dap_global_db_group_match_mask(const char *a_group, const char *a_mask)
{
    dap_return_val_if_fail(a_group && a_mask && *a_group && *a_mask, false);
    const char *l_group_tail = a_group + strlen(a_group);           // Pointer to trailng zero
    const char *l_mask_tail = a_mask + strlen(a_mask);
    const char *l_group_it = a_group, *l_mask_it = a_mask;
    const char *l_wildcard = strchr(a_mask, '*');
    while (l_mask_it < (l_wildcard ? l_wildcard : l_mask_tail) &&
                l_group_it < l_group_tail)
        if (*l_group_it++ != *l_mask_it++)
            return false;
    if (l_mask_it == l_wildcard && ++l_mask_it < l_mask_tail)
        return strstr(l_group_it, l_mask_it);
    return true;
}

static int s_store_obj_apply(dap_global_db_instance_t *a_dbi, dap_store_obj_t *a_obj)
{
    dap_global_db_cluster_t *l_cluster = dap_global_db_cluster_by_group(a_dbi, a_obj->group);
    if (!l_cluster) {
        log_it(L_WARNING, "An entry in the group %s was rejected because the group name doesn't match any cluster", a_obj->group);
        return -11;
    }
    dap_global_db_driver_hash_t a_obj_drv_hash = dap_global_db_driver_hash_get(a_obj);
    if (dap_global_db_driver_is_hash(a_obj->group, a_obj_drv_hash)) {
        debug_if(g_dap_global_db_debug_more, L_NOTICE, "Rejected duplicate object with group %s and key %s",
                                            a_obj->group, a_obj->key);
        return -12;
    }
    // Check time
    dap_nanotime_t l_ttl = dap_nanotime_from_sec(l_cluster->ttl),
                   l_now = dap_nanotime_now();
    if ( a_obj->timestamp > l_now ) {
        if (g_dap_global_db_debug_more) {
            char l_ts_str[DAP_TIME_STR_SIZE];
            dap_time_to_str_rfc822(l_ts_str, sizeof(l_ts_str), dap_nanotime_to_sec(a_obj->timestamp));
            log_it(L_NOTICE, "Rejected record \"%s : %s\" from future ts %s",
                             a_obj->group, a_obj->key, l_ts_str);
        }
        return -13;
    }
    if ( l_ttl && a_obj->timestamp + l_ttl < l_now ) {
        if (g_dap_global_db_debug_more) {
            char l_ts_str[DAP_TIME_STR_SIZE];
            dap_time_to_str_rfc822(l_ts_str, sizeof(l_ts_str), dap_nanotime_to_sec(a_obj->timestamp));
            log_it(L_NOTICE, "Rejected too old record \"%s : %s\" ts %s",
                            a_obj->group, a_obj->key, l_ts_str);
        }
        return -13;
    }

    dap_global_db_role_t l_signer_role = DAP_GDB_MEMBER_ROLE_INVALID;
    if (a_obj->sign) {
        dap_stream_node_addr_t l_signer_addr = dap_stream_node_addr_from_sign(a_obj->sign);
        l_signer_role = dap_cluster_member_find_role(l_cluster->role_cluster, &l_signer_addr);
    }
    if (l_signer_role == DAP_GDB_MEMBER_ROLE_INVALID)
        l_signer_role = l_cluster->default_role;
    if (l_signer_role < DAP_GDB_MEMBER_ROLE_USER) {
        debug_if(g_dap_global_db_debug_more, L_WARNING, "Global DB record with group %s and key %s is rejected "
                                                        "with signer role %s with no write access to cluster",
                                                            a_obj->group, a_obj->key,
                                                            dap_global_db_cluster_role_str(l_signer_role));
        return -14;
    }

    dap_global_db_role_t l_required_role = DAP_GDB_MEMBER_ROLE_USER;
    dap_global_db_optype_t l_obj_type = dap_store_obj_get_type(a_obj);
    dap_store_obj_t *l_read_obj = NULL;
    bool l_existed_obj_pinned = false;
    int l_ret = 0;
    if (dap_global_db_driver_is(a_obj->group, a_obj->key)) {
        l_read_obj = dap_global_db_driver_read(a_obj->group, a_obj->key, NULL, true);
        if (l_read_obj) { // Need to rewrite existed value
            l_required_role = DAP_GDB_MEMBER_ROLE_ROOT;
            if (l_read_obj->flags & DAP_GLOBAL_DB_RECORD_PINNED) {
                l_existed_obj_pinned = true;
            }
        } else {
            log_it(L_ERROR, "Existed object with group %s and key %s is broken and will be erased",
                                                        a_obj->group, a_obj->key);
            dap_store_obj_t l_to_delete = (dap_store_obj_t) { .group = a_obj->group, .key = a_obj->key };
            dap_global_db_driver_delete(&l_to_delete, 1);
        }
    }
    if (l_read_obj && l_cluster->owner_root_access &&
            a_obj->sign && (!l_read_obj->sign ||
            dap_sign_compare_pkeys(a_obj->sign, l_read_obj->sign)))
        l_signer_role = DAP_GDB_MEMBER_ROLE_ROOT;
    if (l_signer_role < l_required_role) {
        debug_if(g_dap_global_db_debug_more, L_WARNING, "Global DB record with group %s and key %s is rejected "
                                                        "with signer role %s and required role %s",
                                                            a_obj->group, a_obj->key,
                                                            dap_global_db_cluster_role_str(l_signer_role),
                                                            dap_global_db_cluster_role_str(l_required_role));
        l_ret = -16;
        goto free_n_exit;
    }
    switch (dap_store_obj_driver_hash_compare(l_read_obj, a_obj)) {
    case 1:         // Received object is older
        if (a_obj->key && (a_obj->flags & DAP_GLOBAL_DB_RECORD_NEW)) {
            dap_nanotime_t l_time_diff = l_read_obj->timestamp - a_obj->timestamp;
            a_obj->timestamp = l_read_obj->timestamp + 1;
            DAP_DEL_Z(a_obj->sign);
            a_obj->crc = 0;
            a_obj->sign = dap_store_obj_sign(a_obj, a_dbi->signing_key, &a_obj->crc);
            debug_if(g_dap_global_db_debug_more, L_WARNING, "DB record with group %s and key %s need time correction for %"DAP_UINT64_FORMAT_U" seconds to be properly applied",
                                                            a_obj->group, a_obj->key, dap_nanotime_to_sec(l_time_diff));
            if (!a_obj->sign) {
                log_it(L_ERROR, "Can't sign object with group %s and key %s", a_obj->group, a_obj->key);
                return -20;
            }
        } else {
            debug_if(g_dap_global_db_debug_more, L_DEBUG, "DB record with group %s and key %s is not applied. It's older than existed record with same key",
                                                            a_obj->group, a_obj->key);
            l_ret = -18;
        }
        break;
    case 0:         // Objects the same, omg! Use the basic object
        debug_if(g_dap_global_db_debug_more, L_WARNING, "Duplicate record with group %s and key %s not dropped by hash filter",
                                                                    a_obj->group, a_obj->key);
        l_ret = -17;
        break;
    case -1:        // Existed obj is older
        debug_if(g_dap_global_db_debug_more, L_INFO, "Applied new global DB record with type '%c' and group %s and key %s",
                                                                                        l_obj_type, a_obj->group, a_obj->key);
        break;
    default:
        log_it(L_ERROR, "Unexpected comparision result");
        l_ret = -19;
        break;
    }
    if (!l_ret) {
        // Only the condition to apply new object
        l_ret = dap_global_db_driver_apply(a_obj, 1);

        // if global_db obj is pinned
        if (a_obj->flags & DAP_GLOBAL_DB_RECORD_PINNED) {
            s_add_pinned_obj_in_pinned_group(a_obj);
        // if upin obj
        } else if (l_existed_obj_pinned && !(a_obj->flags & DAP_GLOBAL_DB_RECORD_PINNED)) {
            s_del_pinned_obj_from_pinned_group_by_source_group(a_obj->group, a_obj->key);
        }

        if (l_obj_type != DAP_GLOBAL_DB_OPTYPE_DEL || l_read_obj) {
            // Do not notify for delete if deleted record not exists
            if (a_obj->flags & DAP_GLOBAL_DB_RECORD_NEW)
                // Notify sync cluster first
                dap_global_db_cluster_broadcast(l_cluster, a_obj);
            if (l_cluster->notifiers)
                // Notify others
                dap_global_db_cluster_notify(l_cluster, a_obj);
        }
    }
free_n_exit:
    if (l_read_obj)
        dap_store_obj_free_one(l_read_obj);
    return l_ret;
}

/* *** Get functions group *** */

byte_t *dap_global_db_get_sync(const char *a_group,
                                 const char *a_key, size_t *a_data_size,
                                 bool *a_is_pinned, dap_nanotime_t *a_ts)
{
    dap_return_val_if_fail(s_dbi && a_group && a_key, NULL);
    debug_if(g_dap_global_db_debug_more, L_DEBUG, "get call executes for group \"%s\" and key \"%s\"", a_group, a_key);
    size_t l_count_records = 0;
    dap_store_obj_t *l_store_obj = dap_global_db_driver_read(a_group, a_key, &l_count_records, true);
    if (l_count_records > 1)
        log_it(L_ERROR, "Get more than one global DB object by one key is unexpected");
    if (!l_store_obj)
        return NULL;
    if (a_data_size)
        *a_data_size = l_store_obj->value_len;
    if (a_is_pinned)
        *a_is_pinned = l_store_obj->flags & DAP_GLOBAL_DB_RECORD_PINNED;
    if (a_ts)
        *a_ts = l_store_obj->timestamp;
    byte_t *l_res = l_store_obj->value;
    l_store_obj->value = NULL;
    dap_store_obj_free_one(l_store_obj);
    return l_res;
}

/**
 * @brief dap_global_db_get
 * @details Get record value from GlobalDB group by key
 * @param a_group
 * @param a_key
 * @param a_callback
 * @param a_arg
 * @return
 */
int dap_global_db_get(const char * a_group, const char *a_key, dap_global_db_callback_result_t a_callback, void *a_arg)
{
    dap_return_val_if_fail(s_dbi && a_group && a_key, DAP_GLOBAL_DB_RC_ERROR);
    struct queue_io_msg *l_msg = DAP_NEW_Z_RET_VAL_IF_FAIL(struct queue_io_msg, DAP_GLOBAL_DB_RC_CRITICAL);
    l_msg->dbi = s_dbi;
    l_msg->opcode = MSG_OPCODE_GET;
    l_msg->group = dap_strdup(a_group);
    if (!l_msg->group) {
        log_it(L_CRITICAL, "%s", c_error_memory_alloc);
        DAP_DELETE(l_msg);
        return DAP_GLOBAL_DB_RC_CRITICAL;
    }
    l_msg->key = dap_strdup(a_key);
    if (!l_msg->key) {
        log_it(L_CRITICAL, "%s", c_error_memory_alloc);
        DAP_DEL_MULTY(l_msg->group, l_msg);
        return DAP_GLOBAL_DB_RC_CRITICAL;
    }
    l_msg->callback_result = a_callback;
    l_msg->callback_arg = a_arg;

    int l_ret = dap_proc_thread_callback_add(NULL, s_queue_io_callback, l_msg);
    if (l_ret != 0) {
        log_it(L_ERROR, "Can't exec get request, code %d", l_ret);
        s_queue_io_msg_delete(l_msg);
        l_ret = DAP_GLOBAL_DB_RC_ERROR;
    } else
        debug_if(g_dap_global_db_debug_more, L_DEBUG, "Have sent get request for %s:%s", a_group, a_key);
    return l_ret;
}

/**
 * @brief s_msg_opcode_get
 * @param a_msg
 * @return
 */
static void s_msg_opcode_get(struct queue_io_msg * a_msg)
{
    size_t l_value_len = 0;
    bool l_pinned = false;
    dap_nanotime_t l_ts = 0;
    byte_t *l_value = dap_global_db_get_sync(a_msg->group, a_msg->key, &l_value_len, &l_pinned, &l_ts);
    if (l_value && l_value_len) {
        if(a_msg->callback_result)
            a_msg->callback_result(a_msg->dbi, DAP_GLOBAL_DB_RC_SUCCESS, a_msg->group, a_msg->key,
                               l_value, l_value_len, l_ts,
                               l_pinned, a_msg->callback_arg);
        DAP_DELETE(l_value);
    } else if(a_msg->callback_result)
        a_msg->callback_result(a_msg->dbi, DAP_GLOBAL_DB_RC_NO_RESULTS, a_msg->group, a_msg->key,
                               NULL, 0, 0,0, a_msg->callback_arg);
}

/* *** Get raw functions group *** */

dap_store_obj_t *dap_global_db_get_raw_sync(const char *a_group, const char *a_key)
{
    dap_return_val_if_fail(s_dbi && a_group && a_key, NULL);
    size_t l_count_records = 0;
    dap_store_obj_t *l_res = dap_global_db_driver_read(a_group, a_key, &l_count_records, true);
    if (l_count_records > 1)
        log_it(L_WARNING, "Get more than one global DB object by one key is unexpected");
    return l_res;
}

/**
 * @brief dap_global_db_get_raw
 * @param a_group
 * @param a_key
 * @param a_callback
 * @param a_arg
 * @return
 */
int dap_global_db_get_raw(const char *a_group, const char *a_key, dap_global_db_callback_result_raw_t a_callback, void *a_arg)
{
    dap_return_val_if_fail(s_dbi && a_group && a_key, DAP_GLOBAL_DB_RC_ERROR);
    struct queue_io_msg *l_msg = DAP_NEW_Z_RET_VAL_IF_FAIL(struct queue_io_msg, DAP_GLOBAL_DB_RC_CRITICAL);
    l_msg->dbi = s_dbi;
    l_msg->opcode = MSG_OPCODE_GET_RAW;
    l_msg->group = dap_strdup(a_group);
    if (!l_msg->group) {
        log_it(L_CRITICAL, "%s", c_error_memory_alloc);
        DAP_DELETE(l_msg);
        return DAP_GLOBAL_DB_RC_CRITICAL;
    }
    l_msg->key = dap_strdup(a_key);
    if (!l_msg->key) {
        log_it(L_CRITICAL, "%s", c_error_memory_alloc);
        DAP_DEL_MULTY(l_msg->group, l_msg);
        return DAP_GLOBAL_DB_RC_CRITICAL;
    }
    l_msg->callback_result_raw = a_callback;
    l_msg->callback_arg = a_arg;

    int l_ret = dap_proc_thread_callback_add(NULL, s_queue_io_callback, l_msg);
    if (l_ret != 0) {
        log_it(L_ERROR, "Can't exec get request, code %d", l_ret);
        s_queue_io_msg_delete(l_msg);
        l_ret = DAP_GLOBAL_DB_RC_ERROR;
    } else
        debug_if(g_dap_global_db_debug_more, L_DEBUG, "Have sent get_raw request for %s:%s", a_group, a_key);
    return l_ret;
}

/**
 * @brief s_msg_opcode_get_raw
 * @param a_msg
 * @return
 */
static void s_msg_opcode_get_raw(struct queue_io_msg * a_msg)
{
    dap_store_obj_t *l_store_obj = dap_global_db_get_raw_sync(a_msg->group, a_msg->key);

    if(a_msg->callback_result_raw)
        a_msg->callback_result_raw(a_msg->dbi, l_store_obj ? DAP_GLOBAL_DB_RC_SUCCESS:
                                                                      DAP_GLOBAL_DB_RC_NO_RESULTS,
                                                        l_store_obj, a_msg->callback_arg );
    dap_store_obj_free_one(l_store_obj);
}

/* *** Get_del_ts functions group *** */

dap_nanotime_t dap_global_db_get_del_ts_sync(const char *a_group, const char *a_key)
{
    dap_return_val_if_fail(s_dbi && a_group && a_key, 0);
    dap_store_obj_t *l_store_obj_del = dap_global_db_get_raw_sync(a_group, a_key);
    dap_nanotime_t l_timestamp = 0;
    if (l_store_obj_del) {
        if (l_store_obj_del->flags & DAP_GLOBAL_DB_RECORD_DEL)
            l_timestamp = l_store_obj_del->timestamp;
        dap_store_obj_free_one(l_store_obj_del);
    }
    return l_timestamp;
}

/**
 * @brief dap_global_db_get_del_ts
 * @param a_group
 * @param a_key
 * @param a_callback
 * @param a_arg
 * @return
 */
int dap_global_db_get_del_ts(const char *a_group, const char *a_key, dap_global_db_callback_result_t a_callback, void *a_arg)
{
    dap_return_val_if_fail(s_dbi && a_group && a_key, DAP_GLOBAL_DB_RC_ERROR);
    struct queue_io_msg *l_msg = DAP_NEW_Z_RET_VAL_IF_FAIL(struct queue_io_msg, DAP_GLOBAL_DB_RC_CRITICAL);
    l_msg->dbi = s_dbi;
    l_msg->opcode = MSG_OPCODE_GET_DEL_TS;
    l_msg->group = dap_strdup(a_group);
    if (!l_msg->group) {
        log_it(L_CRITICAL, "%s", c_error_memory_alloc);
        DAP_DELETE(l_msg);
        return DAP_GLOBAL_DB_RC_CRITICAL;
    }
    l_msg->key = dap_strdup(a_key);
    if (!l_msg->key) {
        log_it(L_CRITICAL, "%s", c_error_memory_alloc);
        DAP_DEL_MULTY(l_msg->group, l_msg);
        return DAP_GLOBAL_DB_RC_CRITICAL;
    }
    l_msg->callback_result = a_callback;
    l_msg->callback_arg = a_arg;

    int l_ret = dap_proc_thread_callback_add(NULL, s_queue_io_callback, l_msg);
    if (l_ret != 0) {
        log_it(L_ERROR, "Can't exec get_del_ts request, code %d", l_ret);
        s_queue_io_msg_delete(l_msg);
        l_ret = DAP_GLOBAL_DB_RC_ERROR;
    } else
        debug_if(g_dap_global_db_debug_more, L_DEBUG, "Have sent get_del_ts request for \"%s\" group \"%s\" key", a_group, a_key);
    return l_ret;
}

/**
 * @brief s_msg_opcode_get_del_ts
 * @param a_msg
 * @return
 */
static void s_msg_opcode_get_del_ts(struct queue_io_msg * a_msg)
{
    dap_nanotime_t l_timestamp = dap_global_db_get_del_ts_sync(a_msg->group, a_msg->key);
    if(l_timestamp) {
        if(a_msg->callback_result)
            a_msg->callback_result(a_msg->dbi, DAP_GLOBAL_DB_RC_SUCCESS, a_msg->group, a_msg->key,
                               NULL, 0, l_timestamp,
                               false, a_msg->callback_arg );
    } else if(a_msg->callback_result)
        a_msg->callback_result(a_msg->dbi, DAP_GLOBAL_DB_RC_NO_RESULTS, a_msg->group, a_msg->key,
                               NULL, 0, 0,0, a_msg->callback_arg );
}

/* *** Get_last functions group *** */

byte_t *dap_global_db_get_last_sync(const char *a_group, char **a_key, size_t *a_data_size,
                                      bool *a_is_pinned, dap_nanotime_t *a_ts)
{
    dap_return_val_if_fail(s_dbi && a_group, NULL);
    dap_store_obj_t *l_store_obj = dap_global_db_driver_read_last(a_group, false);
    if (!l_store_obj)
        return NULL;

    if (a_key) {
        *a_key = dap_strdup(l_store_obj->key);
        if (!*a_key) {
            log_it(L_CRITICAL, "%s", c_error_memory_alloc);
            dap_store_obj_free_one(l_store_obj);
            return NULL;
        }
    }
    if (a_data_size)
        *a_data_size = l_store_obj->value_len;
    if (a_is_pinned)
        *a_is_pinned = l_store_obj->flags & DAP_GLOBAL_DB_RECORD_PINNED;
    if (a_ts)
        *a_ts = l_store_obj->timestamp;
    byte_t *l_res = l_store_obj->value;
    l_store_obj->value = NULL;
    dap_store_obj_free_one(l_store_obj);
    return l_res;
}

/**
 * @brief dap_global_db_get_last
 * @details Get the last value in GlobalDB group
 * @param a_group
 * @param a_callback
 * @param a_arg
 * @return
 */
int dap_global_db_get_last(const char * a_group, dap_global_db_callback_result_t a_callback, void *a_arg)
{
    dap_return_val_if_fail(s_dbi && a_group, DAP_GLOBAL_DB_RC_ERROR);
    struct queue_io_msg *l_msg = DAP_NEW_Z_RET_VAL_IF_FAIL(struct queue_io_msg, DAP_GLOBAL_DB_RC_CRITICAL);
    l_msg->dbi = s_dbi;
    l_msg->opcode = MSG_OPCODE_GET_LAST;
    l_msg->group = dap_strdup(a_group);
    if (!l_msg->group) {
        log_it(L_CRITICAL, "%s", c_error_memory_alloc);
        DAP_DELETE(l_msg);
        return DAP_GLOBAL_DB_RC_CRITICAL;
    }
    l_msg->callback_arg = a_arg;
    l_msg->callback_result = a_callback;

    int l_ret = dap_proc_thread_callback_add(NULL, s_queue_io_callback, l_msg);
    if (l_ret != 0) {
        log_it(L_ERROR, "Can't exec get_last request, code %d", l_ret);
        s_queue_io_msg_delete(l_msg);
        l_ret = DAP_GLOBAL_DB_RC_ERROR;
    } else
        debug_if(g_dap_global_db_debug_more, L_DEBUG, "Have sent get_last request for \"%s\" group", a_group);
    return l_ret;
}

/**
 * @brief s_msg_opcode_get_last
 * @param a_msg
 * @return
 */
static void s_msg_opcode_get_last(struct queue_io_msg * a_msg)
{
    size_t l_value_len = 0;
    bool l_pinned = false;
    dap_nanotime_t l_ts = 0;
    char *l_key = NULL;
    byte_t *l_value = dap_global_db_get_last_sync(a_msg->group, &l_key, &l_value_len, &l_pinned, &l_ts);
    if (l_value && l_value_len) {
        if(a_msg->callback_result)
            a_msg->callback_result(a_msg->dbi, DAP_GLOBAL_DB_RC_SUCCESS, a_msg->group, l_key,
                               l_value, l_value_len, l_ts,
                               l_pinned, a_msg->callback_arg);
        DAP_DELETE(l_value);
    } else if(a_msg->callback_result)
        a_msg->callback_result(a_msg->dbi, DAP_GLOBAL_DB_RC_NO_RESULTS, a_msg->group, l_key,
                               NULL, 0, 0,0, a_msg->callback_arg );
}

/* *** Get_last_raw functions group *** */

dap_store_obj_t *dap_global_db_get_last_raw_sync(const char *a_group)
{
    dap_return_val_if_fail(s_dbi && a_group, NULL);
    dap_store_obj_t *l_ret = dap_global_db_driver_read_last(a_group, true);
    return l_ret;
}

/**
 * @brief dap_global_db_get_last_raw
 * @param a_group
 * @param a_callback
 * @param a_arg
 * @return
 */
int dap_global_db_get_last_raw(const char * a_group, dap_global_db_callback_result_raw_t a_callback, void *a_arg)
{
    dap_return_val_if_fail(s_dbi && a_group, DAP_GLOBAL_DB_RC_ERROR);
    struct queue_io_msg *l_msg = DAP_NEW_Z_RET_VAL_IF_FAIL(struct queue_io_msg, DAP_GLOBAL_DB_RC_CRITICAL);
    l_msg->dbi = s_dbi;
    l_msg->opcode = MSG_OPCODE_GET_LAST_RAW;
    l_msg->group = dap_strdup(a_group);
    if (!l_msg->group) {
        log_it(L_CRITICAL, "%s", c_error_memory_alloc);
        DAP_DELETE(l_msg);
        return DAP_GLOBAL_DB_RC_CRITICAL;
    }
    l_msg->callback_arg = a_arg;
    l_msg->callback_result_raw = a_callback;

    int l_ret = dap_proc_thread_callback_add(NULL, s_queue_io_callback, l_msg);
    if (l_ret != 0) {
        log_it(L_ERROR, "Can't exec get_last request, code %d", l_ret);
        s_queue_io_msg_delete(l_msg);
        l_ret = DAP_GLOBAL_DB_RC_ERROR;
    } else
        debug_if(g_dap_global_db_debug_more, L_DEBUG, "Have sent get_last request for \"%s\" group", a_group);
    return l_ret;
}

/**
 * @brief s_msg_opcode_get_last_raw
 * @param a_msg
 * @return
 */
static void s_msg_opcode_get_last_raw(struct queue_io_msg * a_msg)
{
    dap_store_obj_t *l_store_obj = dap_global_db_get_last_raw_sync(a_msg->group);
    if(a_msg->callback_result)
        a_msg->callback_result_raw(a_msg->dbi, l_store_obj ? DAP_GLOBAL_DB_RC_SUCCESS : DAP_GLOBAL_DB_RC_NO_RESULTS, l_store_obj, a_msg->callback_arg);
    dap_store_obj_free(l_store_obj, 1);
}

/* *** Get_all functions group *** */

dap_global_db_obj_t *dap_global_db_get_all_sync(const char *a_group, size_t *a_objs_count)
{
    dap_return_val_if_fail(s_dbi && a_group, NULL);
    size_t l_values_count = 0;
    dap_store_obj_t *l_store_objs = dap_global_db_driver_read(a_group, 0, &l_values_count, false);
    debug_if(g_dap_global_db_debug_more, L_DEBUG,
             "Get all request from group %s recieved %zu values", a_group, l_values_count);
    dap_global_db_obj_t *l_objs = l_store_objs ? s_objs_from_store_objs(l_store_objs, l_values_count) : NULL;
    if (a_objs_count)
        *a_objs_count = l_values_count;
    return l_objs;
}

/**
 * @brief dap_global_db_get_all Get all records from the group
 * @param a_group
 * @param a_results_page_size
 * @param a_callback
 * @param a_arg
 * @return
 */
int dap_global_db_get_all(const char *a_group, size_t a_results_page_size, dap_global_db_callback_results_t a_callback, void *a_arg)
{
    dap_return_val_if_fail(s_dbi && a_group, DAP_GLOBAL_DB_RC_ERROR);
    struct queue_io_msg *l_msg = DAP_NEW_Z_RET_VAL_IF_FAIL(struct queue_io_msg, DAP_GLOBAL_DB_RC_CRITICAL);
    l_msg->dbi = s_dbi;
    l_msg->opcode = MSG_OPCODE_GET_ALL;
    l_msg->group = dap_strdup(a_group);
    if (!l_msg->group) {
        log_it(L_CRITICAL, "%s", c_error_memory_alloc);
        DAP_DELETE(l_msg);
        return DAP_GLOBAL_DB_RC_CRITICAL;
    }
    l_msg->callback_arg = a_arg;
    l_msg->callback_results = a_callback;
    l_msg->values_page_size = a_results_page_size;
    l_msg->last_hash = c_dap_global_db_driver_hash_blank;

    int l_ret = dap_proc_thread_callback_add(NULL, s_queue_io_callback, l_msg);

    if (l_ret != 0) {
        log_it(L_ERROR, "Can't exec get_all request, code %d", l_ret);
        s_queue_io_msg_delete(l_msg);
        l_ret = DAP_GLOBAL_DB_RC_ERROR;
    } else
        debug_if(g_dap_global_db_debug_more, L_DEBUG, "Have sent get_all request for \"%s\" group", a_group);

    return l_ret;
}

/**
 * @brief s_msg_opcode_get_all
 * @param a_msg
 * @return
 */
static bool s_msg_opcode_get_all(struct queue_io_msg * a_msg)
{  
    dap_return_val_if_pass(!a_msg, false);

    size_t l_values_count = a_msg->values_page_size;
    dap_global_db_obj_t *l_objs = NULL;
    dap_store_obj_t *l_store_objs = NULL;
    if (!a_msg->values_page_size) {
        l_objs = dap_global_db_get_all_sync(a_msg->group, &l_values_count);
        if (a_msg->callback_results)
            a_msg->callback_results(a_msg->dbi,
                                l_objs ? DAP_GLOBAL_DB_RC_SUCCESS : DAP_GLOBAL_DB_RC_NO_RESULTS,
                                a_msg->group, l_values_count, l_values_count,
                                l_objs, a_msg->callback_arg);
        dap_global_db_objs_delete(l_objs, l_values_count);
         // All values are sent
        return false;
    }
    if (!a_msg->total_records)
        a_msg->total_records = dap_global_db_driver_count(a_msg->group, c_dap_global_db_driver_hash_blank, false);
    if (a_msg->total_records)
        l_store_objs = dap_global_db_driver_cond_read(a_msg->group, a_msg->last_hash, &l_values_count, false);
    int l_rc = DAP_GLOBAL_DB_RC_NO_RESULTS;
    if (l_store_objs && l_values_count) {
        a_msg->last_hash = dap_global_db_driver_hash_get(l_store_objs + l_values_count - 1);
        if (dap_global_db_driver_hash_is_blank(&a_msg->last_hash)) {
            l_rc = DAP_GLOBAL_DB_RC_SUCCESS;
            l_values_count--;
        } else
            l_rc = DAP_GLOBAL_DB_RC_PROGRESS;
        a_msg->processed_records += l_values_count;
    }
    l_objs = l_store_objs ? s_objs_from_store_objs(l_store_objs, l_values_count) : NULL;
    // Call callback if present
    bool l_ret = false;
    if (a_msg->callback_results)
        l_ret = a_msg->callback_results(a_msg->dbi, l_rc,
                        a_msg->group, a_msg->total_records, l_values_count,
                        l_objs, a_msg->callback_arg);
    dap_global_db_objs_delete(l_objs, l_values_count);
    return l_rc == DAP_GLOBAL_DB_RC_PROGRESS && l_ret;
}

/* *** Get_all_raw functions group *** */

dap_store_obj_t *dap_global_db_get_all_raw_sync(const char* a_group, size_t *a_objs_count)
{
    dap_return_val_if_fail(a_group, NULL);
    
    size_t l_values_count = 0;
    dap_store_obj_t *l_store_objs = dap_global_db_driver_read(a_group, 0, &l_values_count, true);
    if (a_objs_count)
        *a_objs_count = l_values_count;
    return l_store_objs;
}

/**
 * @brief dap_global_db_get_all_raw
 * @param a_group
 * @param a_first_id
 * @param a_results_page_size
 * @param a_callback
 * @param a_arg
 * @return
 */
int dap_global_db_get_all_raw(const char *a_group, size_t a_results_page_size, dap_global_db_callback_results_raw_t a_callback, void *a_arg)
{
    dap_return_val_if_fail(s_dbi && a_group, DAP_GLOBAL_DB_RC_ERROR);
    struct queue_io_msg *l_msg = DAP_NEW_Z_RET_VAL_IF_FAIL(struct queue_io_msg, DAP_GLOBAL_DB_RC_CRITICAL);
    l_msg->dbi = s_dbi;
    l_msg->opcode = MSG_OPCODE_GET_ALL_RAW;
    l_msg->group = dap_strdup(a_group);
    if (l_msg->group) {
        log_it(L_CRITICAL, "%s", c_error_memory_alloc);
        DAP_DELETE(l_msg);
        return DAP_GLOBAL_DB_RC_CRITICAL;
    }
    l_msg->values_page_size = a_results_page_size;
    l_msg->callback_arg = a_arg;
    l_msg->callback_results_raw = a_callback;
    l_msg->last_hash = c_dap_global_db_driver_hash_blank;

    int l_ret = dap_proc_thread_callback_add(NULL, s_queue_io_callback, l_msg);
    if (l_ret != 0) {
        log_it(L_ERROR, "Can't exec get_all_raw request, code %d", l_ret);
        s_queue_io_msg_delete(l_msg);
    } else
        debug_if(g_dap_global_db_debug_more, L_DEBUG, "Have sent get_all request for \"%s\" group", a_group);
    return l_ret;
}

/**
 * @brief Get all records in raw format inside GlobalDB context
 * @param a_msg
 * @return
 */
static bool s_msg_opcode_get_all_raw(struct queue_io_msg *a_msg)
{
    dap_return_val_if_pass(!a_msg, false);

    size_t l_values_count = a_msg->values_page_size;
    dap_store_obj_t *l_store_objs = NULL;
    if (!a_msg->values_page_size) {
        l_store_objs = dap_global_db_get_all_raw_sync(a_msg->group, &l_values_count);
        if (a_msg->callback_results)
            a_msg->callback_results_raw(s_dbi,
                                l_store_objs ? DAP_GLOBAL_DB_RC_SUCCESS : DAP_GLOBAL_DB_RC_NO_RESULTS,
                                a_msg->group, a_msg->total_records, l_values_count,
                                l_store_objs, a_msg->callback_arg);
        dap_store_obj_free(l_store_objs, l_values_count);
        // All values are sent
       return false;
    }
    if (!a_msg->total_records)
        a_msg->total_records = dap_global_db_driver_count(a_msg->group, c_dap_global_db_driver_hash_blank, true);
    if (a_msg->total_records)
        l_store_objs = dap_global_db_driver_cond_read(a_msg->group, a_msg->last_hash, &l_values_count, true);
    int l_rc = DAP_GLOBAL_DB_RC_NO_RESULTS;
    if (l_store_objs && l_values_count) {
        a_msg->last_hash = dap_global_db_driver_hash_get(l_store_objs + l_values_count - 1);
        if (dap_global_db_driver_hash_is_blank(&a_msg->last_hash)) {
            l_rc = DAP_GLOBAL_DB_RC_SUCCESS;
            l_values_count--;
        } else
            l_rc = DAP_GLOBAL_DB_RC_PROGRESS;
        a_msg->processed_records += l_values_count;
    }
    // Call callback if present
    bool l_ret = false;
    if (a_msg->callback_results)
        l_ret = a_msg->callback_results_raw(a_msg->dbi, l_rc,
                        a_msg->group, a_msg->total_records, l_values_count,
                        l_store_objs, a_msg->callback_arg);
    dap_store_obj_free(l_store_objs, l_values_count);
    return l_rc == DAP_GLOBAL_DB_RC_PROGRESS && l_ret;
}

static int s_set_sync_with_ts(dap_global_db_instance_t *a_dbi, const char *a_group, const char *a_key, const void *a_value,
                              const size_t a_value_length, bool a_pin_value, dap_nanotime_t a_timestamp)
{
    dap_store_obj_t l_store_data = {
        .timestamp  = a_timestamp,
        .flags      = DAP_GLOBAL_DB_RECORD_NEW | (a_pin_value ? DAP_GLOBAL_DB_RECORD_PINNED : 0),
        .group      = (char *)a_group,
        .key        = (char *)a_key,
        .value      = (byte_t *)a_value,
        .value_len  = a_value_length
    };
    l_store_data.sign = dap_store_obj_sign(&l_store_data, a_dbi->signing_key, &l_store_data.crc);
    if (!l_store_data.sign) {
        log_it(L_ERROR, "Can't sign new global DB object group %s key %s", a_group, a_key);
        return DAP_GLOBAL_DB_RC_ERROR;
    }
    int l_res = s_store_obj_apply(a_dbi, &l_store_data);
    DAP_DELETE(l_store_data.sign);
    return l_res;
}

/**
 * @brief dap_global_db_set_unsafe
 * @param a_dbi
 * @param a_group
 * @param a_key
 * @param a_value
 * @param a_value_length
 * @param a_pin_value
 * @return
 */
int dap_global_db_set_sync(const char *a_group, const char *a_key, const void *a_value, const size_t a_value_length, bool a_pin_value)
{
    dap_return_val_if_fail(s_dbi && a_group && a_key, DAP_GLOBAL_DB_RC_ERROR);
    return s_set_sync_with_ts(s_dbi, a_group, a_key, a_value,
                                a_value_length, a_pin_value, dap_nanotime_now());
}

/**
 * @brief Set GlobalDB record, identified with group and key
 * @param a_group Group name
 * @param a_key Key string
 * @param a_value Value data's pointer
 * @param a_value_length Value data's length
 * @param a_pin_value Pin value or not
 * @param a_callback  Callback executed after request processing
 * @param a_arg Argument passed to the callback
 * @return 0 if success, error code if not
 */
int dap_global_db_set(const char * a_group, const char *a_key, const void * a_value, const size_t a_value_length, bool a_pin_value, dap_global_db_callback_result_t a_callback, void *a_arg)
{
    dap_return_val_if_fail(s_dbi && a_group && a_key, DAP_GLOBAL_DB_RC_ERROR);
    struct queue_io_msg *l_msg = DAP_NEW_Z_RET_VAL_IF_FAIL(struct queue_io_msg, DAP_GLOBAL_DB_RC_CRITICAL);
    l_msg->dbi = s_dbi;
    l_msg->opcode = MSG_OPCODE_SET;
    l_msg->group = dap_strdup(a_group);
    if (!l_msg->group) {
        log_it(L_CRITICAL, "%s", c_error_memory_alloc);
        DAP_DELETE(l_msg);
        return DAP_GLOBAL_DB_RC_CRITICAL;
    }
    l_msg->key = dap_strdup(a_key);
    if (!l_msg->key) {
        log_it(L_CRITICAL, "%s", c_error_memory_alloc);
        DAP_DEL_MULTY(l_msg->group, l_msg);
        return DAP_GLOBAL_DB_RC_CRITICAL;
    }
    if (a_value && a_value_length) {
        l_msg->value = DAP_DUP_SIZE_RET_VAL_IF_FAIL((char*)a_value, a_value_length, DAP_GLOBAL_DB_RC_CRITICAL, l_msg->key, l_msg->group, l_msg);
        l_msg->value_length = a_value_length;
    }
    l_msg->value_is_pinned = a_pin_value;
    l_msg->callback_arg = a_arg;
    l_msg->callback_result = a_callback;

    int l_ret = dap_proc_thread_callback_add(NULL, s_queue_io_callback, l_msg);
    if (l_ret != 0) {
        log_it(L_ERROR, "Can't exec set request, code %d", l_ret);
        s_queue_io_msg_delete(l_msg);
        l_ret = DAP_GLOBAL_DB_RC_ERROR;
    } else
        debug_if(g_dap_global_db_debug_more, L_DEBUG, "Have sent sent request for \"%s\" group \"%s\" key", a_group, a_key);

    return l_ret;
}

/**
 * @brief s_msg_opcode_set
 * @param a_msg
 * @return
 */
static void s_msg_opcode_set(struct queue_io_msg * a_msg)
{
    dap_nanotime_t l_ts_now = dap_nanotime_now();
    int l_res = s_set_sync_with_ts(a_msg->dbi, a_msg->group, a_msg->key, a_msg->value,
                                     a_msg->value_length, a_msg->value_is_pinned, l_ts_now);

    if (l_res != DAP_GLOBAL_DB_RC_SUCCESS)
        log_it(L_ERROR, "Save error for %s:%s code %d", a_msg->group, a_msg->key, l_res);
    if (a_msg->callback_result)
        a_msg->callback_result(a_msg->dbi, l_res, a_msg->group, a_msg->key,
                               a_msg->value, a_msg->value_length, l_ts_now,
                               a_msg->value_is_pinned, a_msg->callback_arg);
}

/* *** Set_raw functions group *** */

int s_db_set_raw_sync(dap_global_db_instance_t *a_dbi, dap_store_obj_t *a_store_objs, size_t a_store_objs_count)
{
    int l_ret = DAP_GLOBAL_DB_RC_ERROR;
    if (a_store_objs_count > 1)
        dap_global_db_driver_txn_start();
    for (size_t i = 0; i < a_store_objs_count; i++) {
        l_ret = s_store_obj_apply(a_dbi, a_store_objs + i);
        if (l_ret)
            debug_if(g_dap_global_db_debug_more, L_ERROR, "Can't save raw gdb data to %s/%s, code %d", (a_store_objs + i)->group, (a_store_objs + i)->key, l_ret);
    }
    if (a_store_objs_count > 1)
        dap_global_db_driver_txn_end(!l_ret);
    return l_ret;
}

int dap_global_db_set_raw_sync(dap_store_obj_t *a_store_objs, size_t a_store_objs_count)
{
    dap_return_val_if_fail(s_dbi && a_store_objs && a_store_objs_count, DAP_GLOBAL_DB_RC_ERROR);
    return s_db_set_raw_sync(s_dbi, a_store_objs, a_store_objs_count);
}

/**
 * @brief dap_global_db_set_raw
 * @param a_store_objs
 * @param a_store_objs_count
 * @param a_callback
 * @param a_arg
 * @return
 */
int dap_global_db_set_raw(dap_store_obj_t *a_store_objs, size_t a_store_objs_count, dap_global_db_callback_results_raw_t a_callback, void *a_arg)
{
    dap_return_val_if_fail(s_dbi && a_store_objs && a_store_objs_count, DAP_GLOBAL_DB_RC_ERROR);
    struct queue_io_msg *l_msg = DAP_NEW_Z_RET_VAL_IF_FAIL(struct queue_io_msg, DAP_GLOBAL_DB_RC_CRITICAL);
    l_msg->dbi = s_dbi;
    l_msg->opcode = MSG_OPCODE_SET_RAW;
    l_msg->callback_arg = a_arg;
    l_msg->callback_results_raw = a_callback;

    l_msg->values_raw = dap_store_obj_copy(a_store_objs, a_store_objs_count);
    if (!l_msg->values_raw) {
        log_it(L_CRITICAL, "%s", c_error_memory_alloc);
        DAP_DELETE(l_msg);
        return DAP_GLOBAL_DB_RC_CRITICAL;
    }
    l_msg->values_raw_total = a_store_objs_count;

    int l_ret = dap_proc_thread_callback_add(NULL, s_queue_io_callback, l_msg);
    if (l_ret != 0) {
        log_it(L_ERROR, "Can't exec set_raw request, code %d", l_ret);
        s_queue_io_msg_delete(l_msg);
        l_ret = DAP_GLOBAL_DB_RC_ERROR;
    } else
        debug_if(g_dap_global_db_debug_more, L_DEBUG, "Have sent set_raw request for %zu objects", a_store_objs_count);
    return l_ret;

}

/**
 * @brief s_msg_opcode_set_raw
 * @param a_msg
 * @return
 */
static void s_msg_opcode_set_raw(struct queue_io_msg * a_msg)
{
    int l_ret = -1;
    if (a_msg->values_raw_total > 0)
        l_ret = s_db_set_raw_sync(a_msg->dbi, a_msg->values_raw, a_msg->values_raw_total);
    if (a_msg->callback_results_raw)
        a_msg->callback_results_raw(a_msg->dbi,
                                    l_ret == 0 ? DAP_GLOBAL_DB_RC_SUCCESS : DAP_GLOBAL_DB_RC_ERROR,
                                    a_msg->group, a_msg->values_raw_total, a_msg->values_raw_total,
                                    a_msg->values_raw, a_msg->callback_arg);
}

/* *** Set_multiple_zc functions group *** */

/**
 * @brief dap_global_db_set_multiple_zc Set multiple values, without duplication (zero copy, values are freed after set callback execution )
 * @param a_group
 * @param a_values
 * @param a_values_count
 * @param a_callback
 * @param a_arg
 * @return
 */
int dap_global_db_set_multiple_zc(const char *a_group, dap_global_db_obj_t *a_values, size_t a_values_count, dap_global_db_callback_results_t a_callback, void *a_arg)
{
    dap_return_val_if_fail(s_dbi && a_group && a_values && a_values_count, DAP_GLOBAL_DB_RC_ERROR);
    struct queue_io_msg *l_msg = DAP_NEW_Z_RET_VAL_IF_FAIL(struct queue_io_msg, DAP_GLOBAL_DB_RC_CRITICAL);
    l_msg->dbi = s_dbi;
    l_msg->opcode = MSG_OPCODE_SET_MULTIPLE;
    l_msg->group = dap_strdup(a_group);
    if (!l_msg->group) {
        log_it(L_CRITICAL, "%s", c_error_memory_alloc);
        DAP_DELETE(l_msg);
        return DAP_GLOBAL_DB_RC_CRITICAL;
    }
    l_msg->values = a_values;
    l_msg->value_is_pinned = false;
    l_msg->values_count = a_values_count;
    l_msg->callback_arg = a_arg;
    l_msg->callback_results = a_callback;

    int l_ret = dap_proc_thread_callback_add(NULL, s_queue_io_callback, l_msg);
    if (l_ret != 0) {
        log_it(L_ERROR, "Can't exec set_multiple request, code %d", l_ret);
        s_queue_io_msg_delete(l_msg);
        l_ret = DAP_GLOBAL_DB_RC_ERROR;
    } else
        debug_if(g_dap_global_db_debug_more, L_DEBUG, "Have sent set_multiple request for \"%s\" group with %zu values", a_group, a_values_count);
    return l_ret;
}

/**
 * @brief s_msg_opcode_set_multiple
 * @param a_msg
 * @return
 */
static void s_msg_opcode_set_multiple_zc(struct queue_io_msg * a_msg)
{
    int l_ret = 0;
    size_t i=0;
#ifdef DAP_TPS_TEST
    FILE *l_mempool_file = fopen("/opt/cellframe-node/share/ca/mempool_start.txt", "a");
    if (l_mempool_file)
        fclose(l_mempool_file);
    log_it(L_TPS, "Start write %zu records to mempool", a_msg->values_count);
#endif
    if(a_msg->values_count>0) {
        dap_store_obj_t l_store_obj = {};
        for(;  i < a_msg->values_count && l_ret == 0  ; i++ ) {
            l_ret = s_set_sync_with_ts(a_msg->dbi, a_msg->group, a_msg->values[i].key, a_msg->values[i].value, a_msg->values[i].value_len, a_msg->value_is_pinned, a_msg->values[i].timestamp);
        }
    }
    if(a_msg->callback_results) {
        a_msg->callback_results(a_msg->dbi,
                                l_ret == 0 ? DAP_GLOBAL_DB_RC_SUCCESS : DAP_GLOBAL_DB_RC_ERROR,
                                a_msg->group, i, a_msg->values_count,
                                a_msg->values, a_msg->callback_arg);
    }
    dap_global_db_objs_delete( a_msg->values, a_msg->values_count);
#ifdef DAP_TPS_TEST
    l_mempool_file = fopen("/opt/cellframe-node/share/ca/mempool_finish.txt", "a");
    if (l_mempool_file)
        fclose(l_mempool_file);
    log_it(L_TPS, "Finish write %zu records to mempool ", a_msg->values_count);
#endif
}

/* *** Pin/unpin functions group *** */

int s_db_object_pin_sync(dap_global_db_instance_t *a_dbi, const char *a_group, const char *a_key, bool a_pin)
{
    int l_res = DAP_GLOBAL_DB_RC_NO_RESULTS;
    dap_store_obj_t *l_store_obj = dap_global_db_get_raw_sync(a_group, a_key);
    if (l_store_obj) {
        l_res = dap_global_db_set_sync(l_store_obj->group, l_store_obj->key, l_store_obj->value, l_store_obj->value_len, a_pin);
        if (l_res) {
            log_it(L_ERROR,"Can't save pinned gdb data, code %d ", l_res);
            l_res = DAP_GLOBAL_DB_RC_ERROR;
        }
    }
    dap_store_obj_free_one(l_store_obj);
    return l_res;
}

int dap_global_db_pin_sync(const char *a_group, const char *a_key)
{
    dap_return_val_if_fail(s_dbi && a_group && a_key, DAP_GLOBAL_DB_RC_ERROR);
    return s_db_object_pin_sync(s_dbi, a_group, a_key, true);
}

int dap_global_db_unpin_sync(const char *a_group, const char *a_key)
{
    dap_return_val_if_fail(s_dbi && a_group && a_key, DAP_GLOBAL_DB_RC_ERROR);
    return s_db_object_pin_sync(s_dbi, a_group, a_key, false);
}

int s_db_object_pin(const char *a_group, const char *a_key, dap_global_db_callback_result_t a_callback, void *a_arg, bool a_pin)
{
    struct queue_io_msg *l_msg = DAP_NEW_Z_RET_VAL_IF_FAIL(struct queue_io_msg, DAP_GLOBAL_DB_RC_CRITICAL);
    l_msg->dbi = s_dbi;
    l_msg->opcode = MSG_OPCODE_PIN;
    l_msg->group = dap_strdup(a_group);
    if (!l_msg->group) {
        log_it(L_CRITICAL, "%s", c_error_memory_alloc);
        DAP_DELETE(l_msg);
        return DAP_GLOBAL_DB_RC_CRITICAL;
    }
    l_msg->key = dap_strdup(a_key);
    if (!l_msg->key) {
        log_it(L_CRITICAL, "%s", c_error_memory_alloc);
        DAP_DEL_MULTY(l_msg->group, l_msg);
        return DAP_GLOBAL_DB_RC_CRITICAL;
    }
    l_msg->callback_arg = a_arg;
    l_msg->callback_result = a_callback;
    l_msg->value_is_pinned = a_pin;
    debug_if(g_dap_global_db_debug_more, L_DEBUG, "%s \"%s\" group \"%s\" key from pinned groups",
                                                    a_pin ? "Add" : "Remove", a_group, a_key);

    int l_ret = dap_proc_thread_callback_add(NULL, s_queue_io_callback, l_msg);
    if (l_ret != 0) {
        log_it(L_ERROR, "Can't exec %s request, code %d", a_pin ? "pin" : "unpin", l_ret);
        s_queue_io_msg_delete(l_msg);
    } else
        debug_if(g_dap_global_db_debug_more, L_DEBUG, "Have sent %s request for \"%s\" group \"%s\" key",
                                                       a_pin ? "pin" : "unpin", a_group, a_key);
    return l_ret;
}

/**
 * @brief s_msg_opcode_pin
 * @param a_msg
 * @return
 */
static void s_msg_opcode_pin(struct queue_io_msg * a_msg)
{
    int l_res = s_db_object_pin_sync(a_msg->dbi, a_msg->group, a_msg->key, a_msg->value_is_pinned);
    if (a_msg->callback_result)
        a_msg->callback_result(s_dbi, l_res, a_msg->group, a_msg->key,
                               NULL, 0, 0, a_msg->value_is_pinned, a_msg->callback_arg);
}

/**
 * @brief dap_global_db_pin
 * @param a_group
 * @param a_key
 * @param a_callback
 * @param a_arg
 * @return
 */
int dap_global_db_pin(const char *a_group, const char *a_key, dap_global_db_callback_result_t a_callback, void *a_arg)
{
    dap_return_val_if_fail(s_dbi && a_group && a_key, DAP_GLOBAL_DB_RC_ERROR);
    return s_db_object_pin(a_group, a_key, a_callback, a_arg, true);
}
/**
 * @brief dap_global_db_unpin
 * @param a_group
 * @param a_key
 * @param a_callback
 * @param a_arg
 * @return
 */
int dap_global_db_unpin(const char *a_group, const char *a_key, dap_global_db_callback_result_t a_callback, void *a_arg)
{
    dap_return_val_if_fail(s_dbi && a_group && a_key, DAP_GLOBAL_DB_RC_ERROR);
    return s_db_object_pin(a_group, a_key, a_callback, a_arg, false);
}

/* *** Del functions group *** */

/**
 * @brief dap_global_db_del_unsafe
 * @param a_group
 * @param a_key
 * @return
 */
static int s_del_sync_with_dbi_ex(dap_global_db_instance_t *a_dbi, const char *a_group, const char *a_key, const char * a_value, size_t a_value_len)
{
    dap_store_obj_t l_store_obj = {
        .key        = (char*)a_key,
        .group      = (char*)a_group,
        .flags      = DAP_GLOBAL_DB_RECORD_NEW | (a_key ? DAP_GLOBAL_DB_RECORD_DEL : DAP_GLOBAL_DB_RECORD_ERASE),
        .timestamp  = dap_nanotime_now()
    };

    if (a_value) {
        l_store_obj.value = (byte_t*)a_value;
        l_store_obj.value_len = a_value_len;
    }

    if (a_key)
        l_store_obj.sign = dap_store_obj_sign(&l_store_obj, a_dbi->signing_key, &l_store_obj.crc);

    int l_res = -1;
    if (a_key) {
        l_res = s_store_obj_apply(a_dbi, &l_store_obj);
        DAP_DELETE(l_store_obj.sign);
    } else {
        // Drop the whole table
        l_store_obj.flags |= DAP_GLOBAL_DB_RECORD_ERASE;
        l_res = dap_global_db_driver_apply(&l_store_obj, 1);
        if (l_res)
            log_it(L_ERROR, "Can't delete group %s", l_store_obj.group);
    }    
    return l_res;
}

static int s_del_sync_with_dbi(dap_global_db_instance_t *a_dbi, const char *a_group, const char *a_key) {
    return s_del_sync_with_dbi_ex(a_dbi, a_group, a_key, NULL, 0);
}

inline int dap_global_db_del_sync(const char *a_group, const char *a_key)
{
    dap_return_val_if_fail(s_dbi && a_group, DAP_GLOBAL_DB_RC_ERROR);
    return s_del_sync_with_dbi(s_dbi, a_group, a_key);
}

inline int dap_global_db_del_sync_ex(const char *a_group, const char *a_key, const char * a_value, size_t a_value_len)
{
    dap_return_val_if_fail(s_dbi && a_group, DAP_GLOBAL_DB_RC_ERROR);
    return s_del_sync_with_dbi_ex(s_dbi, a_group, a_key, a_value, a_value_len);
}


/**
 * @brief dap_global_db_delete
 * @param a_group
 * @param a_key
 * @param a_callback
 * @param a_arg
 * @return
 */
int dap_global_db_del_ex(const char * a_group, const char *a_key, const void * a_value, 
                         const size_t a_value_len, dap_global_db_callback_result_t a_callback, void *a_arg)
{
    dap_return_val_if_fail(s_dbi && a_group, DAP_GLOBAL_DB_RC_ERROR);
    struct queue_io_msg *l_msg = DAP_NEW_Z_RET_VAL_IF_FAIL(struct queue_io_msg, DAP_GLOBAL_DB_RC_CRITICAL);
    l_msg->dbi = s_dbi;
    l_msg->opcode = MSG_OPCODE_DELETE;
    l_msg->group = dap_strdup(a_group);
    l_msg->key = dap_strdup(a_key);
    l_msg->callback_arg = a_arg;
    l_msg->callback_result = a_callback;
    if (a_value_len) {
<<<<<<< HEAD
        l_msg->value = DAP_DUP_SIZE((void*)a_value, a_value_len);
=======
        l_msg->value = DAP_DUP_SIZE((void *)a_value, a_value_len);
>>>>>>> ac7a1960
        l_msg->value_length = a_value_len;
    }

    int l_ret = dap_proc_thread_callback_add(NULL, s_queue_io_callback, l_msg);
    if (l_ret != 0) {
        log_it(L_ERROR, "Can't exec del request, code %d", l_ret);
        s_queue_io_msg_delete(l_msg);
    } else
        debug_if(g_dap_global_db_debug_more, L_DEBUG, "Have sent del request for \"%s\" group \"%s\" key", a_group, a_key);

    return l_ret;
}

int dap_global_db_del(const char * a_group, const char *a_key, dap_global_db_callback_result_t a_callback, void *a_arg) {
    return dap_global_db_del_ex(a_group, a_key, NULL, 0, a_callback, a_arg);
}

/**
 * @brief erase table, call dap_global_db_del_sync with NULL key
 * @param a_group - table name
 * @return result of dap_global_db_del_sync
 */
DAP_INLINE int dap_global_db_erase_table_sync(const char *a_group)
{
    return dap_global_db_del_sync(a_group, NULL);
}

/**
 * @brief erase table, call dap_global_db_del with NULL key
 * @param a_group - table name
 * @param a_callback - callback result
 * @param a_arg - callback args
 * @return result of dap_global_db_del
 */
DAP_INLINE int dap_global_db_erase_table(const char *a_group, dap_global_db_callback_result_t a_callback, void *a_arg)
{
    return dap_global_db_del(a_group, NULL, a_callback, a_arg);
}

/**
 * @brief s_msg_opcode_delete
 * @param a_msg
 * @return
 */
static void s_msg_opcode_delete(struct queue_io_msg * a_msg)
{
    int l_res = 0;
    if (a_msg->value && a_msg->value_length) {
        l_res = dap_global_db_del_sync_ex(a_msg->group, a_msg->key, a_msg->value, a_msg->value_length);
    } else {
        l_res = dap_global_db_del_sync(a_msg->group, a_msg->key);
    }

    if(a_msg->callback_result) {
        a_msg->callback_result(a_msg->dbi, l_res==0 ? DAP_GLOBAL_DB_RC_SUCCESS:
                                        DAP_GLOBAL_DB_RC_ERROR,
                                a_msg->group, a_msg->key,
                               NULL, 0, 0 , false, a_msg->callback_arg );
    }
}

/* *** Flush functions group *** */

/**
 * @brief dap_global_db_flush_sync
 * @return
 */
int dap_global_db_flush_sync()
{
    return dap_global_db_driver_flush();
}

/**
 * @brief dap_global_db_flush
 * @param a_callback
 * @param a_arg
 * @return
 */
int dap_global_db_flush(dap_global_db_callback_result_t a_callback, void * a_arg)
{
    dap_return_val_if_fail(s_dbi, DAP_GLOBAL_DB_RC_ERROR);
    struct queue_io_msg *l_msg = DAP_NEW_Z_RET_VAL_IF_FAIL(struct queue_io_msg, DAP_GLOBAL_DB_RC_CRITICAL);
    l_msg->dbi = s_dbi;
    l_msg->opcode = MSG_OPCODE_FLUSH;
    l_msg->callback_arg = a_arg;
    l_msg->callback_result = a_callback;

    int l_ret = dap_proc_thread_callback_add(NULL, s_queue_io_callback, l_msg);
    if (l_ret != 0) {
        log_it(L_ERROR, "Can't exec flush request, code %d", l_ret);
        s_queue_io_msg_delete(l_msg);
    }
    return l_ret;
}

/**
 * @brief s_msg_opcode_flush
 * @param a_msg
 * @return
 */
static void s_msg_opcode_flush(struct queue_io_msg * a_msg)
{
    int l_res = dap_global_db_flush_sync();
    if (a_msg->callback_result)
        a_msg->callback_result(a_msg->dbi, l_res ? DAP_GLOBAL_DB_RC_ERROR : DAP_GLOBAL_DB_RC_SUCCESS,
                                NULL, NULL, NULL, 0, 0, false, a_msg->callback_arg);
}

/* *** Other functions *** */

/**
 * @brief Copies memory of an objs array.
 * @param objs a pointer to the first source object of the array
 * @param a_count a number of objects in the array
 * @return (none)
 */
dap_global_db_obj_t *dap_global_db_objs_copy(const dap_global_db_obj_t *a_objs_src, size_t a_count)
{   /* Sanity checks */
    dap_return_val_if_fail(a_objs_src && a_count, NULL);

    /* Run over array's elements */
    const dap_global_db_obj_t *l_obj = a_objs_src;
    dap_global_db_obj_t *l_objs_dest = DAP_NEW_Z_COUNT_RET_VAL_IF_FAIL(dap_global_db_obj_t, a_count, NULL);
    for (dap_global_db_obj_t *l_cur = l_objs_dest; a_count--; l_cur++, l_obj++) {
        *l_cur = *l_obj;
        if (l_obj->key) {
            l_cur->key = dap_strdup(l_obj->key);
            if (!l_cur->key) {
                log_it(L_CRITICAL, "%s", c_error_memory_alloc);
                DAP_DELETE(l_objs_dest);
                return NULL;
            }
        } else
            log_it(L_WARNING, "Inconsistent global DB object copy requested");

        if (l_obj->value) {
            if (l_obj->value_len) {
                l_cur->value = DAP_DUP_SIZE(l_obj->value, l_obj->value_len);
                if (!l_cur->value) {
                    log_it(L_CRITICAL, "%s", c_error_memory_alloc);
                    DAP_DEL_MULTY(l_cur->key, l_objs_dest);
                    return NULL;
                }
            } else
                log_it(L_WARNING, "Inconsistent global DB object copy requested");
        }
    }
    return l_objs_dest;
}

/**
 * @brief Deallocates memory of an objs array.
 * @param objs a pointer to the first object of the array
 * @param a_count a number of objects in the array
 * @return (none)
 */
void dap_global_db_objs_delete(dap_global_db_obj_t *a_objs, size_t a_count)
{
    if (a_objs && a_count) {
        for (dap_global_db_obj_t *l_obj = a_objs; a_count--; ++l_obj)
            DAP_DEL_MULTY(l_obj->key, l_obj->value);
    }
    DAP_DELETE(a_objs);
}

/**
 * @brief s_msg_opcode_to_str
 * @param a_opcode
 * @return
 */
static const char *s_msg_opcode_to_str(enum queue_io_msg_opcode a_opcode)
{
    switch(a_opcode) {
        case MSG_OPCODE_GET:            return "GET";
        case MSG_OPCODE_GET_RAW:        return "GET_RAW";
        case MSG_OPCODE_GET_LAST:       return "GET_LAST";
        case MSG_OPCODE_GET_DEL_TS:     return "GET_DEL_TS";
        case MSG_OPCODE_GET_LAST_RAW:   return "GET_LAST_RAW";
        case MSG_OPCODE_GET_ALL:        return "GET_ALL";
        case MSG_OPCODE_GET_ALL_RAW:    return "GET_ALL_RAW";
        case MSG_OPCODE_SET:            return "SET";
        case MSG_OPCODE_SET_MULTIPLE:   return "SET_MULTIPLE";
        case MSG_OPCODE_SET_RAW:        return "SET_RAW";
        case MSG_OPCODE_PIN:            return "PIN";
        case MSG_OPCODE_DELETE:         return "DELETE";
        case MSG_OPCODE_FLUSH:          return "FLUSH";
        default:                        return "UNKNOWN";
    }
}

/**
 * @brief s_queue_io_callback
 * @details Queue I/O process callback
 * @param a_es
 * @param a_arg
 */
static bool s_queue_io_callback(void * a_arg)
{
    struct queue_io_msg *l_msg = (struct queue_io_msg *) a_arg;
    assert(l_msg);

    debug_if(g_dap_global_db_debug_more, L_NOTICE, "Received GlobalDB I/O message with opcode %s", s_msg_opcode_to_str(l_msg->opcode) );

    switch (l_msg->opcode) {
    case MSG_OPCODE_GET:            s_msg_opcode_get(l_msg); break;
    case MSG_OPCODE_GET_RAW:        s_msg_opcode_get_raw(l_msg); break;
    case MSG_OPCODE_GET_LAST:       s_msg_opcode_get_last(l_msg); break;
    case MSG_OPCODE_GET_LAST_RAW:   s_msg_opcode_get_last_raw(l_msg); break;
    case MSG_OPCODE_GET_DEL_TS:     s_msg_opcode_get_del_ts(l_msg); break;
    case MSG_OPCODE_GET_ALL:        if (s_msg_opcode_get_all(l_msg)) return true; break;
    case MSG_OPCODE_GET_ALL_RAW:    if (s_msg_opcode_get_all_raw(l_msg)) return true; break;
    case MSG_OPCODE_SET:            s_msg_opcode_set(l_msg); break;
    case MSG_OPCODE_SET_MULTIPLE:   s_msg_opcode_set_multiple_zc(l_msg); break;
    case MSG_OPCODE_SET_RAW:        s_msg_opcode_set_raw(l_msg); break;
    case MSG_OPCODE_PIN:            s_msg_opcode_pin(l_msg); break;
    case MSG_OPCODE_DELETE:         s_msg_opcode_delete(l_msg); break;
    case MSG_OPCODE_FLUSH:          s_msg_opcode_flush(l_msg); break;
    default:
        log_it(L_WARNING, "Message with undefined opcode %d received in queue_io",
               l_msg->opcode);
    }
    s_queue_io_msg_delete(l_msg);
    return false;
}

/**
 * @brief s_queue_io_msg_delete
 * @param a_msg
 */
static void s_queue_io_msg_delete( struct queue_io_msg * a_msg)
{
    switch(a_msg->opcode) {    
    case MSG_OPCODE_SET:
        DAP_DEL_Z(a_msg->value);
    case MSG_OPCODE_GET:
    case MSG_OPCODE_GET_RAW:
    case MSG_OPCODE_GET_DEL_TS:
    case MSG_OPCODE_PIN:
    case MSG_OPCODE_DELETE:
        DAP_DEL_Z(a_msg->key);
    case MSG_OPCODE_GET_LAST:
    case MSG_OPCODE_GET_LAST_RAW:
    case MSG_OPCODE_GET_ALL:
    case MSG_OPCODE_GET_ALL_RAW:
    case MSG_OPCODE_SET_MULTIPLE:
        DAP_DEL_Z(a_msg->group);
        break;
    case MSG_OPCODE_SET_RAW:
        dap_store_obj_free(a_msg->values_raw, a_msg->values_raw_total);
    default:;
    }
    DAP_DEL_Z(a_msg);
}

/**
 * @brief s_check_db_version
 * @return
 */
static int s_check_db_version()
{
    pthread_mutex_lock(&s_check_db_mutex);
    int l_ret = dap_global_db_get(DAP_GLOBAL_DB_LOCAL_GENERAL, "gdb_version",s_check_db_version_callback_get, NULL);
    if (l_ret == 0) {
        while (s_check_db_ret == INVALID_RETCODE)
            pthread_cond_wait(&s_check_db_cond, &s_check_db_mutex);
        l_ret = s_check_db_ret;
    } else{
        log_it(L_CRITICAL, "Can't process get gdb_version request, code %d", l_ret);
    }
    pthread_mutex_unlock(&s_check_db_mutex);
    return l_ret;
}

static void s_clean_old_obj_gdb_callback() {
    debug_if(g_dap_global_db_debug_more, L_INFO, "Start clean old objs in global_db callback");
    dap_list_t *l_group_list = dap_global_db_driver_get_groups_by_mask("*");
    size_t l_count = 0;
    for (dap_list_t *l_list = l_group_list; l_list; l_list = dap_list_next(l_list), ++l_count) {
        size_t l_count_obj = dap_global_db_driver_count((char*)l_list->data, c_dap_global_db_driver_hash_blank, true);
        if (!l_count_obj) {
            debug_if(g_dap_global_db_debug_more, L_INFO, "Empty group %s, delete it", (char*)l_list->data);
            dap_global_db_del_sync((char*)l_list->data, NULL);
            continue;
        }
        dap_global_db_cluster_t *l_cluster = dap_global_db_cluster_by_group(s_dbi, (char*)l_list->data);
        if (!l_cluster) {
            continue;
        }
        dap_nanotime_t l_time_now = dap_nanotime_now();
        dap_nanotime_t l_ttl = dap_nanotime_from_sec(l_cluster->ttl);
        size_t l_ret_count = 0;
        dap_store_obj_t *l_ret = dap_global_db_driver_read_obj_below_timestamp((char*)l_list->data, l_time_now - l_ttl, &l_ret_count);
        while (l_ret_count > 0 && l_ret && l_ret->group) {
            for(size_t i = 0; i < l_ret_count; i++) {
                if (!(l_ret[i].flags & DAP_GLOBAL_DB_RECORD_PINNED)) {
                    if (l_ttl != 0) {
                        if (l_ret[i].timestamp + l_ttl < l_time_now) {
                            debug_if(g_dap_global_db_debug_more, L_INFO, "Try to delete from global_db the obj %s group, %s key", l_ret[i].group, l_ret[i].key);
                            if (l_cluster->del_callback)
                                l_cluster->del_callback(l_ret+i, NULL);
                            else dap_global_db_driver_delete(l_ret + i, 1);
                        }
                    } else if ( l_ret[i].flags & DAP_GLOBAL_DB_RECORD_DEL && dap_global_db_group_match_mask(l_ret->group, "local.*")) {       
                        debug_if(g_dap_global_db_debug_more, L_INFO, "Delete from empty local global_db obj %s group, %s key", l_ret[i].group, l_ret[i].key);
                        dap_global_db_driver_delete(l_ret + i, 1);
                    }
                } 
            }
            dap_store_obj_free(l_ret, l_ret_count);
            // filter for local groups
            if (l_ttl == 0)
                break;
            l_ret_count = 0;
            l_ret = dap_global_db_driver_read_obj_below_timestamp((char*)l_list->data, l_time_now - l_ttl, &l_ret_count);
        }
    }
    dap_list_free(l_group_list);
}

static int s_gdb_clean_init() {
    debug_if(g_dap_global_db_debug_more, L_INFO, "Init global_db clean old objects");
    dap_proc_thread_timer_add(NULL, (dap_thread_timer_callback_t)s_clean_old_obj_gdb_callback, NULL, 1800000);
    return 0;
}

static void s_gdb_clean_deinit() {
}

static bool s_check_is_obj_pinned(const char * a_group, const char * a_key) {
    bool l_ret = false;
    if (dap_global_db_group_match_mask(a_group, "*pinned")) { 
        l_ret = true;
    } else {
        char * l_pinned_mask = dap_get_local_pinned_groups_mask(a_group);
        l_ret = dap_global_db_driver_is(l_pinned_mask, a_key);
        DAP_DELETE(l_pinned_mask);
    }
    return l_ret;
}

/// @brief 
/// @param a_pinned_obj 
/// @return 0 restore obj
///         -1 obj is the hole, delete them
static int s_is_require_restore_del_pin_obj(dap_store_obj_t * a_pinned_obj) {
    if (dap_store_obj_get_type(a_pinned_obj) == DAP_GLOBAL_DB_OPTYPE_DEL)
        return -1;
    return 0;
}

static bool s_check_pinned_db_objs_callback() {
    debug_if(g_dap_global_db_debug_more, L_INFO, "Start check pinned objs callback");
    dap_nanotime_t l_time_now = dap_nanotime_now();
    dap_list_t *l_group_list = dap_global_db_driver_get_groups_by_mask("*.pinned");
    size_t l_count = 0;
    for (dap_list_t *l_list = l_group_list; l_list; l_list = dap_list_next(l_list), ++l_count) {
        size_t l_ret_count = 0;
        char * l_group_name = dap_get_group_from_pinned_groups_mask((char*)l_list->data);
        if (!l_group_name) {
            continue;
        }
        dap_global_db_cluster_t *l_cluster = dap_global_db_cluster_by_group(s_dbi, l_group_name);
        if (!l_cluster) {
            debug_if(g_dap_global_db_debug_more, L_ERROR, "Invalid group or cluster: %s", l_group_name ? l_group_name : "NULL");
            DAP_DELETE(l_group_name);
            continue;
        }
        dap_nanotime_t l_ttl = dap_nanotime_from_sec(l_cluster->ttl);
        if (l_ttl == 0) {
            debug_if(g_dap_global_db_debug_more, L_INFO, "Pinned object with 0 ttl %s", l_group_name);
            DAP_DELETE(l_group_name);
            continue;
        }
        dap_store_obj_t *l_ret = dap_global_db_driver_read_obj_below_timestamp((char*)l_list->data, l_time_now - l_ttl + s_minimal_ttl + 100, &l_ret_count);
        while (l_ret_count > 0 && l_ret && l_ret->group) {
            for(size_t i = 0; i < l_ret_count; i++) {
                if (l_ret[i].timestamp + l_ttl <= l_time_now + s_minimal_ttl) {
                    dap_store_obj_t * l_gdb_rec =  dap_global_db_get_raw_sync(l_group_name, l_ret[i].key);
                    if (!l_gdb_rec) {
                        debug_if(g_dap_global_db_debug_more, L_INFO, "Can't find source gdb obj %s group, %s key restore them", l_group_name, l_ret[i].key);
                        dap_global_db_set_sync(l_group_name, l_ret[i].key, l_ret[i].value, l_ret[i].value_len, true);
                        continue;
                    }
                    dap_global_db_set_sync(l_ret[i].group, l_ret[i].key, l_ret[i].value, l_ret[i].value_len, true);
                    switch (s_is_require_restore_del_pin_obj(l_gdb_rec)) {
                        case 0:
                            debug_if(g_dap_global_db_debug_more, L_INFO, "Repin pinned gdb obj %s group, %s key", l_gdb_rec->group, l_gdb_rec->key);
                            dap_global_db_set_sync(l_gdb_rec->group, l_gdb_rec->key, l_ret[i].value, l_ret[i].value_len, true);
                            break;
                        case -1:
                            debug_if(g_dap_global_db_debug_more, L_INFO, "Remove pinned gdb obj %s group, %s key after manually delete", l_gdb_rec->group, l_gdb_rec->key);
                            s_del_pinned_obj_from_pinned_group_by_source_group(l_ret[i].group, l_ret[i].key);
                            if (l_gdb_rec->flags & DAP_GLOBAL_DB_RECORD_PINNED)
                                dap_global_db_unpin_sync(l_gdb_rec->group, l_gdb_rec->key);
                            break;
                        default: 
                            debug_if(g_dap_global_db_debug_more, L_INFO, "Unrecognized pinned gdb obj %s group, %s key", l_gdb_rec->group, l_gdb_rec->key);
                            break;
                    }
                    dap_store_obj_free(l_gdb_rec, 1);
                }
            }
            dap_store_obj_free(l_ret, l_ret_count);
            l_ret = dap_global_db_driver_read_obj_below_timestamp((char*)l_list->data, l_time_now - l_ttl + s_minimal_ttl + 100, &l_ret_count);
        }
    }
    dap_list_free(l_group_list);
    return false;
}

static bool s_start_check_pinned_db_objs_callback() {
    int l_ret = dap_proc_thread_callback_add(NULL, s_check_pinned_db_objs_callback, NULL);
    if (l_ret != 0) {
        log_it(L_ERROR, "Can't exec pinned objs check request, code %d", l_ret);
    } else
        debug_if(g_dap_global_db_debug_more, L_DEBUG, "Sent request for pinned objs check");
    return true;
}

DAP_STATIC_INLINE char *dap_get_local_pinned_groups_mask(const char *a_group)
{
    return dap_strdup_printf("local.%s.pinned", a_group);
}

DAP_STATIC_INLINE char *dap_get_group_from_pinned_groups_mask(const char *a_group) {
    if (!a_group)
        return NULL;
    char ** l_group_arr = dap_strsplit(a_group, ".", 10);
    if (!l_group_arr[1] || !l_group_arr[2]) {
        dap_strfreev(l_group_arr);
        return NULL;
    }
    size_t l_size = dap_str_countv(l_group_arr);
    char * result = dap_strdup_printf("%s.%s", l_group_arr[1], l_group_arr[2]);
    for (size_t i = 3; i < l_size - 1;i++) {
        char * tmp = dap_strdup_printf("%s.%s", result, l_group_arr[i]);
        DAP_DELETE(result);
        result = tmp;
    }
    dap_strfreev(l_group_arr);
    return result;
}

static void s_set_pinned_timer(const char * a_group) {
    dap_global_db_cluster_t *l_cluster = dap_global_db_cluster_by_group(s_dbi, a_group);
    if ((l_cluster->ttl != 0 && s_minimal_ttl > dap_nanotime_from_sec(l_cluster->ttl)) || !s_check_pinned_db_objs_timer) {
        s_check_pinned_db_objs_deinit();
        if (l_cluster->ttl != 0)
            s_minimal_ttl = dap_nanotime_from_sec(l_cluster->ttl);
        s_check_pinned_db_objs_timer = dap_timerfd_start(dap_nanotime_to_millitime(s_minimal_ttl/2), 
                                                        (dap_timerfd_callback_t)s_start_check_pinned_db_objs_callback, NULL);
        debug_if(g_dap_global_db_debug_more, L_INFO, "New pinned callback timer %llu sec", (uint64_t)dap_nanotime_to_sec(s_minimal_ttl/2));
    }
}

static int s_add_pinned_obj_in_pinned_group(dap_store_obj_t * a_objs){
    if (!dap_global_db_group_match_mask(a_objs->group, "*pinned")) {
        char * l_pinned_mask = dap_get_local_pinned_groups_mask(a_objs->group);
        dap_store_obj_t * l_ret_check = dap_global_db_get_raw_sync(l_pinned_mask, a_objs->key);
        if (!l_ret_check) {
            if (!dap_global_db_set_sync(l_pinned_mask, a_objs->key, a_objs->value, a_objs->value_len, false)) {
                debug_if(g_dap_global_db_debug_more, L_INFO, "Pinned objs was added in pinned group %s, %s key", l_pinned_mask, a_objs->key);
                a_objs->timestamp = dap_nanotime_now();
                dap_global_db_driver_apply(a_objs, 1);
            } else
                debug_if(g_dap_global_db_debug_more, L_ERROR, "Adding error in pinned group %s", a_objs->group);
        }
        s_set_pinned_timer(a_objs->group);
        dap_store_obj_free_one(l_ret_check);
        DAP_DELETE(l_pinned_mask);
    }
    return 0;
}

static void s_del_pinned_obj_from_pinned_group_by_source_group(const char * a_group, const char * a_key) {
    debug_if(g_dap_global_db_debug_more, L_INFO, "Delete pinned group by source group %s, %s key", a_group, a_key);
    char * l_pinned_group = dap_get_local_pinned_groups_mask(a_group);
    dap_store_obj_t * l_pin_del_obj = dap_global_db_get_raw_sync(l_pinned_group, a_key);
    if (l_pin_del_obj)
        dap_global_db_driver_delete(l_pin_del_obj, 1);
}

static void s_get_all_pinned_objs_in_group(dap_store_obj_t * a_objs, size_t a_objs_count) {
    for(size_t i = 0; i < a_objs_count; i++) {
        if (a_objs[i].flags & DAP_GLOBAL_DB_RECORD_PINNED)
            s_add_pinned_obj_in_pinned_group(a_objs + i);
    }
}


static int s_pinned_objs_group_init() {
    debug_if(g_dap_global_db_debug_more, L_INFO, "Check pinned db objs init");
    dap_nanotime_t l_time_now = dap_nanotime_now();
    dap_list_t *l_group_list = dap_global_db_driver_get_groups_by_mask("*");
    size_t l_count = 0;
    for (dap_list_t *l_list = l_group_list; l_list; l_list = dap_list_next(l_list), ++l_count) {
        size_t l_ret_count = 0;
        dap_store_obj_t  * l_ret = dap_global_db_get_all_raw_sync((char*)l_list->data, &l_ret_count);
        if (!l_ret) {
            dap_store_obj_free(l_ret, l_ret_count);
            continue;
        }
        s_get_all_pinned_objs_in_group(l_ret, l_ret_count);
        dap_store_obj_free(l_ret, l_ret_count);
    }
    dap_proc_thread_timer_add_pri(NULL, (dap_thread_timer_callback_t)s_check_pinned_db_objs_callback, NULL, 300000, true, DAP_QUEUE_MSG_PRIORITY_NORMAL);  // 5 min wait before repin
    return 0;
}

static void s_check_pinned_db_objs_deinit() {
    if (s_check_pinned_db_objs_timer)
        dap_timerfd_delete_mt(s_check_pinned_db_objs_timer->worker, s_check_pinned_db_objs_timer->esocket_uuid);
}


/**
 * @brief s_check_db_version_callback_get
 * @details Notify callback on reading GlobalDB version
 * @param a_errno
 * @param a_group
 * @param a_key
 * @param a_value
 * @param a_value_len
 * @param a_arg
 */
static void s_check_db_version_callback_get (dap_global_db_instance_t *a_dbi, int a_errno, const char * a_group, const char * a_key,
                                             const void * a_value, const size_t a_value_len,
                                             dap_nanotime_t value_ts, bool a_is_pinned, void * a_arg)
{
    int res = 0;
    if (a_errno != 0) { // No DB at all
        log_it(L_NOTICE, "No GlobalDB version at all, creating the new GlobalDB from scratch");
        a_dbi->version = DAP_GLOBAL_DB_VERSION;
        if ( (res = dap_global_db_set(DAP_GLOBAL_DB_LOCAL_GENERAL, "gdb_version",
                                      &a_dbi->version,
                                      sizeof(a_dbi->version), false,
                                      s_check_db_version_callback_set, NULL) ) != 0) {
            log_it(L_NOTICE, "Can't set GlobalDB version, code %d", res);
            goto lb_exit;
        }
        return; // In this case the condition broadcast should happens in s_check_db_version_callback_set()

    }

    if (a_value_len == sizeof(a_dbi->version))
        a_dbi->version = *(uint32_t *)a_value;

    if( a_dbi->version < DAP_GLOBAL_DB_VERSION) {
        log_it(L_NOTICE, "Current GlobalDB version is %u, but %u is required. The current database will be recreated",
               a_dbi->version, DAP_GLOBAL_DB_VERSION);
        dap_global_db_driver_deinit();
        // Database path
        const char *l_storage_path = a_dbi->storage_path;
        // Delete database
        if(dap_file_test(l_storage_path) || dap_dir_test(l_storage_path)) {
            // Backup filename: backup_global_db_ver.X_DATE_TIME.zip
            char l_ts_now_str[255];
            time_t t = time(NULL);
            strftime(l_ts_now_str, 200, "%y.%m.%d-%H_%M_%S", localtime(&t));
#ifdef DAP_BUILD_WITH_ZIP
            char *l_output_file_name = dap_strdup_printf("backup_%s_ver.%d_%s.zip", dap_path_get_basename(l_storage_path), l_gdb_version, now);
            char *l_output_file_path = dap_build_filename(l_storage_path, "../", l_output_file_name, NULL);
            // Create backup as ZIP file
            if(dap_zip_directory(l_storage_path, l_output_file_path)) {
#else
            char *l_output_file_name = dap_strdup_printf("backup_%s_ver.%d_%s.tar",
                                                         dap_path_get_basename(a_dbi->storage_path),
                                                         a_dbi->version, l_ts_now_str);
            char *l_output_file_path = dap_build_filename(l_storage_path, "../", l_output_file_name, NULL);
            // Create backup as TAR file
            if(dap_tar_directory(l_storage_path, l_output_file_path)) {
#endif
                char *l_rm_path = dap_strdup_printf("%s/*", l_storage_path);
                // Delete database file or directory
                dap_rm_rf(l_rm_path);
                DAP_DELETE(l_rm_path);
            }
            else {
                log_it(L_ERROR, "Can't backup GlobalDB version %d", a_dbi->version);
                res = -2;
                goto lb_exit;
            }
            DAP_DELETE(l_output_file_name);
            DAP_DELETE(l_output_file_path);
        }
        // Reinitialize database
        res = dap_global_db_driver_init(s_dbi->driver_name, s_dbi->storage_path);
        // Save current db version
        if(!res) {
            a_dbi->version = DAP_GLOBAL_DB_VERSION;
            if ( (res = dap_global_db_set(DAP_GLOBAL_DB_LOCAL_GENERAL, "gdb_version",
                                          &a_dbi->version,
                                          sizeof(uint32_t), false,
                                          s_check_db_version_callback_set, NULL) ) != 0) {
                log_it(L_NOTICE, "Can't set GlobalDB version, code %d", res);
                goto lb_exit;
            }
            return; // In this case the condition broadcast should happens in s_check_db_version_callback_set()
        }
    } else if(a_dbi->version > DAP_GLOBAL_DB_VERSION) {
        log_it(L_ERROR, "GlobalDB version %d is newer than supported version %d",
                            a_dbi->version, DAP_GLOBAL_DB_VERSION);
        res = -1;
    }
    else {
        log_it(L_NOTICE, "GlobalDB version %d", a_dbi->version);
    }
lb_exit:
    pthread_mutex_lock(&s_check_db_mutex); //    To be sure thats we're on pthread_cond_wait() line
    s_check_db_ret = res;
    pthread_cond_signal(&s_check_db_cond);
    pthread_mutex_unlock(&s_check_db_mutex); //  in calling thread
}

/**
 * @brief s_check_db_version_callback_set
 * @details GlobalDB version update callback
 * @param a_errno
 * @param a_group
 * @param a_key
 * @param a_value
 * @param a_value_len
 * @param a_arg
 */
static void s_check_db_version_callback_set (dap_global_db_instance_t *a_dbi,int a_errno, const char * a_group, const char * a_key,
                                             const void * a_value, const size_t a_value_len,
                                             dap_nanotime_t value_ts, bool a_is_pinned, void * a_arg)
{
    int l_res = 0;
    if(a_errno != 0) {
        log_it(L_ERROR, "Can't process request for DB version, error code %d", a_errno);
        l_res = a_errno;
    } else
        log_it(L_NOTICE, "GlobalDB version updated to %d", a_dbi->version);

    pthread_mutex_lock(&s_check_db_mutex); //  in calling thread
    s_check_db_ret = l_res;
    pthread_cond_signal(&s_check_db_cond);
    pthread_mutex_unlock(&s_check_db_mutex); //  in calling thread
}

/**
 * @brief s_objs_from_store_objs
 * @details convert dap_store_obj_t to dap_global_db_obj_t
 * @param a_store_objs src dap_store_obj_t pointer
 * @param a_values_count count records inarray
 * @return pointer if not error, else NULL
 */

dap_global_db_obj_t *s_objs_from_store_objs(dap_store_obj_t *a_store_objs, size_t a_values_count)
{
    dap_return_val_if_pass(!a_store_objs, NULL);
    
    dap_global_db_obj_t *l_objs = NULL;

    l_objs = DAP_NEW_Z_SIZE(dap_global_db_obj_t, sizeof(dap_global_db_obj_t) *a_values_count);
    if (!l_objs) {
        log_it(L_CRITICAL, "Insufficient memory");
        return NULL;
    }
    for (size_t i = 0; i < a_values_count; i++) {
        if (!dap_global_db_isalnum_group_key(a_store_objs + i, true)) {
            log_it(L_ERROR, "Delete broken object");
            dap_global_db_del(a_store_objs[i].group, a_store_objs[i].key, NULL, NULL);
            continue;
        }
        l_objs[i].is_pinned = a_store_objs[i].flags & DAP_GLOBAL_DB_RECORD_PINNED;
        l_objs[i].key = a_store_objs[i].key;
        l_objs[i].value = a_store_objs[i].value;
        l_objs[i].value_len = a_store_objs[i].value_len;
        l_objs[i].timestamp = a_store_objs[i].timestamp;
        DAP_DELETE(a_store_objs[i].group);
        DAP_DEL_Z(a_store_objs[i].sign);
    }
    DAP_DELETE(a_store_objs);
    return l_objs;
}

bool dap_global_db_isalnum_group_key(const dap_store_obj_t *a_obj, bool a_not_null_key)
{
    dap_return_val_if_fail(a_obj && a_obj->group, false);

    bool ret = true;
    if (a_obj->key) {
        for (char *c = (char*)a_obj->key; *c; ++c) {
            if (!dap_ascii_isprint(*c)) {
                ret = false;
                break;
            }
        }
    } else if (a_not_null_key)
        ret = false;

    if (ret) {
        for (char *c = (char*)a_obj->group; *c; ++c) {
            if (!dap_ascii_isprint(*c)) {
                ret = false;
                break;
            }
        }
    }

    if (!ret) {
        char l_ts[128] = { '\0' };
        dap_nanotime_to_str_rfc822(l_ts, sizeof(l_ts), a_obj->timestamp);
        log_it(L_MSG, "[!] Corrupted object %s (len %zu) : %s (len %zu), ts %s",
               a_obj->group, dap_strlen(a_obj->group), a_obj->key, dap_strlen(a_obj->key), l_ts);
    }
    return ret;
}
<|MERGE_RESOLUTION|>--- conflicted
+++ resolved
@@ -1423,11 +1423,7 @@
     l_msg->callback_arg = a_arg;
     l_msg->callback_result = a_callback;
     if (a_value_len) {
-<<<<<<< HEAD
-        l_msg->value = DAP_DUP_SIZE((void*)a_value, a_value_len);
-=======
         l_msg->value = DAP_DUP_SIZE((void *)a_value, a_value_len);
->>>>>>> ac7a1960
         l_msg->value_length = a_value_len;
     }
 
