--- conflicted
+++ resolved
@@ -105,6 +105,7 @@
 static dap_timerfd_t* s_check_pinned_db_objs_timer;
 static dap_nanotime_t s_minimal_ttl = 3600000000000;  //def half an hour
 static size_t s_gdb_auto_clean_period = 3600 / 2;  // def half an hour
+static size_t s_gdb_auto_clean_period = 3600 / 2;  // def half an hour
 
 static dap_global_db_instance_t *s_dbi = NULL; // GlobalDB instance is only static now
 
@@ -1722,11 +1723,7 @@
         dap_nanotime_t l_ttl = dap_nanotime_from_sec(l_cluster->ttl);
         size_t l_ret_count = 0;
         dap_store_obj_t *l_ret = dap_global_db_driver_read_obj_below_timestamp((char*)l_list->data, l_time_now - l_ttl, &l_ret_count);
-<<<<<<< HEAD
         log_it(L_DEBUG, "Start clean gdb group %s, %zu records will check", (char*)l_list->data, l_ret_count);
-=======
-        log_it(L_DEBUG, "Start clear gdb group %s, %zu records will check", (char*)l_list->data, l_ret_count);
->>>>>>> a7e1c6de
         while (l_ret_count > 0 && l_ret && l_ret->group) {
             for(size_t i = 0; i < l_ret_count; i++) {
                 if (!(l_ret[i].flags & DAP_GLOBAL_DB_RECORD_PINNED)) {
