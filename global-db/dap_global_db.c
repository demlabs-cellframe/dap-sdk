/*
 * Authors:
 * Dmitriy A. Gearasimov <gerasimov.dmitriy@demlabs.net>
 * Demlabs Ltd.   https://demlabs.net
 * Copyright  (c) 2022
 * All rights reserved.

 This file is part of DAP SDK the open source project

    DAP SDK is free software: you can redistribute it and/or modify
    it under the terms of the GNU General Public License as published by
    the Free Software Foundation, either version 3 of the License, or
    (at your option) any later version.

    DAP SDK is distributed in the hope that it will be useful,
    but WITHOUT ANY WARRANTY; without even the implied warranty of
    MERCHANTABILITY or FITNESS FOR A PARTICULAR PURPOSE.  See the
    GNU General Public License for more details.

    You should have received a copy of the GNU General Public License
    along with any DAP SDK based project.  If not, see <http://www.gnu.org/licenses/>.
*/
#include <string.h>
#include "dap_common.h"
#include "dap_config.h"
#include "dap_strfuncs.h"
#include "dap_file_utils.h"
#include "dap_time.h"
#include "dap_context.h"
#include "dap_worker.h"
#include "dap_cert.h"
#include "dap_enc_ks.h"
#include "dap_proc_thread.h"
#include "dap_global_db.h"
#include "dap_global_db_driver.h"
#include "dap_global_db_cluster.h"
#include "dap_global_db_pkt.h"

#define LOG_TAG "dap_global_db"

int g_dap_global_db_debug_more = false;                                         /* Enable extensible debug output */

// Queue I/O message op code
enum queue_io_msg_opcode {
    MSG_OPCODE_UNDEFINED = 0,
    MSG_OPCODE_GET,
    MSG_OPCODE_GET_RAW,
    MSG_OPCODE_GET_DEL_TS,
    MSG_OPCODE_GET_LAST,
    MSG_OPCODE_GET_LAST_RAW,
    MSG_OPCODE_GET_ALL,
    MSG_OPCODE_GET_ALL_RAW,
    MSG_OPCODE_SET,
    MSG_OPCODE_SET_RAW,
    MSG_OPCODE_SET_MULTIPLE,
    MSG_OPCODE_PIN,
    MSG_OPCODE_DELETE,
    MSG_OPCODE_FLUSH
};

// Queue i/o message
struct queue_io_msg{
    enum queue_io_msg_opcode opcode; // Opcode

    // For each message opcode we have only one callback
    union{
        dap_global_db_callback_t             callback;
        dap_global_db_callback_result_t      callback_result;
        dap_global_db_callback_result_raw_t  callback_result_raw;
        dap_global_db_callback_results_t     callback_results;
        dap_global_db_callback_results_raw_t callback_results_raw;
    };
    // Custom argument passed to the callback
    void *callback_arg;
    union {
        struct { // Get all request
            dap_global_db_driver_hash_t last_hash;
            uint64_t values_page_size;
            uint64_t total_records;
            uint64_t processed_records;
        };
        struct { // Raw set request
            dap_store_obj_t *values_raw;
            uint64_t values_raw_total;
        };
        struct { // Set multiply zero-copy
            dap_global_db_obj_t *values;
            uint64_t values_count;
        };
        struct { // Value for singe request
            void *value;
            size_t value_length;
            bool value_is_pinned;
            char *group;  // Group
            char *key; // Key
        };
    };
    dap_global_db_instance_t *dbi;
};

static pthread_cond_t s_check_db_cond = PTHREAD_COND_INITIALIZER; // Check version condition
static pthread_mutex_t s_check_db_mutex = PTHREAD_MUTEX_INITIALIZER; // Check version condition mutex
#define INVALID_RETCODE +100500
static int s_check_db_ret = INVALID_RETCODE; // Check version return value
static dap_timerfd_t* s_check_pinned_db_objs_timer;
static dap_timerfd_t* s_check_gdb_clean_timer;
static dap_nanotime_t s_minimal_ttl = 1800000000000;  //def half of hour

static dap_global_db_instance_t *s_dbi = NULL; // GlobalDB instance is only static now

// Version check& update functiosn
static int s_check_db_version();
static void s_check_db_version_callback_get (dap_global_db_instance_t *a_dbi, int a_errno, const char * a_group, const char * a_key,
                                             const void * a_value, const size_t a_value_len,
                                             dap_nanotime_t value_ts,bool a_is_pinned, void * a_arg);
static void s_check_db_version_callback_set (dap_global_db_instance_t *a_dbi, int a_errno, const char * a_group, const char * a_key,
                                             const void * a_value, const size_t a_value_len,
                                             dap_nanotime_t value_ts,bool a_is_pinned, void * a_arg);
// GlobalDB context start/stop callbacks
static void s_context_callback_started( dap_context_t * a_context, void *a_arg);
static int s_context_callback_stopped( dap_context_t * a_context, void *a_arg);

static int s_gdb_clean_init();
static void s_gdb_clean_deinit();
static void s_check_pinned_db_objs_deinit();
static int s_gdb_clear_node_list_init();

static int s_pinned_objs_group_init();
static int s_add_pinned_obj_in_pinned_group(dap_store_obj_t * a_objs);
static void s_del_pinned_obj_from_pinned_group_by_source_group(dap_store_obj_t * a_objs);
DAP_STATIC_INLINE char *dap_get_local_pinned_groups_mask(const char *a_group);
DAP_STATIC_INLINE char *dap_get_group_from_pinned_groups_mask(const char *a_group);

// Opcode to string
static const char *s_msg_opcode_to_str(enum queue_io_msg_opcode a_opcode);

// Queue i/o processing callback
static bool s_queue_io_callback(void *a_arg);

// Queue i/o message processing functions
static void s_msg_opcode_get(struct queue_io_msg * a_msg);
static void s_msg_opcode_get_raw(struct queue_io_msg * a_msg);
static void s_msg_opcode_get_del_ts(struct queue_io_msg * a_msg);
static void s_msg_opcode_get_last(struct queue_io_msg * a_msg);
static void s_msg_opcode_get_last_raw(struct queue_io_msg * a_msg);
static bool s_msg_opcode_get_all(struct queue_io_msg * a_msg);
static bool s_msg_opcode_get_all_raw(struct queue_io_msg * a_msg);
static void s_msg_opcode_set(struct queue_io_msg * a_msg);
static void s_msg_opcode_set_raw(struct queue_io_msg * a_msg);
static void s_msg_opcode_set_multiple_zc(struct queue_io_msg * a_msg);
static void s_msg_opcode_pin(struct queue_io_msg * a_msg);
static void s_msg_opcode_delete(struct queue_io_msg * a_msg);
static void s_msg_opcode_flush(struct queue_io_msg * a_msg);

// Free memor for queue i/o message
static void s_queue_io_msg_delete( struct queue_io_msg * a_msg);

// convert dap_store_obj_t to dap_global_db_obj_t
static dap_global_db_obj_t* s_objs_from_store_objs(dap_store_obj_t *a_store_objs, size_t a_values_count);

/**
 * @brief dap_global_db_init
 * @param a_path
 * @param a_driver
 * @return
 */
int dap_global_db_init()
{
    int l_rc = 0;

    // Debug config
    g_dap_global_db_debug_more = dap_config_get_item_bool_default(g_config, "global_db", "debug_more", false);

    // Create and run its own context
    if (s_dbi == NULL) {
        s_dbi = DAP_NEW_Z(dap_global_db_instance_t);
        if (!s_dbi) {
            log_it(L_CRITICAL, "%s", c_error_memory_alloc);
            l_rc = -5;
            goto lb_return;
        }

        char *l_gdb_path_cfg = dap_config_get_item_str_path_default(g_config, "global_db", "path", NULL);
        s_dbi->storage_path = l_gdb_path_cfg ? l_gdb_path_cfg : dap_strdup_printf("%s/var/lib/global_db", g_sys_dir_path);
        const char *l_driver_name = dap_config_get_item_str(g_config, "global_db", "driver");
        s_dbi->driver_name = dap_strdup(l_driver_name ? l_driver_name : "mdbx");
        
        dap_cert_t *l_signing_cert = dap_cert_find_by_name(DAP_STREAM_NODE_ADDR_CERT_NAME);
        if (l_signing_cert)
            s_dbi->signing_key = l_signing_cert->enc_key;
        else
            log_it(L_ERROR, "Can't find node addr cerificate, all new records will be usigned");

        uint16_t l_size_ban_list = 0, l_size_white_list = 0;
        const char **l_ban_list = dap_config_get_array_str(g_config, "global_db", "ban_list_sync_groups", &l_size_ban_list);
        for (int i = 0; i < l_size_ban_list; i++)
            s_dbi->blacklist = dap_list_append(s_dbi->blacklist, dap_strdup(l_ban_list[i]));
        const char **l_white_list = dap_config_get_array_str(g_config, "global_db", "white_list_sync_groups", &l_size_white_list);
        for (int i = 0; i < l_size_white_list; i++)
            s_dbi->whitelist = dap_list_append(s_dbi->whitelist, dap_strdup(l_white_list[i]));
        // One week for objects lifetime by default
        s_dbi->store_time_limit = dap_config_get_item_uint64(g_config, "global_db", "ttl");
        // Time between sync attempts, in seconds
        s_dbi->sync_idle_time = dap_config_get_item_uint32_default(g_config, "global_db", "sync_idle_time", 30);
    }

    // Driver initalization
    if ( (l_rc = dap_global_db_driver_init(s_dbi->driver_name, s_dbi->storage_path)) )
        return log_it(L_CRITICAL, "Hadn't initialized DB driver \"%s\" on path \"%s\", code: %d",
                       s_dbi->driver_name, s_dbi->storage_path, l_rc), l_rc;

    // Clusters initialization
    if ( (l_rc = dap_global_db_cluster_init()) )
        return log_it(L_CRITICAL, "Can't initialize GlobalDB clusters"), l_rc;
    // Check version and update if need it
    if ( (l_rc = s_check_db_version()) )
        return log_it(L_ERROR, "GlobalDB version changed, please export or remove old version!"), l_rc;
    

lb_return:
    if (l_rc == 0 )
        log_it(L_NOTICE, "GlobalDB initialized");
    else
        log_it(L_CRITICAL, "GlobalDB wasn't initialized, code %d", l_rc);

    return l_rc;
}

int dap_global_db_clean_init()
{
    int l_rc = 0;
    if ( (l_rc = s_pinned_objs_group_init()))
        return log_it(L_ERROR, "GlobalDB pinned objs init failed"), l_rc;

    if ( (l_rc = s_gdb_clean_init()))
        return log_it(L_ERROR, "GlobalDB clean init failed"), l_rc;

    return l_rc;
}

int dap_global_db_clean_deinit()
{
    s_check_pinned_db_objs_deinit();
    s_gdb_clean_deinit();
    return 0;
}

/**
 * @brief kill context thread and clean context
 */
void dap_global_db_instance_deinit()
{
    dap_return_if_fail(s_dbi)
    dap_list_free_full(s_dbi->blacklist, NULL);
    dap_list_free_full(s_dbi->whitelist, NULL);
    DAP_DEL_MULTY(s_dbi->driver_name, s_dbi->storage_path, s_dbi);
}

inline dap_global_db_instance_t *dap_global_db_instance_get_default()
{
    return s_dbi;
}

/**
 * @brief dap_global_db_deinit, after fix ticket 9030 need add dap_global_db_instance_deinit()
 */
void dap_global_db_deinit() {
    dap_global_db_clean_deinit();
    dap_global_db_instance_deinit();
    dap_global_db_driver_deinit();
    dap_global_db_cluster_deinit();
}

bool dap_global_db_group_match_mask(const char *a_group, const char *a_mask)
{
    dap_return_val_if_fail(a_group && a_mask && *a_group && *a_mask, false);
    const char *l_group_tail = a_group + strlen(a_group);           // Pointer to trailng zero
    const char *l_mask_tail = a_mask + strlen(a_mask);
    const char *l_group_it = a_group, *l_mask_it = a_mask;
    const char *l_wildcard = strchr(a_mask, '*');
    while (l_mask_it < (l_wildcard ? l_wildcard : l_mask_tail) &&
                l_group_it < l_group_tail)
        if (*l_group_it++ != *l_mask_it++)
            return false;
    if (l_mask_it == l_wildcard && ++l_mask_it < l_mask_tail)
        return strstr(l_group_it, l_mask_it);
    return true;
}

static int s_store_obj_apply(dap_global_db_instance_t *a_dbi, dap_store_obj_t *a_obj)
{
    dap_global_db_cluster_t *l_cluster = dap_global_db_cluster_by_group(a_dbi, a_obj->group);
    if (!l_cluster) {
        log_it(L_WARNING, "An entry in the group %s was rejected because the group name doesn't match any cluster", a_obj->group);
        return -11;
    }
    dap_global_db_driver_hash_t a_obj_drv_hash = dap_global_db_driver_hash_get(a_obj);
    if (dap_global_db_driver_is_hash(a_obj->group, a_obj_drv_hash)) {
        debug_if(g_dap_global_db_debug_more, L_NOTICE, "Rejected duplicate object with group %s and key %s",
                                            a_obj->group, a_obj->key);
        return -12;
    }
    // Check time
    dap_nanotime_t l_ttl = dap_nanotime_from_sec(l_cluster->ttl),
                   l_now = dap_nanotime_now();
    if ( a_obj->timestamp > l_now ) {
        if (g_dap_global_db_debug_more) {
            char l_ts_str[DAP_TIME_STR_SIZE];
            dap_time_to_str_rfc822(l_ts_str, sizeof(l_ts_str), dap_nanotime_to_sec(a_obj->timestamp));
            log_it(L_NOTICE, "Rejected record \"%s : %s\" from future ts %s",
                             a_obj->group, a_obj->key, l_ts_str);
        }
        return -13;
    }
    if ( l_ttl && a_obj->timestamp + l_ttl < l_now ) {
        if (g_dap_global_db_debug_more) {
            char l_ts_str[DAP_TIME_STR_SIZE];
            dap_time_to_str_rfc822(l_ts_str, sizeof(l_ts_str), dap_nanotime_to_sec(a_obj->timestamp));
            log_it(L_NOTICE, "Rejected too old record \"%s : %s\" ts %s",
                             a_obj->group, a_obj->key, l_ts_str);
        }
        return -13;
    }

    dap_global_db_role_t l_signer_role = DAP_GDB_MEMBER_ROLE_INVALID;
    if (a_obj->sign) {
        dap_stream_node_addr_t l_signer_addr = dap_stream_node_addr_from_sign(a_obj->sign);
        l_signer_role = dap_cluster_member_find_role(l_cluster->role_cluster, &l_signer_addr);
    }
    if (l_signer_role == DAP_GDB_MEMBER_ROLE_INVALID)
        l_signer_role = l_cluster->default_role;
    if (l_signer_role < DAP_GDB_MEMBER_ROLE_USER) {
        debug_if(g_dap_global_db_debug_more, L_WARNING, "Global DB record with group %s and key %s is rejected "
                                                        "with signer role %s with no write access to cluster",
                                                            a_obj->group, a_obj->key,
                                                            dap_global_db_cluster_role_str(l_signer_role));
        return -14;
    }

    dap_global_db_role_t l_required_role = DAP_GDB_MEMBER_ROLE_USER;
    dap_global_db_optype_t l_obj_type = dap_store_obj_get_type(a_obj);
    dap_store_obj_t *l_read_obj = NULL;
    bool l_existed_obj_pinned = false;
    int l_ret = 0;
    if (dap_global_db_driver_is(a_obj->group, a_obj->key)) {
        l_read_obj = dap_global_db_driver_read(a_obj->group, a_obj->key, NULL, true);
        if (l_read_obj) { // Need to rewrite existed value
            l_required_role = DAP_GDB_MEMBER_ROLE_ROOT;
            if (l_read_obj->flags & DAP_GLOBAL_DB_RECORD_PINNED)
                l_existed_obj_pinned = true;
        } else {
            log_it(L_ERROR, "Existed object with group %s and key %s is broken and will be erased",
                                                        a_obj->group, a_obj->key);
            dap_store_obj_t l_to_delete = (dap_store_obj_t) { .group = a_obj->group, .key = a_obj->key };
            dap_global_db_driver_delete(&l_to_delete, 1);
        }
    }
    if (l_read_obj && l_cluster->owner_root_access &&
            a_obj->sign && (!l_read_obj->sign ||
            dap_sign_compare_pkeys(a_obj->sign, l_read_obj->sign)))
        l_signer_role = DAP_GDB_MEMBER_ROLE_ROOT;
    if (l_signer_role < l_required_role) {
        debug_if(g_dap_global_db_debug_more, L_WARNING, "Global DB record with group %s and key %s is rejected "
                                                        "with signer role %s and required role %s",
                                                            a_obj->group, a_obj->key,
                                                            dap_global_db_cluster_role_str(l_signer_role),
                                                            dap_global_db_cluster_role_str(l_required_role));
        l_ret = -16;
        goto free_n_exit;
    }
    switch (dap_store_obj_driver_hash_compare(l_read_obj, a_obj)) {
    case 1:         // Received object is older
        if (a_obj->key && (a_obj->flags & DAP_GLOBAL_DB_RECORD_NEW)) {
            dap_nanotime_t l_time_diff = l_read_obj->timestamp - a_obj->timestamp;
            a_obj->timestamp = l_read_obj->timestamp + 1;
            DAP_DEL_Z(a_obj->sign);
            a_obj->crc = 0;
            a_obj->sign = dap_store_obj_sign(a_obj, a_dbi->signing_key, &a_obj->crc);
            debug_if(g_dap_global_db_debug_more, L_WARNING, "DB record with group %s and key %s need time correction for %"DAP_UINT64_FORMAT_U" seconds to be properly applied",
                                                            a_obj->group, a_obj->key, dap_nanotime_to_sec(l_time_diff));
            if (!a_obj->sign) {
                log_it(L_ERROR, "Can't sign object with group %s and key %s", a_obj->group, a_obj->key);
                return -20;
            }
        } else {
            debug_if(g_dap_global_db_debug_more, L_DEBUG, "DB record with group %s and key %s is not applied. It's older than existed record with same key",
                                                            a_obj->group, a_obj->key);
            l_ret = -18;
        }
        break;
    case 0:         // Objects the same, omg! Use the basic object
        debug_if(g_dap_global_db_debug_more, L_WARNING, "Duplicate record with group %s and key %s not dropped by hash filter",
                                                                    a_obj->group, a_obj->key);
        l_ret = -17;
        break;
    case -1:        // Existed obj is older
        debug_if(g_dap_global_db_debug_more, L_INFO, "Applied new global DB record with type '%c' and group %s and key %s",
                                                                                        l_obj_type, a_obj->group, a_obj->key);
        break;
    default:
        log_it(L_ERROR, "Unexpected comparision result");
        l_ret = -19;
        break;
    }
    if (!l_ret) {
        // Only the condition to apply new object
        l_ret = dap_global_db_driver_apply(a_obj, 1);

        // if global_db obj is pinned
        if (a_obj->flags & DAP_GLOBAL_DB_RECORD_PINNED) {
            s_add_pinned_obj_in_pinned_group(a_obj);
        // if upin obj
        } else if (l_existed_obj_pinned && !(a_obj->flags & DAP_GLOBAL_DB_RECORD_PINNED)) {
            s_del_pinned_obj_from_pinned_group_by_source_group(a_obj);
        }

        if (l_obj_type != DAP_GLOBAL_DB_OPTYPE_DEL || l_read_obj) {
            // Do not notify for delete if deleted record not exists
            if (a_obj->flags & DAP_GLOBAL_DB_RECORD_NEW)
                // Notify sync cluster first
                dap_global_db_cluster_broadcast(l_cluster, a_obj);
            if (l_cluster->notifiers)
                // Notify others
                dap_global_db_cluster_notify(l_cluster, a_obj);
        }
    }
free_n_exit:
    if (l_read_obj)
        dap_store_obj_free_one(l_read_obj);
    return l_ret;
}

/* *** Get functions group *** */

byte_t *dap_global_db_get_sync(const char *a_group,
                                 const char *a_key, size_t *a_data_size,
                                 bool *a_is_pinned, dap_nanotime_t *a_ts)
{
    dap_return_val_if_fail(s_dbi && a_group && a_key, NULL);
    debug_if(g_dap_global_db_debug_more, L_DEBUG, "get call executes for group \"%s\" and key \"%s\"", a_group, a_key);
    size_t l_count_records = 0;
    dap_store_obj_t *l_store_obj = dap_global_db_driver_read(a_group, a_key, &l_count_records, false);
    if (l_count_records > 1)
        log_it(L_ERROR, "Get more than one global DB object by one key is unexpected");
    if (!l_store_obj)
        return NULL;
    if (a_data_size)
        *a_data_size = l_store_obj->value_len;
    if (a_is_pinned)
        *a_is_pinned = l_store_obj->flags & DAP_GLOBAL_DB_RECORD_PINNED;
    if (a_ts)
        *a_ts = l_store_obj->timestamp;
    byte_t *l_res = l_store_obj->value;
    l_store_obj->value = NULL;
    dap_store_obj_free_one(l_store_obj);
    return l_res;
}

/**
 * @brief dap_global_db_get
 * @details Get record value from GlobalDB group by key
 * @param a_group
 * @param a_key
 * @param a_callback
 * @param a_arg
 * @return
 */
int dap_global_db_get(const char * a_group, const char *a_key, dap_global_db_callback_result_t a_callback, void *a_arg)
{
    dap_return_val_if_fail(s_dbi && a_group && a_key, DAP_GLOBAL_DB_RC_ERROR);
    struct queue_io_msg *l_msg = DAP_NEW_Z_RET_VAL_IF_FAIL(struct queue_io_msg, DAP_GLOBAL_DB_RC_CRITICAL);
    l_msg->dbi = s_dbi;
    l_msg->opcode = MSG_OPCODE_GET;
    l_msg->group = dap_strdup(a_group);
    if (!l_msg->group) {
        log_it(L_CRITICAL, "%s", c_error_memory_alloc);
        DAP_DELETE(l_msg);
        return DAP_GLOBAL_DB_RC_CRITICAL;
    }
    l_msg->key = dap_strdup(a_key);
    if (!l_msg->key) {
        log_it(L_CRITICAL, "%s", c_error_memory_alloc);
        DAP_DEL_MULTY(l_msg->group, l_msg);
        return DAP_GLOBAL_DB_RC_CRITICAL;
    }
    l_msg->callback_result = a_callback;
    l_msg->callback_arg = a_arg;

    int l_ret = dap_proc_thread_callback_add(NULL, s_queue_io_callback, l_msg);
    if (l_ret != 0) {
        log_it(L_ERROR, "Can't exec get request, code %d", l_ret);
        s_queue_io_msg_delete(l_msg);
        l_ret = DAP_GLOBAL_DB_RC_ERROR;
    } else
        debug_if(g_dap_global_db_debug_more, L_DEBUG, "Have sent get request for %s:%s", a_group, a_key);
    return l_ret;
}

/**
 * @brief s_msg_opcode_get
 * @param a_msg
 * @return
 */
static void s_msg_opcode_get(struct queue_io_msg * a_msg)
{
    size_t l_value_len = 0;
    bool l_pinned = false;
    dap_nanotime_t l_ts = 0;
    byte_t *l_value = dap_global_db_get_sync(a_msg->group, a_msg->key, &l_value_len, &l_pinned, &l_ts);
    if (l_value && l_value_len) {
        if(a_msg->callback_result)
            a_msg->callback_result(a_msg->dbi, DAP_GLOBAL_DB_RC_SUCCESS, a_msg->group, a_msg->key,
                               l_value, l_value_len, l_ts,
                               l_pinned, a_msg->callback_arg);
        DAP_DELETE(l_value);
    } else if(a_msg->callback_result)
        a_msg->callback_result(a_msg->dbi, DAP_GLOBAL_DB_RC_NO_RESULTS, a_msg->group, a_msg->key,
                               NULL, 0, 0,0, a_msg->callback_arg);
}

/* *** Get raw functions group *** */

dap_store_obj_t *dap_global_db_get_raw_sync(const char *a_group, const char *a_key)
{
    dap_return_val_if_fail(s_dbi && a_group && a_key, NULL);
    size_t l_count_records = 0;
    dap_store_obj_t *l_res = dap_global_db_driver_read(a_group, a_key, &l_count_records, true);
    if (l_count_records > 1)
        log_it(L_WARNING, "Get more than one global DB object by one key is unexpected");
    return l_res;
}

/**
 * @brief dap_global_db_get_raw
 * @param a_group
 * @param a_key
 * @param a_callback
 * @param a_arg
 * @return
 */
int dap_global_db_get_raw(const char *a_group, const char *a_key, dap_global_db_callback_result_raw_t a_callback, void *a_arg)
{
    dap_return_val_if_fail(s_dbi && a_group && a_key, DAP_GLOBAL_DB_RC_ERROR);
    struct queue_io_msg *l_msg = DAP_NEW_Z_RET_VAL_IF_FAIL(struct queue_io_msg, DAP_GLOBAL_DB_RC_CRITICAL);
    l_msg->dbi = s_dbi;
    l_msg->opcode = MSG_OPCODE_GET_RAW;
    l_msg->group = dap_strdup(a_group);
    if (!l_msg->group) {
        log_it(L_CRITICAL, "%s", c_error_memory_alloc);
        DAP_DELETE(l_msg);
        return DAP_GLOBAL_DB_RC_CRITICAL;
    }
    l_msg->key = dap_strdup(a_key);
    if (!l_msg->key) {
        log_it(L_CRITICAL, "%s", c_error_memory_alloc);
        DAP_DEL_MULTY(l_msg->group, l_msg);
        return DAP_GLOBAL_DB_RC_CRITICAL;
    }
    l_msg->callback_result_raw = a_callback;
    l_msg->callback_arg = a_arg;

    int l_ret = dap_proc_thread_callback_add(NULL, s_queue_io_callback, l_msg);
    if (l_ret != 0) {
        log_it(L_ERROR, "Can't exec get request, code %d", l_ret);
        s_queue_io_msg_delete(l_msg);
        l_ret = DAP_GLOBAL_DB_RC_ERROR;
    } else
        debug_if(g_dap_global_db_debug_more, L_DEBUG, "Have sent get_raw request for %s:%s", a_group, a_key);
    return l_ret;
}

/**
 * @brief s_msg_opcode_get_raw
 * @param a_msg
 * @return
 */
static void s_msg_opcode_get_raw(struct queue_io_msg * a_msg)
{
    dap_store_obj_t *l_store_obj = dap_global_db_get_raw_sync(a_msg->group, a_msg->key);

    if(a_msg->callback_result_raw)
        a_msg->callback_result_raw(a_msg->dbi, l_store_obj ? DAP_GLOBAL_DB_RC_SUCCESS:
                                                                      DAP_GLOBAL_DB_RC_NO_RESULTS,
                                                        l_store_obj, a_msg->callback_arg );
    dap_store_obj_free_one(l_store_obj);
}

/* *** Get_del_ts functions group *** */

dap_nanotime_t dap_global_db_get_del_ts_sync(const char *a_group, const char *a_key)
{
    dap_return_val_if_fail(s_dbi && a_group && a_key, 0);
    dap_store_obj_t *l_store_obj_del = dap_global_db_get_raw_sync(a_group, a_key);
    dap_nanotime_t l_timestamp = 0;
    if (l_store_obj_del) {
        if (l_store_obj_del->flags & DAP_GLOBAL_DB_RECORD_DEL)
            l_timestamp = l_store_obj_del->timestamp;
        dap_store_obj_free_one(l_store_obj_del);
    }
    return l_timestamp;
}

/**
 * @brief dap_global_db_get_del_ts
 * @param a_group
 * @param a_key
 * @param a_callback
 * @param a_arg
 * @return
 */
int dap_global_db_get_del_ts(const char *a_group, const char *a_key, dap_global_db_callback_result_t a_callback, void *a_arg)
{
    dap_return_val_if_fail(s_dbi && a_group && a_key, DAP_GLOBAL_DB_RC_ERROR);
    struct queue_io_msg *l_msg = DAP_NEW_Z_RET_VAL_IF_FAIL(struct queue_io_msg, DAP_GLOBAL_DB_RC_CRITICAL);
    l_msg->dbi = s_dbi;
    l_msg->opcode = MSG_OPCODE_GET_DEL_TS;
    l_msg->group = dap_strdup(a_group);
    if (!l_msg->group) {
        log_it(L_CRITICAL, "%s", c_error_memory_alloc);
        DAP_DELETE(l_msg);
        return DAP_GLOBAL_DB_RC_CRITICAL;
    }
    l_msg->key = dap_strdup(a_key);
    if (!l_msg->key) {
        log_it(L_CRITICAL, "%s", c_error_memory_alloc);
        DAP_DEL_MULTY(l_msg->group, l_msg);
        return DAP_GLOBAL_DB_RC_CRITICAL;
    }
    l_msg->callback_result = a_callback;
    l_msg->callback_arg = a_arg;

    int l_ret = dap_proc_thread_callback_add(NULL, s_queue_io_callback, l_msg);
    if (l_ret != 0) {
        log_it(L_ERROR, "Can't exec get_del_ts request, code %d", l_ret);
        s_queue_io_msg_delete(l_msg);
        l_ret = DAP_GLOBAL_DB_RC_ERROR;
    } else
        debug_if(g_dap_global_db_debug_more, L_DEBUG, "Have sent get_del_ts request for \"%s\" group \"%s\" key", a_group, a_key);
    return l_ret;
}

/**
 * @brief s_msg_opcode_get_del_ts
 * @param a_msg
 * @return
 */
static void s_msg_opcode_get_del_ts(struct queue_io_msg * a_msg)
{
    dap_nanotime_t l_timestamp = dap_global_db_get_del_ts_sync(a_msg->group, a_msg->key);
    if(l_timestamp) {
        if(a_msg->callback_result)
            a_msg->callback_result(a_msg->dbi, DAP_GLOBAL_DB_RC_SUCCESS, a_msg->group, a_msg->key,
                               NULL, 0, l_timestamp,
                               false, a_msg->callback_arg );
    } else if(a_msg->callback_result)
        a_msg->callback_result(a_msg->dbi, DAP_GLOBAL_DB_RC_NO_RESULTS, a_msg->group, a_msg->key,
                               NULL, 0, 0,0, a_msg->callback_arg );
}

/* *** Get_last functions group *** */

byte_t *dap_global_db_get_last_sync(const char *a_group, char **a_key, size_t *a_data_size,
                                      bool *a_is_pinned, dap_nanotime_t *a_ts)
{
    dap_return_val_if_fail(s_dbi && a_group, NULL);
    dap_store_obj_t *l_store_obj = dap_global_db_driver_read_last(a_group, false);
    if (!l_store_obj)
        return NULL;

    if (a_key) {
        *a_key = dap_strdup(l_store_obj->key);
        if (!*a_key) {
            log_it(L_CRITICAL, "%s", c_error_memory_alloc);
            dap_store_obj_free_one(l_store_obj);
            return NULL;
        }
    }
    if (a_data_size)
        *a_data_size = l_store_obj->value_len;
    if (a_is_pinned)
        *a_is_pinned = l_store_obj->flags & DAP_GLOBAL_DB_RECORD_PINNED;
    if (a_ts)
        *a_ts = l_store_obj->timestamp;
    byte_t *l_res = l_store_obj->value;
    l_store_obj->value = NULL;
    dap_store_obj_free_one(l_store_obj);
    return l_res;
}

/**
 * @brief dap_global_db_get_last
 * @details Get the last value in GlobalDB group
 * @param a_group
 * @param a_callback
 * @param a_arg
 * @return
 */
int dap_global_db_get_last(const char * a_group, dap_global_db_callback_result_t a_callback, void *a_arg)
{
    dap_return_val_if_fail(s_dbi && a_group, DAP_GLOBAL_DB_RC_ERROR);
    struct queue_io_msg *l_msg = DAP_NEW_Z_RET_VAL_IF_FAIL(struct queue_io_msg, DAP_GLOBAL_DB_RC_CRITICAL);
    l_msg->dbi = s_dbi;
    l_msg->opcode = MSG_OPCODE_GET_LAST;
    l_msg->group = dap_strdup(a_group);
    if (!l_msg->group) {
        log_it(L_CRITICAL, "%s", c_error_memory_alloc);
        DAP_DELETE(l_msg);
        return DAP_GLOBAL_DB_RC_CRITICAL;
    }
    l_msg->callback_arg = a_arg;
    l_msg->callback_result = a_callback;

    int l_ret = dap_proc_thread_callback_add(NULL, s_queue_io_callback, l_msg);
    if (l_ret != 0) {
        log_it(L_ERROR, "Can't exec get_last request, code %d", l_ret);
        s_queue_io_msg_delete(l_msg);
        l_ret = DAP_GLOBAL_DB_RC_ERROR;
    } else
        debug_if(g_dap_global_db_debug_more, L_DEBUG, "Have sent get_last request for \"%s\" group", a_group);
    return l_ret;
}

/**
 * @brief s_msg_opcode_get_last
 * @param a_msg
 * @return
 */
static void s_msg_opcode_get_last(struct queue_io_msg * a_msg)
{
    size_t l_value_len = 0;
    bool l_pinned = false;
    dap_nanotime_t l_ts = 0;
    char *l_key = NULL;
    byte_t *l_value = dap_global_db_get_last_sync(a_msg->group, &l_key, &l_value_len, &l_pinned, &l_ts);
    if (l_value && l_value_len) {
        if(a_msg->callback_result)
            a_msg->callback_result(a_msg->dbi, DAP_GLOBAL_DB_RC_SUCCESS, a_msg->group, l_key,
                               l_value, l_value_len, l_ts,
                               l_pinned, a_msg->callback_arg);
        DAP_DELETE(l_value);
    } else if(a_msg->callback_result)
        a_msg->callback_result(a_msg->dbi, DAP_GLOBAL_DB_RC_NO_RESULTS, a_msg->group, l_key,
                               NULL, 0, 0,0, a_msg->callback_arg );
}

/* *** Get_last_raw functions group *** */

dap_store_obj_t *dap_global_db_get_last_raw_sync(const char *a_group)
{
    dap_return_val_if_fail(s_dbi && a_group, NULL);
    dap_store_obj_t *l_ret = dap_global_db_driver_read_last(a_group, true);
    return l_ret;
}

/**
 * @brief dap_global_db_get_last_raw
 * @param a_group
 * @param a_callback
 * @param a_arg
 * @return
 */
int dap_global_db_get_last_raw(const char * a_group, dap_global_db_callback_result_raw_t a_callback, void *a_arg)
{
    dap_return_val_if_fail(s_dbi && a_group, DAP_GLOBAL_DB_RC_ERROR);
    struct queue_io_msg *l_msg = DAP_NEW_Z_RET_VAL_IF_FAIL(struct queue_io_msg, DAP_GLOBAL_DB_RC_CRITICAL);
    l_msg->dbi = s_dbi;
    l_msg->opcode = MSG_OPCODE_GET_LAST_RAW;
    l_msg->group = dap_strdup(a_group);
    if (!l_msg->group) {
        log_it(L_CRITICAL, "%s", c_error_memory_alloc);
        DAP_DELETE(l_msg);
        return DAP_GLOBAL_DB_RC_CRITICAL;
    }
    l_msg->callback_arg = a_arg;
    l_msg->callback_result_raw = a_callback;

    int l_ret = dap_proc_thread_callback_add(NULL, s_queue_io_callback, l_msg);
    if (l_ret != 0) {
        log_it(L_ERROR, "Can't exec get_last request, code %d", l_ret);
        s_queue_io_msg_delete(l_msg);
        l_ret = DAP_GLOBAL_DB_RC_ERROR;
    } else
        debug_if(g_dap_global_db_debug_more, L_DEBUG, "Have sent get_last request for \"%s\" group", a_group);
    return l_ret;
}

/**
 * @brief s_msg_opcode_get_last_raw
 * @param a_msg
 * @return
 */
static void s_msg_opcode_get_last_raw(struct queue_io_msg * a_msg)
{
    dap_store_obj_t *l_store_obj = dap_global_db_get_last_raw_sync(a_msg->group);
    if(a_msg->callback_result)
        a_msg->callback_result_raw(a_msg->dbi, l_store_obj ? DAP_GLOBAL_DB_RC_SUCCESS : DAP_GLOBAL_DB_RC_NO_RESULTS, l_store_obj, a_msg->callback_arg);
    dap_store_obj_free(l_store_obj, 1);
}

/* *** Get_all functions group *** */

dap_global_db_obj_t *dap_global_db_get_all_sync(const char *a_group, size_t *a_objs_count)
{
    dap_return_val_if_fail(s_dbi && a_group, NULL);
    size_t l_values_count = 0;
    dap_store_obj_t *l_store_objs = dap_global_db_driver_read(a_group, 0, &l_values_count, false);
    debug_if(g_dap_global_db_debug_more, L_DEBUG,
             "Get all request from group %s recieved %zu values", a_group, l_values_count);
    dap_global_db_obj_t *l_objs = l_store_objs ? s_objs_from_store_objs(l_store_objs, l_values_count) : NULL;
    if (a_objs_count)
        *a_objs_count = l_values_count;
    return l_objs;
}

/**
 * @brief dap_global_db_get_all Get all records from the group
 * @param a_group
 * @param a_results_page_size
 * @param a_callback
 * @param a_arg
 * @return
 */
int dap_global_db_get_all(const char *a_group, size_t a_results_page_size, dap_global_db_callback_results_t a_callback, void *a_arg)
{
    dap_return_val_if_fail(s_dbi && a_group, DAP_GLOBAL_DB_RC_ERROR);
    struct queue_io_msg *l_msg = DAP_NEW_Z_RET_VAL_IF_FAIL(struct queue_io_msg, DAP_GLOBAL_DB_RC_CRITICAL);
    l_msg->dbi = s_dbi;
    l_msg->opcode = MSG_OPCODE_GET_ALL;
    l_msg->group = dap_strdup(a_group);
    if (!l_msg->group) {
        log_it(L_CRITICAL, "%s", c_error_memory_alloc);
        DAP_DELETE(l_msg);
        return DAP_GLOBAL_DB_RC_CRITICAL;
    }
    l_msg->callback_arg = a_arg;
    l_msg->callback_results = a_callback;
    l_msg->values_page_size = a_results_page_size;
    l_msg->last_hash = c_dap_global_db_driver_hash_blank;

    int l_ret = dap_proc_thread_callback_add(NULL, s_queue_io_callback, l_msg);

    if (l_ret != 0) {
        log_it(L_ERROR, "Can't exec get_all request, code %d", l_ret);
        s_queue_io_msg_delete(l_msg);
        l_ret = DAP_GLOBAL_DB_RC_ERROR;
    } else
        debug_if(g_dap_global_db_debug_more, L_DEBUG, "Have sent get_all request for \"%s\" group", a_group);

    return l_ret;
}

/**
 * @brief s_msg_opcode_get_all
 * @param a_msg
 * @return
 */
static bool s_msg_opcode_get_all(struct queue_io_msg * a_msg)
{  
    dap_return_val_if_pass(!a_msg, false);

    size_t l_values_count = a_msg->values_page_size;
    dap_global_db_obj_t *l_objs = NULL;
    dap_store_obj_t *l_store_objs = NULL;
    if (!a_msg->values_page_size) {
        l_objs = dap_global_db_get_all_sync(a_msg->group, &l_values_count);
        if (a_msg->callback_results)
            a_msg->callback_results(a_msg->dbi,
                                l_objs ? DAP_GLOBAL_DB_RC_SUCCESS : DAP_GLOBAL_DB_RC_NO_RESULTS,
                                a_msg->group, l_values_count, l_values_count,
                                l_objs, a_msg->callback_arg);
        dap_global_db_objs_delete(l_objs, l_values_count);
         // All values are sent
        return false;
    }
    if (!a_msg->total_records)
        a_msg->total_records = dap_global_db_driver_count(a_msg->group, c_dap_global_db_driver_hash_blank, false);
    if (a_msg->total_records)
        l_store_objs = dap_global_db_driver_cond_read(a_msg->group, a_msg->last_hash, &l_values_count, false);
    int l_rc = DAP_GLOBAL_DB_RC_NO_RESULTS;
    if (l_store_objs && l_values_count) {
        a_msg->last_hash = dap_global_db_driver_hash_get(l_store_objs + l_values_count - 1);
        if (dap_global_db_driver_hash_is_blank(&a_msg->last_hash)) {
            l_rc = DAP_GLOBAL_DB_RC_SUCCESS;
            l_values_count--;
        } else
            l_rc = DAP_GLOBAL_DB_RC_PROGRESS;
        a_msg->processed_records += l_values_count;
    }
    l_objs = l_store_objs ? s_objs_from_store_objs(l_store_objs, l_values_count) : NULL;
    // Call callback if present
    bool l_ret = false;
    if (a_msg->callback_results)
        l_ret = a_msg->callback_results(a_msg->dbi, l_rc,
                        a_msg->group, a_msg->total_records, l_values_count,
                        l_objs, a_msg->callback_arg);
    dap_global_db_objs_delete(l_objs, l_values_count);
    return l_rc == DAP_GLOBAL_DB_RC_PROGRESS && l_ret;
}

/* *** Get_all_raw functions group *** */

dap_store_obj_t *dap_global_db_get_all_raw_sync(const char* a_group, size_t *a_objs_count)
{
    dap_return_val_if_fail(a_group, NULL);
    
    size_t l_values_count = 0;
    dap_store_obj_t *l_store_objs = dap_global_db_driver_read(a_group, 0, &l_values_count, true);
    if (a_objs_count)
        *a_objs_count = l_values_count;
    return l_store_objs;
}

/**
 * @brief dap_global_db_get_all_raw
 * @param a_group
 * @param a_first_id
 * @param a_results_page_size
 * @param a_callback
 * @param a_arg
 * @return
 */
int dap_global_db_get_all_raw(const char *a_group, size_t a_results_page_size, dap_global_db_callback_results_raw_t a_callback, void *a_arg)
{
    dap_return_val_if_fail(s_dbi && a_group, DAP_GLOBAL_DB_RC_ERROR);
    struct queue_io_msg *l_msg = DAP_NEW_Z_RET_VAL_IF_FAIL(struct queue_io_msg, DAP_GLOBAL_DB_RC_CRITICAL);
    l_msg->dbi = s_dbi;
    l_msg->opcode = MSG_OPCODE_GET_ALL_RAW;
    l_msg->group = dap_strdup(a_group);
    if (l_msg->group) {
        log_it(L_CRITICAL, "%s", c_error_memory_alloc);
        DAP_DELETE(l_msg);
        return DAP_GLOBAL_DB_RC_CRITICAL;
    }
    l_msg->values_page_size = a_results_page_size;
    l_msg->callback_arg = a_arg;
    l_msg->callback_results_raw = a_callback;
    l_msg->last_hash = c_dap_global_db_driver_hash_blank;

    int l_ret = dap_proc_thread_callback_add(NULL, s_queue_io_callback, l_msg);
    if (l_ret != 0) {
        log_it(L_ERROR, "Can't exec get_all_raw request, code %d", l_ret);
        s_queue_io_msg_delete(l_msg);
    } else
        debug_if(g_dap_global_db_debug_more, L_DEBUG, "Have sent get_all request for \"%s\" group", a_group);
    return l_ret;
}

/**
 * @brief Get all records in raw format inside GlobalDB context
 * @param a_msg
 * @return
 */
static bool s_msg_opcode_get_all_raw(struct queue_io_msg *a_msg)
{
    dap_return_val_if_pass(!a_msg, false);

    size_t l_values_count = a_msg->values_page_size;
    dap_store_obj_t *l_store_objs = NULL;
    if (!a_msg->values_page_size) {
        l_store_objs = dap_global_db_get_all_raw_sync(a_msg->group, &l_values_count);
        if (a_msg->callback_results)
            a_msg->callback_results_raw(s_dbi,
                                l_store_objs ? DAP_GLOBAL_DB_RC_SUCCESS : DAP_GLOBAL_DB_RC_NO_RESULTS,
                                a_msg->group, a_msg->total_records, l_values_count,
                                l_store_objs, a_msg->callback_arg);
        dap_store_obj_free(l_store_objs, l_values_count);
        // All values are sent
       return false;
    }
    if (!a_msg->total_records)
        a_msg->total_records = dap_global_db_driver_count(a_msg->group, c_dap_global_db_driver_hash_blank, true);
    if (a_msg->total_records)
        l_store_objs = dap_global_db_driver_cond_read(a_msg->group, a_msg->last_hash, &l_values_count, true);
    int l_rc = DAP_GLOBAL_DB_RC_NO_RESULTS;
    if (l_store_objs && l_values_count) {
        a_msg->last_hash = dap_global_db_driver_hash_get(l_store_objs + l_values_count - 1);
        if (dap_global_db_driver_hash_is_blank(&a_msg->last_hash)) {
            l_rc = DAP_GLOBAL_DB_RC_SUCCESS;
            l_values_count--;
        } else
            l_rc = DAP_GLOBAL_DB_RC_PROGRESS;
        a_msg->processed_records += l_values_count;
    }
    // Call callback if present
    bool l_ret = false;
    if (a_msg->callback_results)
        l_ret = a_msg->callback_results_raw(a_msg->dbi, l_rc,
                        a_msg->group, a_msg->total_records, l_values_count,
                        l_store_objs, a_msg->callback_arg);
    dap_store_obj_free(l_store_objs, l_values_count);
    return l_rc == DAP_GLOBAL_DB_RC_PROGRESS && l_ret;
}

static int s_set_sync_with_ts(dap_global_db_instance_t *a_dbi, const char *a_group, const char *a_key, const void *a_value,
                              const size_t a_value_length, bool a_pin_value, dap_nanotime_t a_timestamp)
{
    dap_store_obj_t l_store_data = {
        .timestamp  = a_timestamp,
        .flags      = DAP_GLOBAL_DB_RECORD_NEW | (a_pin_value ? DAP_GLOBAL_DB_RECORD_PINNED : 0),
        .group      = (char *)a_group,
        .key        = (char *)a_key,
        .value      = (byte_t *)a_value,
        .value_len  = a_value_length
    };
    l_store_data.sign = dap_store_obj_sign(&l_store_data, a_dbi->signing_key, &l_store_data.crc);
    if (!l_store_data.sign) {
        log_it(L_ERROR, "Can't sign new global DB object group %s key %s", a_group, a_key);
        return DAP_GLOBAL_DB_RC_ERROR;
    }
    int l_res = s_store_obj_apply(a_dbi, &l_store_data);
    DAP_DELETE(l_store_data.sign);
    return l_res;
}

/**
 * @brief dap_global_db_set_unsafe
 * @param a_dbi
 * @param a_group
 * @param a_key
 * @param a_value
 * @param a_value_length
 * @param a_pin_value
 * @return
 */
int dap_global_db_set_sync(const char *a_group, const char *a_key, const void *a_value, const size_t a_value_length, bool a_pin_value)
{
    dap_return_val_if_fail(s_dbi && a_group && a_key, DAP_GLOBAL_DB_RC_ERROR);
    return s_set_sync_with_ts(s_dbi, a_group, a_key, a_value,
                                a_value_length, a_pin_value, dap_nanotime_now());
}

/**
 * @brief Set GlobalDB record, identified with group and key
 * @param a_group Group name
 * @param a_key Key string
 * @param a_value Value data's pointer
 * @param a_value_length Value data's length
 * @param a_pin_value Pin value or not
 * @param a_callback  Callback executed after request processing
 * @param a_arg Argument passed to the callback
 * @return 0 if success, error code if not
 */
int dap_global_db_set(const char * a_group, const char *a_key, const void * a_value, const size_t a_value_length, bool a_pin_value, dap_global_db_callback_result_t a_callback, void *a_arg)
{
    dap_return_val_if_fail(s_dbi && a_group && a_key, DAP_GLOBAL_DB_RC_ERROR);
    struct queue_io_msg *l_msg = DAP_NEW_Z_RET_VAL_IF_FAIL(struct queue_io_msg, DAP_GLOBAL_DB_RC_CRITICAL);
    l_msg->dbi = s_dbi;
    l_msg->opcode = MSG_OPCODE_SET;
    l_msg->group = dap_strdup(a_group);
    if (!l_msg->group) {
        log_it(L_CRITICAL, "%s", c_error_memory_alloc);
        DAP_DELETE(l_msg);
        return DAP_GLOBAL_DB_RC_CRITICAL;
    }
    l_msg->key = dap_strdup(a_key);
    if (!l_msg->key) {
        log_it(L_CRITICAL, "%s", c_error_memory_alloc);
        DAP_DEL_MULTY(l_msg->group, l_msg);
        return DAP_GLOBAL_DB_RC_CRITICAL;
    }
<<<<<<< HEAD
    l_msg->value = DAP_DUP_SIZE_RET_VAL_IF_FAIL((char*)a_value, a_value_length, DAP_GLOBAL_DB_RC_CRITICAL, l_msg->key, l_msg->group, l_msg);
    l_msg->value_length = a_value_length;
=======
    if (a_value && a_value_length) {
        l_msg->value = DAP_DUP_SIZE_RET_VAL_IF_FAIL((char*)a_value, a_value_length, DAP_GLOBAL_DB_RC_CRITICAL, l_msg->key, l_msg->group, l_msg);
        l_msg->value_length = a_value_length;
    }
>>>>>>> d6b69346
    l_msg->value_is_pinned = a_pin_value;
    l_msg->callback_arg = a_arg;
    l_msg->callback_result = a_callback;

    int l_ret = dap_proc_thread_callback_add(NULL, s_queue_io_callback, l_msg);
    if (l_ret != 0) {
        log_it(L_ERROR, "Can't exec set request, code %d", l_ret);
        s_queue_io_msg_delete(l_msg);
        l_ret = DAP_GLOBAL_DB_RC_ERROR;
    } else
        debug_if(g_dap_global_db_debug_more, L_DEBUG, "Have sent sent request for \"%s\" group \"%s\" key", a_group, a_key);

    return l_ret;
}

/**
 * @brief s_msg_opcode_set
 * @param a_msg
 * @return
 */
static void s_msg_opcode_set(struct queue_io_msg * a_msg)
{
    dap_nanotime_t l_ts_now = dap_nanotime_now();
    int l_res = s_set_sync_with_ts(a_msg->dbi, a_msg->group, a_msg->key, a_msg->value,
                                     a_msg->value_length, a_msg->value_is_pinned, l_ts_now);

    if (l_res != DAP_GLOBAL_DB_RC_SUCCESS)
        log_it(L_ERROR, "Save error for %s:%s code %d", a_msg->group, a_msg->key, l_res);
    if (a_msg->callback_result)
        a_msg->callback_result(a_msg->dbi, l_res, a_msg->group, a_msg->key,
                               a_msg->value, a_msg->value_length, l_ts_now,
                               a_msg->value_is_pinned, a_msg->callback_arg);
}

/* *** Set_raw functions group *** */

int s_db_set_raw_sync(dap_global_db_instance_t *a_dbi, dap_store_obj_t *a_store_objs, size_t a_store_objs_count)
{
    int l_ret = DAP_GLOBAL_DB_RC_ERROR;
    if (a_store_objs_count > 1)
        dap_global_db_driver_txn_start();
    for (size_t i = 0; i < a_store_objs_count; i++) {
        l_ret = s_store_obj_apply(a_dbi, a_store_objs + i);
        if (l_ret)
            debug_if(g_dap_global_db_debug_more, L_ERROR, "Can't save raw gdb data to %s/%s, code %d", (a_store_objs + i)->group, (a_store_objs + i)->key, l_ret);
    }
    if (a_store_objs_count > 1)
        dap_global_db_driver_txn_end(!l_ret);
    return l_ret;
}

int dap_global_db_set_raw_sync(dap_store_obj_t *a_store_objs, size_t a_store_objs_count)
{
    dap_return_val_if_fail(s_dbi && a_store_objs && a_store_objs_count, DAP_GLOBAL_DB_RC_ERROR);
    return s_db_set_raw_sync(s_dbi, a_store_objs, a_store_objs_count);
}

/**
 * @brief dap_global_db_set_raw
 * @param a_store_objs
 * @param a_store_objs_count
 * @param a_callback
 * @param a_arg
 * @return
 */
int dap_global_db_set_raw(dap_store_obj_t *a_store_objs, size_t a_store_objs_count, dap_global_db_callback_results_raw_t a_callback, void *a_arg)
{
    dap_return_val_if_fail(s_dbi && a_store_objs && a_store_objs_count, DAP_GLOBAL_DB_RC_ERROR);
    struct queue_io_msg *l_msg = DAP_NEW_Z_RET_VAL_IF_FAIL(struct queue_io_msg, DAP_GLOBAL_DB_RC_CRITICAL);
    l_msg->dbi = s_dbi;
    l_msg->opcode = MSG_OPCODE_SET_RAW;
    l_msg->callback_arg = a_arg;
    l_msg->callback_results_raw = a_callback;

    l_msg->values_raw = dap_store_obj_copy(a_store_objs, a_store_objs_count);
    if (!l_msg->values_raw) {
        log_it(L_CRITICAL, "%s", c_error_memory_alloc);
        DAP_DELETE(l_msg);
        return DAP_GLOBAL_DB_RC_CRITICAL;
    }
    l_msg->values_raw_total = a_store_objs_count;

    int l_ret = dap_proc_thread_callback_add(NULL, s_queue_io_callback, l_msg);
    if (l_ret != 0) {
        log_it(L_ERROR, "Can't exec set_raw request, code %d", l_ret);
        s_queue_io_msg_delete(l_msg);
        l_ret = DAP_GLOBAL_DB_RC_ERROR;
    } else
        debug_if(g_dap_global_db_debug_more, L_DEBUG, "Have sent set_raw request for %zu objects", a_store_objs_count);
    return l_ret;

}

/**
 * @brief s_msg_opcode_set_raw
 * @param a_msg
 * @return
 */
static void s_msg_opcode_set_raw(struct queue_io_msg * a_msg)
{
    int l_ret = -1;
    if (a_msg->values_raw_total > 0)
        l_ret = s_db_set_raw_sync(a_msg->dbi, a_msg->values_raw, a_msg->values_raw_total);
    if (a_msg->callback_results_raw)
        a_msg->callback_results_raw(a_msg->dbi,
                                    l_ret == 0 ? DAP_GLOBAL_DB_RC_SUCCESS : DAP_GLOBAL_DB_RC_ERROR,
                                    a_msg->group, a_msg->values_raw_total, a_msg->values_raw_total,
                                    a_msg->values_raw, a_msg->callback_arg);
}

/* *** Set_multiple_zc functions group *** */

/**
 * @brief dap_global_db_set_multiple_zc Set multiple values, without duplication (zero copy, values are freed after set callback execution )
 * @param a_group
 * @param a_values
 * @param a_values_count
 * @param a_callback
 * @param a_arg
 * @return
 */
int dap_global_db_set_multiple_zc(const char *a_group, dap_global_db_obj_t *a_values, size_t a_values_count, dap_global_db_callback_results_t a_callback, void *a_arg)
{
    dap_return_val_if_fail(s_dbi && a_group && a_values && a_values_count, DAP_GLOBAL_DB_RC_ERROR);
    struct queue_io_msg *l_msg = DAP_NEW_Z_RET_VAL_IF_FAIL(struct queue_io_msg, DAP_GLOBAL_DB_RC_CRITICAL);
    l_msg->dbi = s_dbi;
    l_msg->opcode = MSG_OPCODE_SET_MULTIPLE;
    l_msg->group = dap_strdup(a_group);
    if (!l_msg->group) {
        log_it(L_CRITICAL, "%s", c_error_memory_alloc);
        DAP_DELETE(l_msg);
        return DAP_GLOBAL_DB_RC_CRITICAL;
    }
    l_msg->values = a_values;
    l_msg->value_is_pinned = false;
    l_msg->values_count = a_values_count;
    l_msg->callback_arg = a_arg;
    l_msg->callback_results = a_callback;

    int l_ret = dap_proc_thread_callback_add(NULL, s_queue_io_callback, l_msg);
    if (l_ret != 0) {
        log_it(L_ERROR, "Can't exec set_multiple request, code %d", l_ret);
        s_queue_io_msg_delete(l_msg);
        l_ret = DAP_GLOBAL_DB_RC_ERROR;
    } else
        debug_if(g_dap_global_db_debug_more, L_DEBUG, "Have sent set_multiple request for \"%s\" group with %zu values", a_group, a_values_count);
    return l_ret;
}

/**
 * @brief s_msg_opcode_set_multiple
 * @param a_msg
 * @return
 */
static void s_msg_opcode_set_multiple_zc(struct queue_io_msg * a_msg)
{
    int l_ret = 0;
    size_t i=0;
#ifdef DAP_TPS_TEST
    FILE *l_mempool_file = fopen("/opt/cellframe-node/share/ca/mempool_start.txt", "a");
    if (l_mempool_file)
        fclose(l_mempool_file);
    log_it(L_TPS, "Start write %zu records to mempool", a_msg->values_count);
#endif
    if(a_msg->values_count>0) {
        dap_store_obj_t l_store_obj = {};
        for(;  i < a_msg->values_count && l_ret == 0  ; i++ ) {
            l_ret = s_set_sync_with_ts(a_msg->dbi, a_msg->group, a_msg->values[i].key, a_msg->values[i].value, a_msg->values[i].value_len, a_msg->value_is_pinned, a_msg->values[i].timestamp);
        }
    }
    if(a_msg->callback_results) {
        a_msg->callback_results(a_msg->dbi,
                                l_ret == 0 ? DAP_GLOBAL_DB_RC_SUCCESS : DAP_GLOBAL_DB_RC_ERROR,
                                a_msg->group, i, a_msg->values_count,
                                a_msg->values, a_msg->callback_arg);
    }
    dap_global_db_objs_delete( a_msg->values, a_msg->values_count);
#ifdef DAP_TPS_TEST
    l_mempool_file = fopen("/opt/cellframe-node/share/ca/mempool_finish.txt", "a");
    if (l_mempool_file)
        fclose(l_mempool_file);
    log_it(L_TPS, "Finish write %zu records to mempool ", a_msg->values_count);
#endif
}

/* *** Pin/unpin functions group *** */

int s_db_object_pin_sync(dap_global_db_instance_t *a_dbi, const char *a_group, const char *a_key, bool a_pin)
{
    int l_res = DAP_GLOBAL_DB_RC_NO_RESULTS;
    dap_store_obj_t *l_store_obj = dap_global_db_get_raw_sync(a_group, a_key);
    if (l_store_obj) {
        l_res = dap_global_db_set_sync(l_store_obj->group, l_store_obj->key, l_store_obj->value, l_store_obj->value_len, a_pin);
        if (l_res) {
            log_it(L_ERROR,"Can't save pinned gdb data, code %d ", l_res);
            l_res = DAP_GLOBAL_DB_RC_ERROR;
        }
    }
    dap_store_obj_free_one(l_store_obj);
    return l_res;
}

int dap_global_db_pin_sync(const char *a_group, const char *a_key)
{
    dap_return_val_if_fail(s_dbi && a_group && a_key, DAP_GLOBAL_DB_RC_ERROR);
    return s_db_object_pin_sync(s_dbi, a_group, a_key, true);
}

int dap_global_db_unpin_sync(const char *a_group, const char *a_key)
{
    dap_return_val_if_fail(s_dbi && a_group && a_key, DAP_GLOBAL_DB_RC_ERROR);
    return s_db_object_pin_sync(s_dbi, a_group, a_key, false);
}

int s_db_object_pin(const char *a_group, const char *a_key, dap_global_db_callback_result_t a_callback, void *a_arg, bool a_pin)
{
    struct queue_io_msg *l_msg = DAP_NEW_Z_RET_VAL_IF_FAIL(struct queue_io_msg, DAP_GLOBAL_DB_RC_CRITICAL);
    l_msg->dbi = s_dbi;
    l_msg->opcode = MSG_OPCODE_PIN;
    l_msg->group = dap_strdup(a_group);
    if (!l_msg->group) {
        log_it(L_CRITICAL, "%s", c_error_memory_alloc);
        DAP_DELETE(l_msg);
        return DAP_GLOBAL_DB_RC_CRITICAL;
    }
    l_msg->key = dap_strdup(a_key);
    if (!l_msg->key) {
        log_it(L_CRITICAL, "%s", c_error_memory_alloc);
        DAP_DEL_MULTY(l_msg->group, l_msg);
        return DAP_GLOBAL_DB_RC_CRITICAL;
    }
    l_msg->callback_arg = a_arg;
    l_msg->callback_result = a_callback;
    l_msg->value_is_pinned = a_pin;
    debug_if(g_dap_global_db_debug_more, L_DEBUG, "%s \"%s\" group \"%s\" key from pinned groups",
                                                    a_pin ? "Add" : "Remove", a_group, a_key);

    int l_ret = dap_proc_thread_callback_add(NULL, s_queue_io_callback, l_msg);
    if (l_ret != 0) {
        log_it(L_ERROR, "Can't exec %s request, code %d", a_pin ? "pin" : "unpin", l_ret);
        s_queue_io_msg_delete(l_msg);
    } else
        debug_if(g_dap_global_db_debug_more, L_DEBUG, "Have sent %s request for \"%s\" group \"%s\" key",
                                                       a_pin ? "pin" : "unpin", a_group, a_key);
    return l_ret;
}

/**
 * @brief s_msg_opcode_pin
 * @param a_msg
 * @return
 */
static void s_msg_opcode_pin(struct queue_io_msg * a_msg)
{
    int l_res = s_db_object_pin_sync(a_msg->dbi, a_msg->group, a_msg->key, a_msg->value_is_pinned);
    if (a_msg->callback_result)
        a_msg->callback_result(s_dbi, l_res, a_msg->group, a_msg->key,
                               NULL, 0, 0, a_msg->value_is_pinned, a_msg->callback_arg);
}

/**
 * @brief dap_global_db_pin
 * @param a_group
 * @param a_key
 * @param a_callback
 * @param a_arg
 * @return
 */
int dap_global_db_pin(const char *a_group, const char *a_key, dap_global_db_callback_result_t a_callback, void *a_arg)
{
    dap_return_val_if_fail(s_dbi && a_group && a_key, DAP_GLOBAL_DB_RC_ERROR);
    return s_db_object_pin(a_group, a_key, a_callback, a_arg, true);
}
/**
 * @brief dap_global_db_unpin
 * @param a_group
 * @param a_key
 * @param a_callback
 * @param a_arg
 * @return
 */
int dap_global_db_unpin(const char *a_group, const char *a_key, dap_global_db_callback_result_t a_callback, void *a_arg)
{
    dap_return_val_if_fail(s_dbi && a_group && a_key, DAP_GLOBAL_DB_RC_ERROR);
    return s_db_object_pin(a_group, a_key, a_callback, a_arg, false);
}

/* *** Del functions group *** */

/**
 * @brief dap_global_db_del_unsafe
 * @param a_group
 * @param a_key
 * @return
 */
static int s_del_sync_with_dbi(dap_global_db_instance_t *a_dbi, const char *a_group, const char *a_key)
{
    dap_store_obj_t l_store_obj = {
        .key        = (char*)a_key,
        .group      = (char*)a_group,
        .flags      = DAP_GLOBAL_DB_RECORD_NEW | (a_key ? DAP_GLOBAL_DB_RECORD_DEL : DAP_GLOBAL_DB_RECORD_ERASE),
        .timestamp  = dap_nanotime_now()
    };
    if (a_key)
        l_store_obj.sign = dap_store_obj_sign(&l_store_obj, a_dbi->signing_key, &l_store_obj.crc);

    int l_res = -1;
    if (a_key) {
        l_res = s_store_obj_apply(a_dbi, &l_store_obj);
        DAP_DELETE(l_store_obj.sign);
    } else {
        // Drop the whole table
        l_store_obj.flags |= DAP_GLOBAL_DB_RECORD_ERASE;
        l_res = dap_global_db_driver_apply(&l_store_obj, 1);
        if (l_res)
            log_it(L_ERROR, "Can't delete group %s", l_store_obj.group);
    }    
    return l_res;
}

inline int dap_global_db_del_sync(const char *a_group, const char *a_key)
{
    dap_return_val_if_fail(s_dbi && a_group, DAP_GLOBAL_DB_RC_ERROR);
    return s_del_sync_with_dbi(s_dbi, a_group, a_key);
}

/**
 * @brief dap_global_db_delete
 * @param a_group
 * @param a_key
 * @param a_callback
 * @param a_arg
 * @return
 */
int dap_global_db_del(const char * a_group, const char *a_key, dap_global_db_callback_result_t a_callback, void *a_arg)
{
    dap_return_val_if_fail(s_dbi && a_group, DAP_GLOBAL_DB_RC_ERROR);
    struct queue_io_msg *l_msg = DAP_NEW_Z_RET_VAL_IF_FAIL(struct queue_io_msg, DAP_GLOBAL_DB_RC_CRITICAL);
    l_msg->dbi = s_dbi;
    l_msg->opcode = MSG_OPCODE_DELETE;
    l_msg->group = dap_strdup(a_group);
    l_msg->key = dap_strdup(a_key);
    l_msg->callback_arg = a_arg;
    l_msg->callback_result = a_callback;

    int l_ret = dap_proc_thread_callback_add(NULL, s_queue_io_callback, l_msg);
    if (l_ret != 0) {
        log_it(L_ERROR, "Can't exec del request, code %d", l_ret);
        s_queue_io_msg_delete(l_msg);
    } else
        debug_if(g_dap_global_db_debug_more, L_DEBUG, "Have sent del request for \"%s\" group \"%s\" key", a_group, a_key);

    return l_ret;
}

/**
 * @brief erase table, call dap_global_db_del_sync with NULL key
 * @param a_group - table name
 * @return result of dap_global_db_del_sync
 */
DAP_INLINE int dap_global_db_erase_table_sync(const char *a_group)
{
    return dap_global_db_del_sync(a_group, NULL);
}

/**
 * @brief erase table, call dap_global_db_del with NULL key
 * @param a_group - table name
 * @param a_callback - callback result
 * @param a_arg - callback args
 * @return result of dap_global_db_del
 */
DAP_INLINE int dap_global_db_erase_table(const char *a_group, dap_global_db_callback_result_t a_callback, void *a_arg)
{
    return dap_global_db_del(a_group, NULL, a_callback, a_arg);
}

/**
 * @brief s_msg_opcode_delete
 * @param a_msg
 * @return
 */
static void s_msg_opcode_delete(struct queue_io_msg * a_msg)
{
    int l_res = dap_global_db_del_sync(a_msg->group, a_msg->key);

    if(a_msg->callback_result) {
        a_msg->callback_result(a_msg->dbi, l_res==0 ? DAP_GLOBAL_DB_RC_SUCCESS:
                                        DAP_GLOBAL_DB_RC_ERROR,
                                a_msg->group, a_msg->key,
                               NULL, 0, 0 , false, a_msg->callback_arg );
    }
}

/* *** Flush functions group *** */

/**
 * @brief dap_global_db_flush_sync
 * @return
 */
int dap_global_db_flush_sync()
{
    return dap_global_db_driver_flush();
}

/**
 * @brief dap_global_db_flush
 * @param a_callback
 * @param a_arg
 * @return
 */
int dap_global_db_flush(dap_global_db_callback_result_t a_callback, void * a_arg)
{
    dap_return_val_if_fail(s_dbi, DAP_GLOBAL_DB_RC_ERROR);
    struct queue_io_msg *l_msg = DAP_NEW_Z_RET_VAL_IF_FAIL(struct queue_io_msg, DAP_GLOBAL_DB_RC_CRITICAL);
    l_msg->dbi = s_dbi;
    l_msg->opcode = MSG_OPCODE_FLUSH;
    l_msg->callback_arg = a_arg;
    l_msg->callback_result = a_callback;

    int l_ret = dap_proc_thread_callback_add(NULL, s_queue_io_callback, l_msg);
    if (l_ret != 0) {
        log_it(L_ERROR, "Can't exec flush request, code %d", l_ret);
        s_queue_io_msg_delete(l_msg);
    }
    return l_ret;
}

/**
 * @brief s_msg_opcode_flush
 * @param a_msg
 * @return
 */
static void s_msg_opcode_flush(struct queue_io_msg * a_msg)
{
    int l_res = dap_global_db_flush_sync();
    if (a_msg->callback_result)
        a_msg->callback_result(a_msg->dbi, l_res ? DAP_GLOBAL_DB_RC_ERROR : DAP_GLOBAL_DB_RC_SUCCESS,
                                NULL, NULL, NULL, 0, 0, false, a_msg->callback_arg);
}

/* *** Other functions *** */

/**
 * @brief Copies memory of an objs array.
 * @param objs a pointer to the first source object of the array
 * @param a_count a number of objects in the array
 * @return (none)
 */
dap_global_db_obj_t *dap_global_db_objs_copy(const dap_global_db_obj_t *a_objs_src, size_t a_count)
{   /* Sanity checks */
    dap_return_val_if_fail(a_objs_src && a_count, NULL);

    /* Run over array's elements */
    const dap_global_db_obj_t *l_obj = a_objs_src;
    dap_global_db_obj_t *l_objs_dest = DAP_NEW_Z_COUNT_RET_VAL_IF_FAIL(dap_global_db_obj_t, a_count, NULL);
    for (dap_global_db_obj_t *l_cur = l_objs_dest; a_count--; l_cur++, l_obj++) {
        *l_cur = *l_obj;
        if (l_obj->key) {
            l_cur->key = dap_strdup(l_obj->key);
            if (!l_cur->key) {
                log_it(L_CRITICAL, "%s", c_error_memory_alloc);
                DAP_DELETE(l_objs_dest);
                return NULL;
            }
        } else
            log_it(L_WARNING, "Inconsistent global DB object copy requested");

        if (l_obj->value) {
            if (l_obj->value_len) {
                l_cur->value = DAP_DUP_SIZE(l_obj->value, l_obj->value_len);
                if (!l_cur->value) {
                    log_it(L_CRITICAL, "%s", c_error_memory_alloc);
                    DAP_DEL_MULTY(l_cur->key, l_objs_dest);
                    return NULL;
                }
            } else
                log_it(L_WARNING, "Inconsistent global DB object copy requested");
        }
    }
    return l_objs_dest;
}

/**
 * @brief Deallocates memory of an objs array.
 * @param objs a pointer to the first object of the array
 * @param a_count a number of objects in the array
 * @return (none)
 */
void dap_global_db_objs_delete(dap_global_db_obj_t *a_objs, size_t a_count)
{
    if (a_objs && a_count) {
        for (dap_global_db_obj_t *l_obj = a_objs; a_count--; ++l_obj)
            DAP_DEL_MULTY(l_obj->key, l_obj->value);
    }
    DAP_DELETE(a_objs);
}

/**
 * @brief s_msg_opcode_to_str
 * @param a_opcode
 * @return
 */
static const char *s_msg_opcode_to_str(enum queue_io_msg_opcode a_opcode)
{
    switch(a_opcode) {
        case MSG_OPCODE_GET:            return "GET";
        case MSG_OPCODE_GET_RAW:        return "GET_RAW";
        case MSG_OPCODE_GET_LAST:       return "GET_LAST";
        case MSG_OPCODE_GET_DEL_TS:     return "GET_DEL_TS";
        case MSG_OPCODE_GET_LAST_RAW:   return "GET_LAST_RAW";
        case MSG_OPCODE_GET_ALL:        return "GET_ALL";
        case MSG_OPCODE_GET_ALL_RAW:    return "GET_ALL_RAW";
        case MSG_OPCODE_SET:            return "SET";
        case MSG_OPCODE_SET_MULTIPLE:   return "SET_MULTIPLE";
        case MSG_OPCODE_SET_RAW:        return "SET_RAW";
        case MSG_OPCODE_PIN:            return "PIN";
        case MSG_OPCODE_DELETE:         return "DELETE";
        case MSG_OPCODE_FLUSH:          return "FLUSH";
        default:                        return "UNKNOWN";
    }
}

/**
 * @brief s_queue_io_callback
 * @details Queue I/O process callback
 * @param a_es
 * @param a_arg
 */
static bool s_queue_io_callback(void * a_arg)
{
    struct queue_io_msg *l_msg = (struct queue_io_msg *) a_arg;
    assert(l_msg);

    debug_if(g_dap_global_db_debug_more, L_NOTICE, "Received GlobalDB I/O message with opcode %s", s_msg_opcode_to_str(l_msg->opcode) );

    switch (l_msg->opcode) {
    case MSG_OPCODE_GET:            s_msg_opcode_get(l_msg); break;
    case MSG_OPCODE_GET_RAW:        s_msg_opcode_get_raw(l_msg); break;
    case MSG_OPCODE_GET_LAST:       s_msg_opcode_get_last(l_msg); break;
    case MSG_OPCODE_GET_LAST_RAW:   s_msg_opcode_get_last_raw(l_msg); break;
    case MSG_OPCODE_GET_DEL_TS:     s_msg_opcode_get_del_ts(l_msg); break;
    case MSG_OPCODE_GET_ALL:        if (s_msg_opcode_get_all(l_msg)) return true; break;
    case MSG_OPCODE_GET_ALL_RAW:    if (s_msg_opcode_get_all_raw(l_msg)) return true; break;
    case MSG_OPCODE_SET:            s_msg_opcode_set(l_msg); break;
    case MSG_OPCODE_SET_MULTIPLE:   s_msg_opcode_set_multiple_zc(l_msg); break;
    case MSG_OPCODE_SET_RAW:        s_msg_opcode_set_raw(l_msg); break;
    case MSG_OPCODE_PIN:            s_msg_opcode_pin(l_msg); break;
    case MSG_OPCODE_DELETE:         s_msg_opcode_delete(l_msg); break;
    case MSG_OPCODE_FLUSH:          s_msg_opcode_flush(l_msg); break;
    default:
        log_it(L_WARNING, "Message with undefined opcode %d received in queue_io",
               l_msg->opcode);
    }
    s_queue_io_msg_delete(l_msg);
    return false;
}

/**
 * @brief s_queue_io_msg_delete
 * @param a_msg
 */
static void s_queue_io_msg_delete( struct queue_io_msg * a_msg)
{
    switch(a_msg->opcode) {    
    case MSG_OPCODE_SET:
        DAP_DEL_Z(a_msg->value);
    case MSG_OPCODE_GET:
    case MSG_OPCODE_GET_RAW:
    case MSG_OPCODE_GET_DEL_TS:
    case MSG_OPCODE_PIN:
    case MSG_OPCODE_DELETE:
        DAP_DEL_Z(a_msg->key);
    case MSG_OPCODE_GET_LAST:
    case MSG_OPCODE_GET_LAST_RAW:
    case MSG_OPCODE_GET_ALL:
    case MSG_OPCODE_GET_ALL_RAW:
    case MSG_OPCODE_SET_MULTIPLE:
        DAP_DEL_Z(a_msg->group);
        break;
    case MSG_OPCODE_SET_RAW:
        dap_store_obj_free(a_msg->values_raw, a_msg->values_raw_total);
    default:;
    }
    DAP_DEL_Z(a_msg);
}

/**
 * @brief s_check_db_version
 * @return
 */
static int s_check_db_version()
{
    pthread_mutex_lock(&s_check_db_mutex);
    int l_ret = dap_global_db_get(DAP_GLOBAL_DB_LOCAL_GENERAL, "gdb_version",s_check_db_version_callback_get, NULL);
    if (l_ret == 0) {
        while (s_check_db_ret == INVALID_RETCODE)
            pthread_cond_wait(&s_check_db_cond, &s_check_db_mutex);
        l_ret = s_check_db_ret;
    } else{
        log_it(L_CRITICAL, "Can't process get gdb_version request, code %d", l_ret);
    }
    pthread_mutex_unlock(&s_check_db_mutex);
    return l_ret;
}

static bool s_clean_old_obj_gdb_callback() {
    debug_if(g_dap_global_db_debug_more, L_INFO, "Start clean old objs in gdb callback");
    dap_nanotime_t l_time_now = dap_nanotime_now();
    dap_list_t *l_group_list = dap_global_db_driver_get_groups_by_mask("*");
    size_t l_count = 0;
    for (dap_list_t *l_list = l_group_list; l_list; l_list = dap_list_next(l_list), ++l_count) {
        size_t l_count_obj = dap_global_db_driver_count((char*)l_list->data, c_dap_global_db_driver_hash_blank, true);
        if (!l_count_obj) {
            debug_if(g_dap_global_db_debug_more, L_INFO, "Empty group %s, delete it", (char*)l_list->data);
            dap_global_db_del_sync((char*)l_list->data, NULL);
            continue;
        }
        size_t l_ret_count;
        dap_store_obj_t * l_ret = dap_global_db_driver_read_obj_below_timestamp((char*)l_list->data, l_time_now - s_minimal_ttl + 100, &l_ret_count);
        if (!l_ret || !l_ret->group) {
            DAP_DELETE(l_ret);
            continue;
        }
        dap_global_db_cluster_t *l_cluster = dap_global_db_cluster_by_group(s_dbi, l_ret->group);
        if (!l_cluster) {
            DAP_DELETE(l_ret);
            continue;
        }

        dap_nanotime_t l_ttl = dap_nanotime_from_sec(l_cluster->ttl);
        for(size_t i = 0; i < l_ret_count; i++) {
            if (!(l_ret[i].flags & DAP_GLOBAL_DB_RECORD_PINNED) && l_ttl != 0) {
                if (l_ret[i].timestamp + l_ttl < l_time_now) {
                    debug_if(g_dap_global_db_debug_more, L_INFO, "Delete from gdb obj %s group, %s key", l_ret[i].group, l_ret[i].key);
                    if (l_cluster->del_callback)
                        l_cluster->del_callback(l_ret+i, NULL);
                    else dap_global_db_driver_delete(l_ret + i, 1);
                }
            }
        }
        DAP_DELETE(l_ret);
    }
    dap_list_free(l_group_list);
    return true;
}

static int s_gdb_clean_init() {
    debug_if(g_dap_global_db_debug_more, L_INFO, "Init global_db clean old objects");
    s_check_gdb_clean_timer = dap_timerfd_start(1800000, (dap_timerfd_callback_t)s_clean_old_obj_gdb_callback, NULL);
    if (!s_check_gdb_clean_timer)
        return -1;
    return 0;
}

static void s_gdb_clean_deinit()
{
    dap_timerfd_delete(s_check_gdb_clean_timer->worker, s_check_gdb_clean_timer->esocket_uuid);
}


static bool s_check_pinned_db_objs_callback() {
    debug_if(g_dap_global_db_debug_more, L_INFO, "Start check pinned objs callback");
    dap_nanotime_t l_time_now = dap_nanotime_now();
    dap_list_t *l_group_list = dap_global_db_driver_get_groups_by_mask("*.pinned");
    size_t l_count = 0;
    for (dap_list_t *l_list = l_group_list; l_list; l_list = dap_list_next(l_list), ++l_count) {
        size_t l_ret_count;
        dap_store_obj_t * l_ret = dap_global_db_driver_read_obj_below_timestamp((char*)l_list->data, l_time_now - s_minimal_ttl/2, &l_ret_count); 
        if (!l_ret || !l_ret->group)
            continue;
        char * l_group_name = dap_get_group_from_pinned_groups_mask(l_ret->group);
        if (!l_group_name) {
            DAP_DELETE(l_ret);
            continue;
        }
        dap_global_db_cluster_t *l_cluster = dap_global_db_cluster_by_group(s_dbi, l_group_name);
        if (!l_cluster) {
            DAP_DELETE(l_ret);
            continue;
        }
        dap_nanotime_t l_ttl = dap_nanotime_from_sec(l_cluster->ttl);

        for(size_t i = 0; i < l_ret_count; i++) {
            if (l_ret[i].timestamp + l_ttl <= l_time_now + s_minimal_ttl) {
                dap_store_obj_t * l_gdb_rec =  dap_global_db_get_raw_sync(l_group_name, l_ret[i].key);
                if (!l_gdb_rec) {
                    debug_if(g_dap_global_db_debug_more, L_INFO, "Can't find source gdb obj %s group, %s key delete obj from pinned group gdb ", l_gdb_rec->group, l_gdb_rec->key);
                    s_del_pinned_obj_from_pinned_group_by_source_group(l_gdb_rec);
                    continue;
                }
                debug_if(g_dap_global_db_debug_more, L_INFO, "Repin gdb obj %s group, %s key", l_gdb_rec->group, l_gdb_rec->key);
                l_ret->timestamp = l_time_now;
                dap_global_db_set_raw_sync(l_ret+i, 1);
                l_gdb_rec->timestamp = l_time_now;
                dap_global_db_set_raw_sync(l_gdb_rec, 1);
                dap_store_obj_free(l_gdb_rec, 1);
            }
        }
        DAP_DELETE(l_ret);
    }
    dap_list_free(l_group_list);
    return true;
}

DAP_STATIC_INLINE char *dap_get_local_pinned_groups_mask(const char *a_group)
{
    return dap_strdup_printf("local.%s.pinned", a_group);
}

DAP_STATIC_INLINE char *dap_get_group_from_pinned_groups_mask(const char *a_group) {
    if (!a_group)
        return NULL;
    char ** l_group_arr = dap_strsplit(a_group, ".", 3);
    if (!l_group_arr[1] || !l_group_arr[2]) {
        dap_strfreev(l_group_arr);
        return NULL;
    }
    char *result = dap_strdup_printf("%s.%s", l_group_arr[1], l_group_arr[2]);
    dap_strfreev(l_group_arr);
    return result;
}

static void s_get_all_pinned_objs_in_group(dap_store_obj_t * a_objs, size_t a_objs_count) {
    debug_if(g_dap_global_db_debug_more, L_INFO, "Get all pinned obj");
    for(size_t i = 0; i < a_objs_count; i++) {
        if (a_objs[i].flags & DAP_GLOBAL_DB_RECORD_PINNED)
            s_add_pinned_obj_in_pinned_group(a_objs + i);
    }
}

static int s_add_pinned_obj_in_pinned_group(dap_store_obj_t * a_objs){
    if (!dap_global_db_group_match_mask(a_objs->group, "*pinned")) {
        char * l_pinned_mask = dap_get_local_pinned_groups_mask(a_objs->group);
        dap_store_obj_t * l_ret_check = dap_global_db_get_raw_sync(l_pinned_mask, a_objs->key);
        if (!l_ret_check) {
            if (!dap_global_db_set_sync(l_pinned_mask, a_objs->key, NULL, 0, true)) {
                debug_if(g_dap_global_db_debug_more, L_INFO, "Pinned objs was added in pinned group %s, %s key", l_pinned_mask, a_objs->key);
                a_objs->timestamp = dap_time_now();
                dap_global_db_driver_apply(a_objs, 1);
            } else
                debug_if(g_dap_global_db_debug_more, L_ERROR, "Adding error in pinned group %s", a_objs->group);
        }

        dap_global_db_cluster_t *l_cluster = dap_global_db_cluster_by_group(s_dbi, a_objs->group);
        if ((l_cluster->ttl != 0 && s_minimal_ttl > dap_nanotime_from_sec(l_cluster->ttl)) || !s_check_pinned_db_objs_timer) {
            s_check_pinned_db_objs_deinit();
            if (l_cluster->ttl != 0)
                s_minimal_ttl = dap_nanotime_from_sec(l_cluster->ttl);
            s_check_pinned_db_objs_timer = dap_timerfd_start(dap_nanotime_to_millitime(s_minimal_ttl/2), (dap_timerfd_callback_t)s_check_pinned_db_objs_callback, NULL);
            debug_if(g_dap_global_db_debug_more, L_INFO, "New pinned callback timer %" DAP_UINT64_FORMAT_U, s_minimal_ttl);
        }
        dap_store_obj_free_one(l_ret_check);
        DAP_DELETE(l_pinned_mask);
    }
    return 0;
}

static void s_del_pinned_obj_from_pinned_group_by_source_group(dap_store_obj_t * a_objs) {
    debug_if(g_dap_global_db_debug_more, L_INFO, "Delete pinned group by source group %s, %s key", a_objs->group, a_objs->key);
    char * l_pinned_group = dap_get_local_pinned_groups_mask(a_objs->group);
    dap_store_obj_t * l_pin_del_obj = dap_global_db_get_raw_sync(l_pinned_group, a_objs->key);
    if (l_pin_del_obj)
        dap_global_db_driver_delete(l_pin_del_obj, 1);
}

static int s_pinned_objs_group_init() {
    debug_if(g_dap_global_db_debug_more, L_INFO, "Check pinned db objs init");
    dap_list_t *l_group_list = dap_global_db_driver_get_groups_by_mask("*");
    for (dap_list_t *l_list = l_group_list; l_list; l_list = dap_list_next(l_list)) {
        size_t l_ret_count;
        dap_store_obj_t  * l_ret = dap_global_db_get_all_raw_sync((char*)l_list->data, &l_ret_count);
        if (!l_ret) {
            dap_store_obj_free(l_ret, l_ret_count);
            continue;
        }
        s_get_all_pinned_objs_in_group(l_ret, l_ret_count);
        dap_store_obj_free(l_ret, l_ret_count);
    }   
    return 0;
}

static void s_check_pinned_db_objs_deinit() {
    if (s_check_pinned_db_objs_timer)
        dap_timerfd_delete(s_check_pinned_db_objs_timer->worker, s_check_pinned_db_objs_timer->esocket_uuid);
}


/**
 * @brief s_check_db_version_callback_get
 * @details Notify callback on reading GlobalDB version
 * @param a_errno
 * @param a_group
 * @param a_key
 * @param a_value
 * @param a_value_len
 * @param a_arg
 */
static void s_check_db_version_callback_get (dap_global_db_instance_t *a_dbi, int a_errno, const char * a_group, const char * a_key,
                                             const void * a_value, const size_t a_value_len,
                                             dap_nanotime_t value_ts, bool a_is_pinned, void * a_arg)
{
    int res = 0;
    if (a_errno != 0) { // No DB at all
        log_it(L_NOTICE, "No GlobalDB version at all, creating the new GlobalDB from scratch");
        a_dbi->version = DAP_GLOBAL_DB_VERSION;
        if ( (res = dap_global_db_set(DAP_GLOBAL_DB_LOCAL_GENERAL, "gdb_version",
                                      &a_dbi->version,
                                      sizeof(a_dbi->version), false,
                                      s_check_db_version_callback_set, NULL) ) != 0) {
            log_it(L_NOTICE, "Can't set GlobalDB version, code %d", res);
            goto lb_exit;
        }
        return; // In this case the condition broadcast should happens in s_check_db_version_callback_set()

    }

    if (a_value_len == sizeof(a_dbi->version))
        a_dbi->version = *(uint32_t *)a_value;

    if( a_dbi->version < DAP_GLOBAL_DB_VERSION) {
        log_it(L_NOTICE, "Current GlobalDB version is %u, but %u is required. The current database will be recreated",
               a_dbi->version, DAP_GLOBAL_DB_VERSION);
        dap_global_db_driver_deinit();
        // Database path
        const char *l_storage_path = a_dbi->storage_path;
        // Delete database
        if(dap_file_test(l_storage_path) || dap_dir_test(l_storage_path)) {
            // Backup filename: backup_global_db_ver.X_DATE_TIME.zip
            char l_ts_now_str[255];
            time_t t = time(NULL);
            strftime(l_ts_now_str, 200, "%y.%m.%d-%H_%M_%S", localtime(&t));
#ifdef DAP_BUILD_WITH_ZIP
            char *l_output_file_name = dap_strdup_printf("backup_%s_ver.%d_%s.zip", dap_path_get_basename(l_storage_path), l_gdb_version, now);
            char *l_output_file_path = dap_build_filename(l_storage_path, "../", l_output_file_name, NULL);
            // Create backup as ZIP file
            if(dap_zip_directory(l_storage_path, l_output_file_path)) {
#else
            char *l_output_file_name = dap_strdup_printf("backup_%s_ver.%d_%s.tar",
                                                         dap_path_get_basename(a_dbi->storage_path),
                                                         a_dbi->version, l_ts_now_str);
            char *l_output_file_path = dap_build_filename(l_storage_path, "../", l_output_file_name, NULL);
            // Create backup as TAR file
            if(dap_tar_directory(l_storage_path, l_output_file_path)) {
#endif
                char *l_rm_path = dap_strdup_printf("%s/*", l_storage_path);
                // Delete database file or directory
                dap_rm_rf(l_rm_path);
                DAP_DELETE(l_rm_path);
            }
            else {
                log_it(L_ERROR, "Can't backup GlobalDB version %d", a_dbi->version);
                res = -2;
                goto lb_exit;
            }
            DAP_DELETE(l_output_file_name);
            DAP_DELETE(l_output_file_path);
        }
        // Reinitialize database
        res = dap_global_db_driver_init(s_dbi->driver_name, s_dbi->storage_path);
        // Save current db version
        if(!res) {
            a_dbi->version = DAP_GLOBAL_DB_VERSION;
            if ( (res = dap_global_db_set(DAP_GLOBAL_DB_LOCAL_GENERAL, "gdb_version",
                                          &a_dbi->version,
                                          sizeof(uint32_t), false,
                                          s_check_db_version_callback_set, NULL) ) != 0) {
                log_it(L_NOTICE, "Can't set GlobalDB version, code %d", res);
                goto lb_exit;
            }
            return; // In this case the condition broadcast should happens in s_check_db_version_callback_set()
        }
    } else if(a_dbi->version > DAP_GLOBAL_DB_VERSION) {
        log_it(L_ERROR, "GlobalDB version %d is newer than supported version %d",
                            a_dbi->version, DAP_GLOBAL_DB_VERSION);
        res = -1;
    }
    else {
        log_it(L_NOTICE, "GlobalDB version %d", a_dbi->version);
    }
lb_exit:
    pthread_mutex_lock(&s_check_db_mutex); //    To be sure thats we're on pthread_cond_wait() line
    s_check_db_ret = res;
    pthread_cond_signal(&s_check_db_cond);
    pthread_mutex_unlock(&s_check_db_mutex); //  in calling thread
}

/**
 * @brief s_check_db_version_callback_set
 * @details GlobalDB version update callback
 * @param a_errno
 * @param a_group
 * @param a_key
 * @param a_value
 * @param a_value_len
 * @param a_arg
 */
static void s_check_db_version_callback_set (dap_global_db_instance_t *a_dbi,int a_errno, const char * a_group, const char * a_key,
                                             const void * a_value, const size_t a_value_len,
                                             dap_nanotime_t value_ts, bool a_is_pinned, void * a_arg)
{
    int l_res = 0;
    if(a_errno != 0) {
        log_it(L_ERROR, "Can't process request for DB version, error code %d", a_errno);
        l_res = a_errno;
    } else
        log_it(L_NOTICE, "GlobalDB version updated to %d", a_dbi->version);

    pthread_mutex_lock(&s_check_db_mutex); //  in calling thread
    s_check_db_ret = l_res;
    pthread_cond_signal(&s_check_db_cond);
    pthread_mutex_unlock(&s_check_db_mutex); //  in calling thread
}

/**
 * @brief s_objs_from_store_objs
 * @details convert dap_store_obj_t to dap_global_db_obj_t
 * @param a_store_objs src dap_store_obj_t pointer
 * @param a_values_count count records inarray
 * @return pointer if not error, else NULL
 */

dap_global_db_obj_t *s_objs_from_store_objs(dap_store_obj_t *a_store_objs, size_t a_values_count)
{
    dap_return_val_if_pass(!a_store_objs, NULL);
    
    dap_global_db_obj_t *l_objs = NULL;

    l_objs = DAP_NEW_Z_SIZE(dap_global_db_obj_t, sizeof(dap_global_db_obj_t) *a_values_count);
    if (!l_objs) {
        log_it(L_CRITICAL, "Insufficient memory");
        return NULL;
    }
    for (size_t i = 0; i < a_values_count; i++) {
        if (!dap_global_db_isalnum_group_key(a_store_objs + i, true)) {
            log_it(L_ERROR, "Delete broken object");
            dap_global_db_del(a_store_objs[i].group, a_store_objs[i].key, NULL, NULL);
            continue;
        }
        l_objs[i].is_pinned = a_store_objs[i].flags & DAP_GLOBAL_DB_RECORD_PINNED;
        l_objs[i].key = a_store_objs[i].key;
        l_objs[i].value = a_store_objs[i].value;
        l_objs[i].value_len = a_store_objs[i].value_len;
        l_objs[i].timestamp = a_store_objs[i].timestamp;
        DAP_DELETE(a_store_objs[i].group);
        DAP_DEL_Z(a_store_objs[i].sign);
    }
    DAP_DELETE(a_store_objs);
    return l_objs;
}

bool dap_global_db_isalnum_group_key(const dap_store_obj_t *a_obj, bool a_not_null_key)
{
    dap_return_val_if_fail(a_obj && a_obj->group, false);

    bool ret = true;
    if (a_obj->key) {
        for (char *c = (char*)a_obj->key; *c; ++c) {
            if (!dap_ascii_isprint(*c)) {
                ret = false;
                break;
            }
        }
    } else if (a_not_null_key)
        ret = false;

    if (ret) {
        for (char *c = (char*)a_obj->group; *c; ++c) {
            if (!dap_ascii_isprint(*c)) {
                ret = false;
                break;
            }
        }
    }

    if (!ret) {
        char l_ts[128] = { '\0' };
        dap_nanotime_to_str_rfc822(l_ts, sizeof(l_ts), a_obj->timestamp);
        log_it(L_MSG, "[!] Corrupted object %s (len %zu) : %s (len %zu), ts %s",
               a_obj->group, dap_strlen(a_obj->group), a_obj->key, dap_strlen(a_obj->key), l_ts);
    }
    return ret;
}
<|MERGE_RESOLUTION|>--- conflicted
+++ resolved
@@ -1058,15 +1058,10 @@
         DAP_DEL_MULTY(l_msg->group, l_msg);
         return DAP_GLOBAL_DB_RC_CRITICAL;
     }
-<<<<<<< HEAD
-    l_msg->value = DAP_DUP_SIZE_RET_VAL_IF_FAIL((char*)a_value, a_value_length, DAP_GLOBAL_DB_RC_CRITICAL, l_msg->key, l_msg->group, l_msg);
-    l_msg->value_length = a_value_length;
-=======
     if (a_value && a_value_length) {
         l_msg->value = DAP_DUP_SIZE_RET_VAL_IF_FAIL((char*)a_value, a_value_length, DAP_GLOBAL_DB_RC_CRITICAL, l_msg->key, l_msg->group, l_msg);
         l_msg->value_length = a_value_length;
     }
->>>>>>> d6b69346
     l_msg->value_is_pinned = a_pin_value;
     l_msg->callback_arg = a_arg;
     l_msg->callback_result = a_callback;
