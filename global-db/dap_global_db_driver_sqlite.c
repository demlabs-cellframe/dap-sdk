--- conflicted
+++ resolved
@@ -482,13 +482,8 @@
 
     char *l_query_count_str = sqlite3_mprintf("SELECT COUNT(*) FROM \"%s\" "
                                         " WHERE driver_key IN (%s)",
-<<<<<<< HEAD
                                         a_group, l_blob_str);
-    char *l_query_size_str = sqlite3_mprintf("SELECT SUM(LENGTH(key)) + SUM(LENGTH(value)) + SUM(LENGTH(sign)) FROM \"%s\" "
-=======
-                                        l_table_name, l_blob_str);
-    char *l_str_query_size = sqlite3_mprintf("SELECT COALESCE(SUM(LENGTH(key)), 0) + COALESCE(SUM(LENGTH(value)), 0) + COALESCE(SUM(LENGTH(sign)), 0) FROM '%s' "
->>>>>>> 4fa2a183
+    char *l_query_size_str = sqlite3_mprintf("SELECT COALESCE(SUM(LENGTH(key)), 0) + COALESCE(SUM(LENGTH(value)), 0) + COALESCE(SUM(LENGTH(sign)), 0) FROM \"%s\" "
                                         " WHERE driver_key IN (%s)",
                                         a_group, l_blob_str);
     char *l_query_str = sqlite3_mprintf("SELECT * FROM \"%s\""
