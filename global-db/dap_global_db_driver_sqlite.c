/*
 * Authors:
 * Dmitriy A. Gearasimov <gerasimov.dmitriy@demlabs.net>
 * Alexander Lysikov <alexander.lysikov@demlabs.net>
 * DeM Labs Inc.   https://demlabs.net
 * CellFrame       https://cellframe.net
 * Sources         https://gitlab.demlabs.net/cellframe
 * Copyright  (c) 2017-2019
 * All rights reserved.

 This file is part of CellFrame SDK the open source project

    CellFrame SDK is free software: you can redistribute it and/or modify
    it under the terms of the GNU General Public License as published by
    the Free Software Foundation, either version 3 of the License, or
    (at your option) any later version.

    CellFrame SDK is distributed in the hope that it will be useful,
    but WITHOUT ANY WARRANTY; without even the implied warranty of
    MERCHANTABILITY or FITNESS FOR A PARTICULAR PURPOSE.  See the
    GNU General Public License for more details.

    You should have received a copy of the GNU General Public License
    along with any CellFrame SDK based project.  If not, see <http://www.gnu.org/licenses/>.
*/

#include <sqlite3.h>
#include <stddef.h>
#include <string.h>
#include <pthread.h>
#include <errno.h>
#include <stdatomic.h>

#ifdef DAP_OS_UNIX
#include <unistd.h>
#endif
#include "dap_global_db_driver_sqlite.h"
#include "dap_common.h"
#include "dap_time.h"
#include "dap_hash.h"
#include "dap_file_utils.h"
#include "dap_strfuncs.h"
#include "dap_file_utils.h"

#define LOG_TAG "db_sqlite"
#define DAP_GLOBAL_DB_TYPE_CURRENT DAP_GLOBAL_DB_TYPE_SQLITE

typedef struct conn_pool_item {
    void    *flink;                                                 /* Forward link to next element in the simple list */
    sqlite3 *conn;                                                  /* SQLITE connection context itself */
    int     idx;                                                    /* Just index, no more */
    atomic_flag busy;                                                   /* "Context is busy" flag */
    atomic_ullong  usage;                                                  /* Usage counter */
} conn_pool_item_t;                                      /* Preallocate a storage for the SQLITE connections  */

static conn_pool_item_t *s_trans = NULL;                               /* SQL context of outstanding  transaction */
static pthread_mutex_t s_trans_mtx = PTHREAD_MUTEX_INITIALIZER;

extern  int g_dap_global_db_debug_more;                                     /* Enable extensible debug output */

static char s_filename_db [MAX_PATH];

static pthread_mutex_t s_conn_free_mtx = PTHREAD_MUTEX_INITIALIZER;         /* Lock to coordinate access to the free connections pool */
static pthread_cond_t s_conn_free_cnd = PTHREAD_COND_INITIALIZER;           /* To signaling to waites of the free connection */
static bool s_conn_free_present = true;

static pthread_mutex_t s_db_mtx = PTHREAD_MUTEX_INITIALIZER;

static uint32_t s_conn_count = 2;  // connection count
conn_pool_item_t *s_conn_pool = NULL;  // connection pool

// Value of one field in the table
typedef struct _sqlite_value_
{
    int32_t len,
            type;
    /*
     #define SQLITE_INTEGER  1
     #define SQLITE_FLOAT    2
     #define SQLITE_TEXT     3
     #define SQLITE_BLOB     4
     #define SQLITE_NULL     5
     */

    union {
        int         val_int;
        long long   val_int64;
        double      val_float;
        const char *val_str;
        const unsigned char *val_blob;
    } val;
} SQLITE_VALUE;

// Content of one row in the table
typedef struct _sqlite_row_value_
{
    uint32_t count; // number of columns in a row
    uint32_t reserv;
    SQLITE_VALUE *val; // array of field values
} SQLITE_ROW_VALUE;

/*
 * SQLite record structure
 */
struct DAP_ALIGN_PACKED driver_record {
    uint64_t        value_len;                                              /* Length of value part */
    uint8_t         flags;                                                  /* Flag of the record : see RECORD_FLAGS enums */
    uint32_t        crc;                                                    /* Object integrity */
    uint64_t        sign_len;                                               /* Size control */
    byte_t          value_n_sign[];                                         /* Serialized form */
};

/**
 * @brief Closes a SQLite database.
 *
 * @param l_db a pointer to an instance of SQLite database structure
 * @return (none)
 */
static inline void s_dap_db_driver_sqlite_close(sqlite3 *l_db)
{
    if(l_db)
        sqlite3_close(l_db);
}

static conn_pool_item_t *s_sqlite_test_free_connection(void)
{
    int l_rc;
    conn_pool_item_t *l_conn = s_conn_pool;
    /* Run over connection list, try to get a free connection */
    for (uint32_t j = s_conn_count; j--; l_conn++) {
        if ( !(l_rc = atomic_flag_test_and_set (&l_conn->busy)) ) {     /* Test-and-set ... */
                                                                        /* l_rc == 0 - so connection was free, */
                                                                        /* we got free connection, so get out */
            atomic_fetch_add(&l_conn->usage, 1);
            if (g_dap_global_db_debug_more )
                log_it(L_DEBUG, "Alloc l_conn: @%p/%p, usage: %llu", l_conn, l_conn->conn, l_conn->usage);
            return  l_conn;
        }
    }
    return NULL;
}

#define DAP_SQLITE_CONN_TIMEOUT 5   // sec

static conn_pool_item_t *s_sqlite_get_connection(void)
{
int     l_rc;
struct timespec tmo = {0};

    if ( (l_rc = pthread_mutex_lock(&s_db_mtx)) == EDEADLK )                /* Get the mutex */
        return s_trans;                                                     /* DEADLOCK is detected ? Return pointer to current transaction */
    else if ( l_rc )
        return  log_it(L_ERROR, "Cannot get free SQLITE connection, errno=%d", l_rc), NULL;

    pthread_mutex_unlock(&s_db_mtx);

    pthread_mutex_lock(&s_conn_free_mtx);
    conn_pool_item_t *l_conn = s_sqlite_test_free_connection();
    if (l_conn) {
        pthread_mutex_unlock(&s_conn_free_mtx);
        return l_conn;
    }

    log_it(L_INFO, "No free SQLITE connection, wait %d seconds ...", DAP_SQLITE_CONN_TIMEOUT);

    /* No free connection at the moment, so, prepare to wait a condition ... */

    clock_gettime(CLOCK_REALTIME, &tmo);
    tmo.tv_sec += DAP_SQLITE_CONN_TIMEOUT;
    s_conn_free_present = false;
    l_rc = 0;
    while (!s_conn_free_present && !l_rc)
        l_rc = pthread_cond_timedwait(&s_conn_free_cnd, &s_conn_free_mtx, &tmo);
    if (!l_rc)
        l_conn = s_sqlite_test_free_connection();
    pthread_mutex_unlock(&s_conn_free_mtx);

    if (l_rc)
        log_it(L_DEBUG, "pthread_cond_timedwait(), error=%d", l_rc);
    if (!l_conn)
        log_it(L_ERROR, "No free SQLITE connection");
    return l_conn;
}

static inline int s_sqlite_free_connection(conn_pool_item_t *a_conn)
{
int     l_rc;

    if (g_dap_global_db_debug_more)
        log_it(L_DEBUG, "Free  l_conn: @%p/%p, usage: %llu", a_conn, a_conn->conn, a_conn->usage);

    atomic_flag_clear(&a_conn->busy);                                       /* Clear busy flag */

    l_rc = pthread_mutex_lock (&s_conn_free_mtx);                           /* Send a signal to waiters to wake-up */
    s_conn_free_present = true;
    l_rc = pthread_cond_signal(&s_conn_free_cnd);
    l_rc = pthread_mutex_unlock(&s_conn_free_mtx);
#ifndef DAP_DEBUG
    UNUSED(l_rc);
#endif
    return  0;
}

/**
 * @brief Deinitializes a SQLite database.
 *
 * @return Returns 0 if successful.
 */
int s_db_sqlite_deinit(void)
{
        pthread_mutex_lock(&s_db_mtx);
        for (int i = 0; i < s_conn_pool; i++) {
            if (s_conn_pool[i].conn) {
                s_dap_db_driver_sqlite_close(s_conn_pool[i].conn);
                atomic_flag_clear (&s_conn_pool[i].busy);
            }
        }
        pthread_mutex_unlock(&s_db_mtx);
        //s_db = NULL;
        return sqlite3_shutdown();
}

/**
 * @brief Opens a SQLite database and adds byte_to_bin function.
 *
 * @param a_filename_utf8 a SQLite database file name
 * @param a_flags database access flags (SQLITE_OPEN_READONLY, SQLITE_OPEN_READWRITE | SQLITE_OPEN_CREATE)
 * @param a_error_message[out] an error message that's received from the SQLite database
 * @return Returns a pointer to an instance of SQLite database structure.
 */
sqlite3* dap_db_driver_sqlite_open(const char *a_filename_utf8, int a_flags, char **a_error_message)
{
    sqlite3 *l_db = NULL;

    int l_rc = sqlite3_open_v2(a_filename_utf8, &l_db, a_flags, NULL); // SQLITE_OPEN_FULLMUTEX by default set with sqlite3_config SERIALIZED
    // if unable to open the database file
    if(l_rc == SQLITE_CANTOPEN) {
        log_it(L_WARNING,"No database on path %s, creating one from scratch", a_filename_utf8);
        if(l_db)
            sqlite3_close(l_db);
        // try to create database
        l_rc = sqlite3_open_v2(a_filename_utf8, &l_db, a_flags | SQLITE_OPEN_CREATE, NULL);
    }

    if(l_rc != SQLITE_OK) {
        log_it(L_CRITICAL,"Can't open database on path %s (code %d: \"%s\" )", a_filename_utf8, l_rc, sqlite3_errstr(l_rc));
        if(a_error_message)
            *a_error_message = sqlite3_mprintf("Can't open database: %s\n", sqlite3_errmsg(l_db));
        sqlite3_close(l_db);
        return NULL;
    }
    return l_db;
}


/**
 * @brief Executes SQL statements.
 *
 * @param a_db a pointer to an instance of SQLite database structure
 * @param l_query the SQL statement
 * @param l_error_message[out] an error message that's received from the SQLite database
 * @return Returns 0 if successful.
 */
static int s_db_driver_sqlite_exec(sqlite3 *a_db, const char *a_query, dap_global_db_driver_hash_t *a_hash, byte_t *a_value, size_t a_value_len)
{
    int l_rc = 0;
    sqlite3_stmt *l_stmt = NULL;
    
    if (
        (l_rc = sqlite3_prepare_v2(a_db, a_query, -1, &l_stmt, NULL)) != SQLITE_OK ||
        (a_hash && (l_rc = sqlite3_bind_blob64(l_stmt, 1, a_hash, sizeof(*a_hash), SQLITE_STATIC) != SQLITE_OK)) ||
        (a_value && (l_rc = sqlite3_bind_blob64(l_stmt, 2, a_value, a_value_len, SQLITE_STATIC)) != SQLITE_OK)
        ) {
        log_it(L_ERROR, "SQL error %d(%s)", sqlite3_errcode(a_db), sqlite3_errmsg(a_db));
        return l_rc;
    }
    for ( int i = 7; i--; ) {
        l_rc = sqlite3_step(l_stmt);
        if (l_rc != SQLITE_BUSY)
            break;
        if (g_dap_global_db_debug_more)
            log_it(L_WARNING, "SQL error: %d(%s), sqlite step retry for %s",
                                sqlite3_errcode(a_db), sqlite3_errmsg(a_db), a_query);
        dap_usleep(500 * 1000);                                             /* Wait 0.5 sec */
    }
    sqlite3_finalize(l_stmt);
    if (l_rc != SQLITE_DONE && l_rc != SQLITE_ROW) {
        log_it(L_ERROR, "SQL error %d(%s)", sqlite3_errcode(a_db), sqlite3_errmsg(a_db));
        return l_rc;
    }
    return SQLITE_OK;
}

/**
 * @brief Creates a table and unique index in the s_db database.
 *
 * @param a_table_name a table name string
 * @return Returns 0 if successful, otherwise -1.
 */
static int s_db_driver_sqlite_create_group_table(const char *a_table_name)
{
int l_rc;
conn_pool_item_t *l_conn;
char l_query[512];

    if( !a_table_name )
        return  -EINVAL;

    if ( !(l_conn = s_sqlite_get_connection()) )
        return log_it(L_ERROR, "Error create group table '%s'", a_table_name), -ENOENT;

    snprintf(l_query, sizeof(l_query) - 1,
                    "CREATE TABLE IF NOT EXISTS '%s'(driver_key BLOB UNIQUE NOT NULL PRIMARY KEY, key TEXT UNIQUE NOT NULL, value BLOB)",
                    a_table_name);

    if ( (l_rc = s_db_driver_sqlite_exec(l_conn->conn, l_query, NULL, NULL, 0)) != SQLITE_OK ) {
        s_sqlite_free_connection(l_conn);
        return -1;
    }

    s_sqlite_free_connection(l_conn);
    return 0;
}

/**
 * @brief Releases memory allocated for a row.
 *
 * @param row a database row
 * @return (none)
 */
static void s_dap_db_driver_sqlite_row_free(SQLITE_ROW_VALUE *row)
{
    if(row) {
        // delete the whole string
        sqlite3_free(row->val);
        // delete structure
        sqlite3_free(row);
    }
}


/**
 * @brief Fetches a result values from a query to l_row_out
 *
 * @param l_res a pointer to a prepared statement structure
 * @param l_row_out a pointer to a pointer to a row structure
 * @return Returns SQLITE_ROW(100) or SQLITE_DONE(101) or SQLITE_BUSY(5)
 */
static int s_db_driver_sqlite_fetch_array(sqlite3_stmt *l_res, SQLITE_ROW_VALUE **l_row_out)
{
    SQLITE_ROW_VALUE *l_row = NULL;
    // go to next the string
    int l_rc = sqlite3_step(l_res);
    if(l_rc == SQLITE_ROW) {  // SQLITE_ROW(100) or SQLITE_DONE(101) or SQLITE_BUSY(5)
        // allocate memory for a row with data
        l_row = (SQLITE_ROW_VALUE*) sqlite3_malloc(sizeof(SQLITE_ROW_VALUE));
        int l_count = sqlite3_column_count(l_res); // get the number of columns
        // allocate memory for all columns
        l_row->val = (SQLITE_VALUE*) sqlite3_malloc(l_count * (int)sizeof(SQLITE_VALUE));
        if(l_row->val) {
            l_row->count = l_count; // number of columns
            for(uint32_t l_iCol = 0; l_iCol < l_row->count; l_iCol++) {
                SQLITE_VALUE *cur_val = l_row->val + l_iCol;
                cur_val->len = sqlite3_column_bytes(l_res, l_iCol); // how many bytes will be needed
                cur_val->type = sqlite3_column_type(l_res, l_iCol); // field type
                if(cur_val->type == SQLITE_INTEGER)
                    cur_val->val.val_int64 = sqlite3_column_int64(l_res, l_iCol);
                else if(cur_val->type == SQLITE_FLOAT)
                    cur_val->val.val_float = sqlite3_column_double(l_res, l_iCol);
                else if(cur_val->type == SQLITE_BLOB)
                    cur_val->val.val_blob = (const unsigned char*) sqlite3_column_blob(l_res, l_iCol);
                else if(cur_val->type == SQLITE_TEXT)
                    cur_val->val.val_str = (const char*) sqlite3_column_text(l_res, l_iCol);
                else
                    cur_val->val.val_str = NULL;
            }
        }
        else
            l_row->count = 0; // number of columns
    }
    if(l_row_out)
        *l_row_out = l_row;
    else
        s_dap_db_driver_sqlite_row_free(l_row);
    return l_rc;
}

/**
 * @brief Executes a VACUUM statement in a database.
 *
 * @param a_db a a pointer to an instance of SQLite database structure
 * @return Returns 0 if successful.
 */
int s_dap_db_driver_sqlite_vacuum(sqlite3 *a_db)
{
    if(!a_db)
        return -1;

    return  s_db_driver_sqlite_exec(a_db, "VACUUM", NULL, NULL, 0);
}

/**
 * @brief Starts a transaction in s_db database.
 *
 * @return Returns 0 if successful, otherwise -1.
 */
static int s_db_sqlite_start_transaction(void)
{
int l_rc;

    /* Try to lock */
    if ( EDEADLK == (l_rc = pthread_mutex_lock(&s_trans_mtx)) ) {
        /* DEADLOCK ?! - so transaction is already active ... */
        log_it(L_DEBUG, "Active TX l_conn: @%p/%p", s_trans, s_trans->conn);
        return  0;
    }

    if ( ! (s_trans = s_sqlite_get_connection()) )
        return  -666;

    if ( g_dap_global_db_debug_more )
        log_it(L_DEBUG, "Start TX l_conn: @%p/%p", s_trans, s_trans->conn);

    pthread_mutex_lock(&s_db_mtx);
    l_rc = s_db_driver_sqlite_exec(s_trans->conn, "BEGIN", NULL, NULL, 0);
    pthread_mutex_unlock(&s_db_mtx);

    if ( l_rc != SQLITE_OK ) {
        pthread_mutex_unlock(&s_trans_mtx);
        s_sqlite_free_connection(s_trans);
        s_trans = NULL;
        }

    return  ( l_rc == SQLITE_OK ) ? 0 : -l_rc;
}

/**
 * @brief Ends a transaction in s_db database.
 *
 * @return Returns 0 if successful, otherwise -1.
 */
static int s_db_sqlite_end_transaction(void)
{
int l_rc;
conn_pool_item_t *l_conn;

    if ( !s_trans)
        return  log_it(L_ERROR, "No active TX!"), -666;

    l_conn = s_trans;
    s_trans = NULL;                                                         /* Zeroing current TX's context until
                                                                              it's protected by the mutex ! */

    if ( g_dap_global_db_debug_more )
        log_it(L_DEBUG, "End TX l_conn: @%p/%p", l_conn, l_conn->conn);

    pthread_mutex_unlock(&s_trans_mtx);                                     /* Free TX context to other ... */

    pthread_mutex_lock(&s_db_mtx);
    l_rc = s_db_driver_sqlite_exec(l_conn->conn, "COMMIT", NULL, NULL, 0);
    pthread_mutex_unlock(&s_db_mtx);

    s_sqlite_free_connection(l_conn);

    return  ( l_rc == SQLITE_OK ) ? 0 : -l_rc;
}


/**
 * @brief Replaces '_' char with '.' char in a_table_name.
 *
 * @param a_table_name a table name string
 * @return Returns a group name string with the replaced character
 */
static inline char *s_sqlite_make_group_name(const char *a_table_name)
{
    char *l_table_name = dap_strdup(a_table_name), *l_str;

    for ( l_str = l_table_name; (l_str = strchr(l_str, '_')); l_str++)
        *l_str = '.';

    return l_table_name;
}

/**
 * @brief Replaces '.' char with '_' char in a_group_name.
 *
 * @param a_group_name a group name string
 * @return Returns a table name string with the replaced character
 */
static inline char *s_sqlite_make_table_name(const char *a_group_name)
{
    char *l_group_name = dap_strdup(a_group_name), *l_str;

    for ( l_str = l_group_name; (l_str = strchr(l_str, '.')); l_str++)
        *l_str = '_';

    return l_group_name;
}

/**
 * @brief Applies an object to a database.
 * @param a_store_obj a pointer to the object structure
 * @return Returns 0 if successful.
 */
int s_db_sqlite_apply_store_obj(dap_store_obj_t *a_store_obj)
{
// sanity check
    dap_return_val_if_pass(!a_store_obj || !a_store_obj->group, -1);
// func work
    // execute request
    conn_pool_item_t *l_conn = s_sqlite_get_connection();
    if (!l_conn)
        return -2;

    int l_ret = 0;
    char *l_query = NULL;
    size_t l_record_len = 0;
    struct driver_record *l_record;
    char *l_table_name = s_sqlite_make_table_name(a_store_obj->group);
    if (a_store_obj->type == DAP_GLOBAL_DB_OPTYPE_ADD) {
        if (!a_store_obj->key) {
            log_it(L_ERROR, "Global DB store object unsigned");
            l_ret = -3;
            goto ret_n_free;
        } else { //add one record
            l_query = sqlite3_mprintf("INSERT OR REPLACE INTO '%s' VALUES(?, '%s', ?)",
                                                  l_table_name, a_store_obj->key);
            /* Compute a length of the area to keep record */
            l_record_len = sizeof(struct driver_record) + a_store_obj->value_len + dap_sign_get_size(a_store_obj->sign);
            l_record = DAP_NEW_Z_SIZE(struct driver_record, l_record_len);
            if (!l_record) {
                log_it(L_ERROR, "Cannot allocate memory for new records, %zu octets, errno=%d", l_record_len, errno);
                l_ret = -4;
                goto ret_n_free;
            }
            l_record->value_len = a_store_obj->value_len;
            // Don't save NEW attribute
            l_record->flags = a_store_obj->flags & ~DAP_GLOBAL_DB_RECORD_NEW;
            if (!a_store_obj->crc) {
                log_it(L_ERROR, "Global DB store object corrupted");
                l_ret = -5;
            }
            l_record->crc = a_store_obj->crc;
            if (!a_store_obj->sign) {
                log_it(L_ERROR, "Global DB store object unsigned");
                l_ret = -6;
                goto ret_n_free;
            }
            l_record->sign_len = dap_sign_get_size(a_store_obj->sign);
            if (!l_record->sign_len) {
                log_it(L_ERROR, "Global DB store object sign corrupted");
                l_ret = -7;
                goto ret_n_free;
            }
            if (a_store_obj->value_len) /* Put <value> into the record */
                memcpy(l_record->value_n_sign, a_store_obj->value, a_store_obj->value_len);
            /* Put the authorization sign */
            memcpy(l_record->value_n_sign + a_store_obj->value_len, a_store_obj->sign, l_record->sign_len);
        }
    } else if (a_store_obj->type == DAP_GLOBAL_DB_OPTYPE_DEL) {
        if (a_store_obj->key) //delete one record
            l_query = sqlite3_mprintf("DELETE FROM '%s' WHERE key = '%s'", l_table_name, a_store_obj->key);
        else // remove all group
            l_query = sqlite3_mprintf("DROP TABLE IF EXISTS '%s'", l_table_name);
    } else {
        log_it(L_ERROR, "Unknown store_obj type '0x%x'", a_store_obj->type);
        l_ret = -8;
        goto ret_n_free;
    }
    dap_global_db_driver_hash_t l_driver_key = dap_global_db_driver_hash_get(a_store_obj);
    l_ret = s_db_driver_sqlite_exec(l_conn->conn, l_query, &l_driver_key, (byte_t *)l_record, l_record_len);

    if (l_ret == SQLITE_ERROR && a_store_obj->type == DAP_GLOBAL_DB_OPTYPE_ADD) {
        // create table
        s_db_driver_sqlite_create_group_table(l_table_name);
        // repeat request
        l_ret = s_db_driver_sqlite_exec(l_conn->conn, l_query, &l_driver_key, (byte_t *)l_record, l_record_len);
    }
ret_n_free:
    DAP_DEL_Z(l_record);
    s_sqlite_free_connection(l_conn);
    if (l_query)
        sqlite3_free(l_query);
    DAP_DELETE(l_table_name);
    return l_ret;
}

/**
 * @brief Fills a object from a row
 *
 * @param a_group a group name string
 * @param a_obj a pointer to the object
 * @param a_row a ponter to the row structure
 */
static void s_fill_one_item(const char *a_group, dap_store_obj_t *a_obj, SQLITE_ROW_VALUE *a_row)
{
    if(!a_obj){
        log_it(L_ERROR, "Object is not initialized, can't call fill_one_item");
        return;
    }
    a_obj->group = dap_strdup(a_group);

    for(uint32_t l_iCol = 0; l_iCol < a_row->count; l_iCol++) {
        SQLITE_VALUE *l_cur_val = a_row->val + l_iCol;
        switch (l_iCol) {
        case 1:
            if(l_cur_val->type == SQLITE_TEXT)
                a_obj->key = dap_strdup(l_cur_val->val.val_str);
            break; // key
        case 2:
            if(l_cur_val->type == SQLITE_INTEGER)
                a_obj->timestamp = l_cur_val->val.val_int64;
            break; // ts
        case 3:
            if(l_cur_val->type == SQLITE_BLOB) {
                struct driver_record *l_record = a_row->val;
                if (a_row->reserv < sizeof(*l_record) || // Do not intersct bounds of readed array, check it twice
                        a_row->reserv < sizeof(*l_record) + l_record->sign_len + l_record->value_len ||
                        l_record->sign_len == 0) {
                    log_it(L_ERROR, "Corrupted global DB record internal value");
                    break;
                }
                a_obj->value_len = l_record->value_len;
                a_obj->flags = l_record->flags;
                a_obj->crc = l_record->crc;
                if (a_obj->value_len &&
                        !(a_obj->value = DAP_DUP_SIZE(l_record->value_n_sign, a_obj->value_len))) {
                    DAP_DELETE(a_obj->group);
                    DAP_DELETE(a_obj->key);
                    log_it(L_CRITICAL, "Cannot allocate a memory for store object value");
                    break;
                }
                dap_sign_t *l_sign = (dap_sign_t *)(l_record->value_n_sign + l_record->value_len);
                if (dap_sign_get_size(l_sign) != l_record->sign_len ||
                        !(a_obj->sign = DAP_DUP_SIZE(l_sign, l_record->sign_len))) {
                    DAP_DELETE(a_obj->group);
                    DAP_DELETE(a_obj->key);
                    DAP_DEL_Z(a_obj->value);
                    if (dap_sign_get_size(l_sign) != l_record->sign_len)
                        log_it(L_ERROR, "Corrupted global DB record internal value");
                    else
                        log_it(L_CRITICAL, "Cannot allocate a memory for store object value");
                    break;
                }
                a_obj->value_len = (size_t) l_cur_val->len;
                a_obj->value = DAP_NEW_SIZE(uint8_t, a_obj->value_len);
                memcpy((byte_t *)a_obj->value, l_cur_val->val.val_blob, a_obj->value_len);
            }
            break; // value
        }
    }

}

/**
 * @brief Reads a last object from the s_db database.
 *
 * @param a_group a group name string
 * @return Returns a pointer to the object.
 */
dap_store_obj_t* s_db_sqlite_read_last_store_obj(const char *a_group)
{
dap_store_obj_t *l_obj = NULL;
sqlite3_stmt *l_res = NULL;
conn_pool_item_t *l_conn;

    if(!a_group)
        return NULL;

    if ( !(l_conn = s_sqlite_get_connection()) )
        return NULL;

    char * l_table_name = s_sqlite_make_table_name(a_group);
    char *l_str_query = sqlite3_mprintf("SELECT key,timestamp,value FROM '%s' ORDER BY timestamp DESC LIMIT 1", l_table_name);
    int l_ret = sqlite3_prepare_v2(l_conn->conn, l_str_query, -1, &l_res, NULL);
    sqlite3_free(l_str_query);
    DAP_DEL_Z(l_table_name);
    if (l_ret != SQLITE_OK) {
        log_it(L_ERROR, "SQLite read last obj error %d(%s)\n", sqlite3_errcode(l_conn->conn), sqlite3_errmsg(l_conn->conn));
        s_sqlite_free_connection(l_conn);
        return NULL;
    }

    SQLITE_ROW_VALUE *l_row = NULL;
    l_ret = s_db_driver_sqlite_fetch_array(l_res, &l_row);
    if(l_ret != SQLITE_ROW && l_ret != SQLITE_DONE)
    {
        //log_it(L_ERROR, "read l_ret=%d, %s\n", sqlite3_errcode(s_db), sqlite3_errmsg(s_db));
    }
    if(l_ret == SQLITE_ROW && l_row) {
        l_obj = DAP_NEW_Z(dap_store_obj_t);
        s_fill_one_item(a_group, l_obj, l_row);
    }
    s_dap_db_driver_sqlite_row_free(l_row);
    sqlite3_finalize(l_res);

    s_sqlite_free_connection(l_conn);

    return l_obj;
}

/**
 * @brief Reads some objects from a database by conditions
 *
 * @param a_group a group name string
 * @param a_iter iterator to looked for item
 * @param a_count_out[in] a number of objects to be read, if equals 0 reads with no limits
 * @param a_count_out[out] a number of objects that were read
 * @return If successful, a pointer to an objects, otherwise NULL.
 */
dap_store_obj_t* s_db_sqlite_read_cond_store_obj(const char *a_group, dap_global_db_driver_hash_t a_hash_from, size_t *a_count_out)
{
// sanity check
    conn_pool_item_t *l_conn = s_sqlite_get_connection();
    dap_return_val_if_pass(!a_group || !l_conn, NULL);
// func work

    dap_store_obj_t *l_obj = NULL;
    char *l_error_message = NULL;
    sqlite3_stmt *l_res = NULL;

    char * l_table_name = s_sqlite_make_table_name(a_group);
    // no limit
    int l_count_out = 0;
    if(a_count_out)
        l_count_out = (int)*a_count_out;
    char l_str_limit[64] = {};
    if (l_count_out)
        snprintf(l_str_limit, 64, " LIMIT %d", l_count_out);
    char *l_str_query = sqlite3_mprintf("SELECT key,timestamp,value FROM '%s'"
                                        " WHERE key>'%s' ORDER BY key %s",
                                                                        l_table_name, "key", l_str_limit);
    int l_ret = sqlite3_prepare_v2(l_conn->conn, l_str_query, -1, &l_res, NULL);
    sqlite3_free(l_str_query);
    DAP_DEL_Z(l_table_name);
    if(l_ret != SQLITE_OK) {
        log_it(L_ERROR, "SQLite conditional read error %d(%s)\n", sqlite3_errcode(l_conn->conn), sqlite3_errmsg(l_conn->conn));
        s_sqlite_free_connection(l_conn);
        return NULL;
    }

    //int b = qlite3_column_count(s_db);
    SQLITE_ROW_VALUE *l_row = NULL;
    l_count_out = 0;
    int l_count_sized = 0;
    do {
        l_ret = s_db_driver_sqlite_fetch_array(l_res, &l_row);
        if(l_ret != SQLITE_ROW && l_ret != SQLITE_DONE)
        {
           // log_it(L_ERROR, "read l_ret=%d, %s\n", sqlite3_errcode(s_db), sqlite3_errmsg(s_db));
        }
        if(l_ret == SQLITE_ROW && l_row) {
            // realloc memory
            if(l_count_out >= l_count_sized) {
                l_count_sized += 10;
                l_obj = DAP_REALLOC(l_obj, sizeof(dap_store_obj_t) * (uint64_t)l_count_sized);
                if (!l_obj) {
                    log_it(L_CRITICAL, "%s", g_error_memory_alloc);
                    sqlite3_finalize(l_res);
                    sqlite3_free(l_error_message);
                    s_sqlite_free_connection(l_conn);
                    s_dap_db_driver_sqlite_row_free(l_row);
                    return NULL;
                }
                memset(l_obj + l_count_out, 0, sizeof(dap_store_obj_t) * (uint64_t)(l_count_sized - l_count_out));
            }
            // fill current item
            dap_store_obj_t *l_obj_cur = l_obj + l_count_out;
            s_fill_one_item(a_group, l_obj_cur, l_row);
            l_count_out++;
        }
        s_dap_db_driver_sqlite_row_free(l_row);
    } while(l_row);

    sqlite3_finalize(l_res);
    s_sqlite_free_connection(l_conn);

    if (a_count_out)
        *a_count_out = (size_t)l_count_out;

    return l_obj;
}

/**
 * @brief Reads some objects from a SQLite database by a_group, a_key.
 * @param a_group a group name string
 * @param a_key an object key string, if equals NULL reads the whole group
 * @param a_count_out[out] a number of objects that were read
 * @return If successful, a pointer to an objects, otherwise NULL.
 */
dap_store_obj_t* s_db_sqlite_read_store_obj(const char *a_group, const char *a_key, size_t *a_count_out)
{
// sanity check
    conn_pool_item_t *l_conn = s_sqlite_get_connection();
    dap_return_val_if_pass(!a_group || !l_conn, NULL)
// func work
    dap_store_obj_t *l_obj = NULL;
    sqlite3_stmt *l_res = NULL;
    char *l_table_name = s_sqlite_make_table_name(a_group);
    char *l_str_query = NULL;
    if (a_key)
        l_str_query = sqlite3_mprintf("SELECT driver_key, key, value FROM '%s' WHERE key='%s'", l_table_name, a_key);
    else // no limit
        l_str_query = sqlite3_mprintf("SELECT driver_key, key, value FROM '%s' ORDER BY driver_key", l_table_name);
    int l_ret = sqlite3_prepare_v2(l_conn->conn, l_str_query, -1, &l_res, NULL);
    sqlite3_free(l_str_query);
    DAP_DEL_Z(l_table_name);
    if (l_ret != SQLITE_OK) {
        log_it(L_ERROR, "SQLite read error %d(%s)", sqlite3_errcode(l_conn->conn), sqlite3_errmsg(l_conn->conn));
        s_sqlite_free_connection(l_conn);
        return NULL;
    }

    SQLITE_ROW_VALUE *l_row = NULL;
    size_t l_count_out = 0;
    uint64_t l_count_sized = 0;
    do {
        l_ret = s_db_driver_sqlite_fetch_array(l_res, &l_row);
        if (l_ret != SQLITE_ROW && l_ret != SQLITE_DONE) {
            log_it(L_ERROR, "SQLite read error array %d(%s)\n", sqlite3_errcode(l_conn->conn), sqlite3_errmsg(l_conn->conn));
            break;
        }
        if(l_ret == SQLITE_ROW && l_row) {
            // realloc memory
            if(l_count_out >= l_count_sized) {
                l_count_sized += 10;
                l_obj = DAP_REALLOC(l_obj, sizeof(dap_store_obj_t) * l_count_sized);
                if (!l_obj) {
                    log_it(L_CRITICAL, "%s", g_error_memory_alloc);
                    sqlite3_finalize(l_res);
                    s_sqlite_free_connection(l_conn);
                    s_dap_db_driver_sqlite_row_free(l_row);
                    return NULL;
                }
                memset(l_obj + l_count_out, 0, sizeof(dap_store_obj_t) * (l_count_sized - l_count_out));
            }
            // fill currrent item
            s_fill_one_item(a_group, l_obj + l_count_out, l_row);
            l_count_out++;
        }
        s_dap_db_driver_sqlite_row_free(l_row);
    } while(l_row);

    sqlite3_finalize(l_res);
    s_sqlite_free_connection(l_conn);

    if (a_count_out)
        *a_count_out = l_count_out;

    return l_obj;
}

/**
 * @brief Gets a list of group names from a s_db database by a_group_mask.
 *
 * @param a_group_mask a group name mask
 * @return Returns a pointer to a list of group names.
 */
dap_list_t* s_db_sqlite_get_groups_by_mask(const char *a_group_mask)
{
    conn_pool_item_t *l_conn = s_sqlite_get_connection();

    if(!a_group_mask || !l_conn)
        return NULL;

    sqlite3_stmt *l_res = NULL;
    const char *l_str_query = "SELECT name FROM sqlite_master WHERE type ='table' AND name NOT LIKE 'sqlite_%'";
    int l_ret = sqlite3_prepare_v2(l_conn->conn, l_str_query, -1, &l_res, NULL);
    if (l_ret != SQLITE_OK) {
        log_it(L_ERROR, "SQLite get groups error %d(%s)\n", sqlite3_errcode(l_conn->conn), sqlite3_errmsg(l_conn->conn));
        s_sqlite_free_connection(l_conn);
        return NULL;
    }
    char * l_mask = s_sqlite_make_table_name(a_group_mask);
    SQLITE_ROW_VALUE *l_row = NULL;
    dap_list_t *l_ret_list = NULL;
    while (s_db_driver_sqlite_fetch_array(l_res, &l_row) == SQLITE_ROW && l_row) {
        char *l_table_name = (char *)l_row->val->val.val_str;
        if(!dap_fnmatch(l_mask, l_table_name, 0))
            l_ret_list = dap_list_prepend(l_ret_list, s_sqlite_make_group_name(l_table_name));
        s_dap_db_driver_sqlite_row_free(l_row);
    }
    sqlite3_finalize(l_res);

    s_sqlite_free_connection(l_conn);

    return l_ret_list;
}

/**
 * @brief Reads a number of objects from a s_db database by a iterator
 *
 * @param a_group a group name string
 * @param a_id id starting from which the quantity is calculated
 * @return Returns a number of objects.
 */
size_t s_db_sqlite_read_count_store(const char *a_group, dap_nanotime_t a_timestamp)
{
    conn_pool_item_t *l_conn = s_sqlite_get_connection();

    dap_return_val_if_fail(l_conn && a_group, 0);

    sqlite3_stmt *l_res = NULL;
    char * l_table_name = s_sqlite_make_table_name(a_group);
    char *l_str_query = sqlite3_mprintf("SELECT COUNT(*) FROM '%s' WHERE timestamp > '%lld'", l_table_name, a_timestamp);
    int l_ret = sqlite3_prepare_v2(l_conn->conn, l_str_query, -1, &l_res, NULL);
    sqlite3_free(l_str_query);
    DAP_DEL_Z(l_table_name);
    if(l_ret != SQLITE_OK) {
        log_it(L_ERROR, "SQLite read count error %d(%s)\n", sqlite3_errcode(l_conn->conn), sqlite3_errmsg(l_conn->conn));
        s_sqlite_free_connection(l_conn);
        return 0;
    }
    size_t l_ret_val = 0;
    SQLITE_ROW_VALUE *l_row = NULL;
    if (s_db_driver_sqlite_fetch_array(l_res, &l_row) == SQLITE_ROW && l_row) {
        l_ret_val = (size_t)l_row->val->val.val_int64;
        s_dap_db_driver_sqlite_row_free(l_row);
    }
    sqlite3_finalize(l_res);

    s_sqlite_free_connection(l_conn);

    return l_ret_val;
}

/**
 * @brief Checks if an object is in a s_db database by a_group and a_key.
 *
 * @param a_group a group name string
 * @param a_key a object key string
 * @return Returns true if it is, false it's not.
 */
bool s_db_sqlite_is_obj(const char *a_group, const char *a_key)
{
    conn_pool_item_t *l_conn = s_sqlite_get_connection();

    if(!a_group || !l_conn)
        return false;

    sqlite3_stmt *l_res = NULL;
    char * l_table_name = s_sqlite_make_table_name(a_group);
    char *l_str_query = sqlite3_mprintf("SELECT EXISTS(SELECT * FROM '%s' WHERE key='%s')", l_table_name, a_key);
    int l_ret = sqlite3_prepare_v2(l_conn->conn, l_str_query, -1, &l_res, NULL);
    sqlite3_free(l_str_query);
    DAP_DEL_Z(l_table_name);
    if (l_ret != SQLITE_OK) {
        log_it(L_ERROR, "SQLite is obj error %d(%s)", sqlite3_errcode(l_conn->conn), sqlite3_errmsg(l_conn->conn));
        s_sqlite_free_connection(l_conn);
        return false;
    }
    bool l_ret_val = false;
    SQLITE_ROW_VALUE *l_row = NULL;
    if (s_db_driver_sqlite_fetch_array(l_res, &l_row) == SQLITE_ROW && l_row) {
        l_ret_val = (size_t)l_row->val->val.val_int64;
        s_dap_db_driver_sqlite_row_free(l_row);
    }
    sqlite3_finalize(l_res);

    s_sqlite_free_connection(l_conn);

    return l_ret_val;
}


/**
 * @brief Flushes a SQLite database cahce to disk.
 * @note The function closes and opens the database
 *
 * @return Returns 0 if successful.
 */
static int s_db_sqlite_flush()
{
    conn_pool_item_t *l_conn = s_sqlite_get_connection();

    char *l_error_message = NULL;

    log_it(L_DEBUG, "Start flush sqlite data base.");

    if(!(l_conn = s_sqlite_get_connection()) )
        return -666;

    s_dap_db_driver_sqlite_close(l_conn->conn);

    if ( !(l_conn->conn = dap_db_driver_sqlite_open(s_filename_db, SQLITE_OPEN_READWRITE, &l_error_message)) ) {
        log_it(L_ERROR, "Can't init sqlite err: \"%s\"", l_error_message? l_error_message: "UNKNOWN");
        sqlite3_free(l_error_message);
        return -3;
    }

#ifndef _WIN32
    sync();
#endif

    if(s_db_driver_sqlite_exec(l_conn->conn, "PRAGMA synchronous = NORMAL", NULL, NULL, 0)) // 0 | OFF | 1 | NORMAL | 2 | FULL
        log_it(L_WARNING, "Can't set new synchronous mode\n");
    if(s_db_driver_sqlite_exec(l_conn->conn, "PRAGMA journal_mode = OFF", NULL, NULL, 0)) // DELETE | TRUNCATE | PERSIST | MEMORY | WAL | OFF
        log_it(L_WARNING, "Can't set new journal mode\n");
    if(s_db_driver_sqlite_exec(l_conn->conn, "PRAGMA page_size = 1024", NULL, NULL, 0)) // DELETE | TRUNCATE | PERSIST | MEMORY | WAL | OFF
        log_it(L_WARNING, "Can't set page_size\n");

    return 0;
}




/**
 * @brief Initializes a SQLite database.
 * @note no thread safe
 * @param a_filename_db a path to the database file
 * @param a_drv_callback a pointer to a structure of callback functions
 * @return If successful returns 0, else a code < 0.
 */
int dap_db_driver_sqlite_init(const char *a_filename_db, dap_db_driver_callbacks_t *a_drv_callback)
{
// sanity check
    dap_return_val_if_pass(!a_filename_db, -1);
    dap_return_val_if_pass_err(s_conn_pool, -2, "SQLite driver already init")
// func work
    int l_ret = -1, l_errno = errno;
    sqlite3 *l_conn = NULL;
    char l_errbuf[255] = {0}, *l_error_message = NULL;


    if ( sqlite3_threadsafe() && !sqlite3_config(SQLITE_CONFIG_MULTITHREAD) )
        l_ret = sqlite3_initialize();

    if ( l_ret != SQLITE_OK ) {
        log_it(L_ERROR, "Can't init sqlite err=%d (%s)", l_ret, sqlite3_errstr(l_ret));
        return -3;
    }

    // Check paths and create them if nessesary
    char * l_filename_dir = dap_path_get_dirname(a_filename_db);
    strncpy(s_filename_db, a_filename_db, sizeof(s_filename_db) - 1);

    if ( !dap_dir_test(l_filename_dir) ){
        log_it(L_NOTICE, "No directory %s, trying to create...",l_filename_dir);

        int l_mkdir_ret = dap_mkdir_with_parents(l_filename_dir);
        l_errno = errno;

        if(!dap_dir_test(l_filename_dir)){
            strerror_r(l_errno,l_errbuf,sizeof(l_errbuf));
            log_it(L_ERROR, "Can't create directory, error code %d, error string \"%s\"", l_mkdir_ret, l_errbuf);
            DAP_DELETE(l_filename_dir);
            return -l_errno;
        }else
            log_it(L_NOTICE, "Directory created");
    }
    DAP_DEL_Z(l_filename_dir);

    s_conn_count += dap_events_thread_get_count();
    DAP_NEW_Z_COUNT_RET_VAL(s_conn_pool, conn_pool_item_t, s_conn_count, NULL, NULL)
    /* Create a pool of connection */
    for (int i = 0; i < (int)s_conn_count; ++i)
    {
        if ( !(l_conn = dap_db_driver_sqlite_open(a_filename_db, SQLITE_OPEN_READWRITE|SQLITE_OPEN_CREATE, &l_error_message)) )
        {
            log_it(L_ERROR, "Can't init SQL connection context #%d err: \"%s\"", i, l_error_message);
            sqlite3_free(l_error_message);
            l_ret = -4;
            for(int ii = i - 1; ii >= 0; --ii) {
                s_dap_db_driver_sqlite_close(s_conn_pool[ii].conn);
            }
            goto end;
        }

        s_conn_pool[i].conn = l_conn;
        s_conn_pool[i].idx = i;

        atomic_store(&s_conn_pool[i].usage, 0);

        log_it(L_DEBUG, "SQL connection context #%d is created @%p", i, l_conn);

        if(s_db_driver_sqlite_exec(l_conn, "PRAGMA synchronous = NORMAL", NULL, NULL, 0))
            log_it(L_ERROR, "can't set new synchronous mode\n");
        if(s_db_driver_sqlite_exec(l_conn, "PRAGMA journal_mode = OFF", NULL, NULL, 0))
            log_it(L_ERROR, "can't set new journal mode\n");
        if(s_db_driver_sqlite_exec(l_conn, "PRAGMA page_size = 4096", NULL, NULL, 0))
            log_it(L_ERROR, "can't set page_size\n");
    }

    // *PRAGMA page_size = bytes; // page size DB; it is reasonable to make it equal to the size of the disk cluster 4096
    // *PRAGMA cache_size = -kibibytes; // by default it is equal to 2000 pages of database
    //
    a_drv_callback->apply_store_obj         = s_db_sqlite_apply_store_obj;
    a_drv_callback->read_store_obj          = s_db_sqlite_read_store_obj;
    a_drv_callback->read_cond_store_obj     = s_db_sqlite_read_cond_store_obj;
    a_drv_callback->read_last_store_obj     = s_db_sqlite_read_last_store_obj;
    a_drv_callback->transaction_start       = s_db_sqlite_start_transaction;
    a_drv_callback->transaction_end         = s_db_sqlite_end_transaction;
    a_drv_callback->get_groups_by_mask      = s_db_sqlite_get_groups_by_mask;
    a_drv_callback->read_count_store        = s_db_sqlite_read_count_store;
    a_drv_callback->is_obj                  = s_db_sqlite_is_obj;
    a_drv_callback->deinit                  = s_db_sqlite_deinit;
    a_drv_callback->flush                   = s_db_sqlite_flush;

end:
    return l_ret;
<<<<<<< HEAD
=======
}

/**
 * @brief Create iterator with position on first element
 *
 * @param a_group a group name string
 * @return If successful, a pointer to an objects, otherwise NULL.
 */
static int s_db_sqlite_iter_create(dap_global_db_iter_t *a_iter)
{
    dap_return_val_if_pass(!a_iter || !a_iter->db_group, -1);
    // create sqlite iter
    char *l_sqlite_iter = DAP_NEW_Z(char);
    if (!l_sqlite_iter) {
        log_it(L_CRITICAL, "%s", g_error_memory_alloc);
        return -1;
    }
    // get generated values
    a_iter->db_type = DAP_GLOBAL_DB_TYPE_CURRENT;
    a_iter->db_iter = l_sqlite_iter;
    return 0;
>>>>>>> b5d7f8aa
}<|MERGE_RESOLUTION|>--- conflicted
+++ resolved
@@ -518,7 +518,8 @@
     size_t l_record_len = 0;
     struct driver_record *l_record;
     char *l_table_name = s_sqlite_make_table_name(a_store_obj->group);
-    if (a_store_obj->type == DAP_GLOBAL_DB_OPTYPE_ADD) {
+    uint8_t l_type_erase = a_store_obj->flags & DAP_GLOBAL_DB_RECORD_ERASE;
+    if (!l_type_erase) {
         if (!a_store_obj->key) {
             log_it(L_ERROR, "Global DB store object unsigned");
             l_ret = -3;
@@ -558,20 +559,16 @@
             /* Put the authorization sign */
             memcpy(l_record->value_n_sign + a_store_obj->value_len, a_store_obj->sign, l_record->sign_len);
         }
-    } else if (a_store_obj->type == DAP_GLOBAL_DB_OPTYPE_DEL) {
+    } else {
         if (a_store_obj->key) //delete one record
             l_query = sqlite3_mprintf("DELETE FROM '%s' WHERE key = '%s'", l_table_name, a_store_obj->key);
         else // remove all group
             l_query = sqlite3_mprintf("DROP TABLE IF EXISTS '%s'", l_table_name);
-    } else {
-        log_it(L_ERROR, "Unknown store_obj type '0x%x'", a_store_obj->type);
-        l_ret = -8;
-        goto ret_n_free;
     }
     dap_global_db_driver_hash_t l_driver_key = dap_global_db_driver_hash_get(a_store_obj);
     l_ret = s_db_driver_sqlite_exec(l_conn->conn, l_query, &l_driver_key, (byte_t *)l_record, l_record_len);
 
-    if (l_ret == SQLITE_ERROR && a_store_obj->type == DAP_GLOBAL_DB_OPTYPE_ADD) {
+    if (l_ret == SQLITE_ERROR && !l_type_erase) {
         // create table
         s_db_driver_sqlite_create_group_table(l_table_name);
         // repeat request
@@ -1100,28 +1097,4 @@
 
 end:
     return l_ret;
-<<<<<<< HEAD
-=======
-}
-
-/**
- * @brief Create iterator with position on first element
- *
- * @param a_group a group name string
- * @return If successful, a pointer to an objects, otherwise NULL.
- */
-static int s_db_sqlite_iter_create(dap_global_db_iter_t *a_iter)
-{
-    dap_return_val_if_pass(!a_iter || !a_iter->db_group, -1);
-    // create sqlite iter
-    char *l_sqlite_iter = DAP_NEW_Z(char);
-    if (!l_sqlite_iter) {
-        log_it(L_CRITICAL, "%s", g_error_memory_alloc);
-        return -1;
-    }
-    // get generated values
-    a_iter->db_type = DAP_GLOBAL_DB_TYPE_CURRENT;
-    a_iter->db_iter = l_sqlite_iter;
-    return 0;
->>>>>>> b5d7f8aa
 }