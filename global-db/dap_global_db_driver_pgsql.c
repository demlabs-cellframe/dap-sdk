--- conflicted
+++ resolved
@@ -1329,19 +1329,6 @@
 static void s_pgsql_fill_object(const char *a_group, dap_store_obj_t *a_obj, PGresult *a_res, int a_row)
 {
     a_obj->group = dap_strdup(a_group);
-<<<<<<< HEAD
-
-    for (int i = 0; i < PQnfields(a_res); i++) {
-        if (i == PQfnumber(a_res, "obj_id")) {
-            // a_obj->id = be64toh(*(uint64_t *)PQgetvalue(a_res, a_row, i));
-        } else if (i == PQfnumber(a_res, "obj_ts")) {
-            a_obj->timestamp = be64toh(*(time_t *)PQgetvalue(a_res, a_row, i));
-        } else if ((i == PQfnumber(a_res, "obj_key"))) {
-            a_obj->key = dap_strdup(PQgetvalue(a_res, a_row, i));
-        } else if ((i == PQfnumber(a_res, "obj_val"))) {
-            a_obj->value_len = PQgetlength(a_res, a_row, i);
-            a_obj->value = DAP_DUP_SIZE(PQgetvalue(a_res, a_row, i), a_obj->value_len);
-=======
     int q = PQnfields(a_res);
     while (q-- > 0) {
         switch (q) {
@@ -1358,7 +1345,6 @@
         case PQfnumber(a_res, "obj_id"):
             a_obj->id = be64toh(*(uint64_t*)PQgetvalue(a_res, a_row, q));
             break;
->>>>>>> 9db9d525
         }
     }
 }
@@ -1403,13 +1389,6 @@
 
     // parse reply
     size_t l_count = PQntuples(l_res);
-<<<<<<< HEAD
-    dap_store_obj_t *l_obj = l_count ? DAP_NEW_Z_SIZE(dap_store_obj_t, sizeof(dap_store_obj_t) * l_count) : NULL;
-    for (size_t i = 0; i < l_count; i++) {
-        // fill currrent item
-        dap_store_obj_t *l_obj_cur = l_obj + i;
-        s_pgsql_fill_object(a_group, l_obj_cur, l_res, i);
-=======
     if (l_count) {
         dap_store_obj_t *l_obj = DAP_NEW_Z_COUNT(dap_store_obj_t, l_count);
         if (!l_obj) {
@@ -1420,7 +1399,6 @@
                 s_pgsql_fill_object(a_group, (dap_store_obj_t*)(l_obj + i), l_res, i);
             }
         }
->>>>>>> 9db9d525
     }
     PQclear(l_res);
     s_pgsql_free_connection(l_conn);
@@ -1501,13 +1479,6 @@
 
     // parse reply
     size_t l_count = PQntuples(l_res);
-<<<<<<< HEAD
-    dap_store_obj_t *l_obj = l_count ? DAP_NEW_Z_SIZE(dap_store_obj_t, sizeof(dap_store_obj_t) * l_count) : NULL;
-    for (size_t i = 0; i < l_count; i++) {
-        // fill currrent item
-        dap_store_obj_t *l_obj_cur = l_obj + i;
-        s_pgsql_fill_object(a_group, l_obj_cur, l_res, i);
-=======
     if (l_count) {
         dap_store_obj_t *l_obj = DAP_NEW_Z_COUNT(dap_store_obj_t, l_count);
         if (!l_obj) {
@@ -1518,7 +1489,6 @@
                 s_pgsql_fill_object(a_group, (dap_store_obj_t*)(l_obj + i), l_res, i);
             }
         }
->>>>>>> 9db9d525
     }
     PQclear(l_res);
     s_pgsql_free_connection(l_conn);
