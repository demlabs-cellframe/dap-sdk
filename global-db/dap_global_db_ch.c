--- conflicted
+++ resolved
@@ -95,14 +95,8 @@
         return false;
     }
     dap_stream_node_addr_t *l_sender_addr = (dap_stream_node_addr_t *)a_arg;
-<<<<<<< HEAD
     if (dap_cluster_member_find_role(l_cluster->links_cluster, l_sender_addr) == DAP_GDB_MEMBER_ROLE_INVALID) {
         const char *l_name = l_cluster->links_cluster->mnemonim ? l_cluster->links_cluster->mnemonim : l_cluster->groups_mask;
-=======
-    if (!l_cluster->links_cluster ||
-            dap_cluster_member_find_role(l_cluster->links_cluster, l_sender_addr) == DAP_GDB_MEMBER_ROLE_INVALID) {
-        const char *l_name = l_cluster->links_cluster && l_cluster->links_cluster->mnemonim ? l_cluster->links_cluster->mnemonim : l_cluster->groups_mask;
->>>>>>> 7be39eec
         log_it(L_WARNING, "Node with addr " NODE_ADDR_FP_STR " is not a member of cluster %s", NODE_ADDR_FP_ARGS(l_sender_addr), l_name);
         return false;
     }
@@ -174,59 +168,23 @@
         log_it(L_ERROR, "Cluster for group %s not found", l_group);
         DAP_DELETE(a_arg);
         return false;
-<<<<<<< HEAD
+    }
     dap_global_db_driver_hash_t *l_hashes = (dap_global_db_driver_hash_t *)(l_group + l_pkt->group_name_len);
-    dap_global_db_hash_pkt_t *l_pkt = NULL;
-    for (uint32_t i = 0; i < l_pkt->hashes_count; i++) {
-        if (!dap_global_db_driver_is_hash(l_group, *(l_hashes + i))) {
-            if (!l_pkt) {
-                l_pkt = DAP_NEW_STACK_SIZE(dap_global_db_hash_pkt_t,
-                                           sizeof(dap_global_db_hash_pkt_t) +
-                                           l_pkt->group_name_len +
-                                           sizeof(dap_global_db_driver_hash_t) * l_pkt->hashes_count);
-                if (!l_pkt) {
-                    log_it(L_CRITICAL, "Not enough memory");
-                    return false;
-                }
-                memcpy(l_pkt->group_n_hashses, l_pkt->group_n_hashses, l_pkt->group_name_len = l_pkt->group_name_len);
-                l_pkt->hashes_count = 0;
-            }
-            dap_global_db_driver_hash_t *l_pkt_hashes = (dap_global_db_driver_hash_t *)(l_pkt->group_n_hashses + l_pkt->group_name_len);
-            l_pkt_hashes[l_pkt->hashes_count++] = l_hashes[i];
-=======
-    }
-    dap_global_db_driver_hash_t *l_hash = (dap_global_db_driver_hash_t *)(l_group + l_pkt->group_name_len),
-                                *l_hash_last = l_hash + l_pkt->hashes_count - 1;
-
-    while (l_hash <= l_hash_last ) {
-        if ( dap_global_db_driver_is_hash(l_group, *l_hash) ) {
-            if ( l_hash < l_hash_last )
-                *l_hash-- = *l_hash_last--;
+    for (uint32_t i = 0, j = 0; i < l_pkt->hashes_count; i++) {
+        dap_global_db_driver_hash_t *l_hash_cur = l_hashes + i;
+        if (!dap_global_db_driver_is_hash(l_group, *l_hash_cur)) {
+            if (i != j)
+                *(l_hashes + j) = *l_hash_cur;
+            j++;
+        } else
             --l_pkt->hashes_count;
->>>>>>> 7be39eec
-        }
-        ++l_hash;
-    }
-<<<<<<< HEAD
-    if (l_pkt) {
-        debug_if(g_dap_global_db_debug_more, L_INFO, "OUT: GLOBAL_DB_REQUEST packet for group %s with records count %u",
-                                                                                            l_group, l_pkt->hashes_count);
-        dap_stream_ch_pkt_send_by_addr((dap_stream_node_addr_t *)a_arg,
-                                       DAP_STREAM_CH_GDB_ID, DAP_STREAM_CH_GLOBAL_DB_MSG_TYPE_REQUEST,
-                                       l_pkt, dap_global_db_hash_pkt_get_size(l_pkt));
-=======
-
-    if ( l_pkt->hashes_count ) {
-        if ( l_pkt->hashes_count > 1 ) {
-            l_hash = (dap_global_db_driver_hash_t *)(l_group + l_pkt->group_name_len);
-            qsort(l_hash, l_pkt->hashes_count, sizeof(dap_global_db_driver_hash_t), dap_global_db_driver_hash_compare);
-        }
+    }
+    if (l_pkt->hashes_count) {
         debug_if(g_dap_global_db_debug_more, L_INFO, "OUT: GLOBAL_DB_REQUEST packet for group %s with records count %u",
                                                                                         l_group, l_pkt->hashes_count);
         dap_stream_ch_pkt_send_by_addr((dap_stream_node_addr_t *)a_arg,
                                    DAP_STREAM_CH_GDB_ID, DAP_STREAM_CH_GLOBAL_DB_MSG_TYPE_REQUEST,
                                    l_pkt, dap_global_db_hash_pkt_get_size(l_pkt));
->>>>>>> 7be39eec
     }
     DAP_DELETE(a_arg);
     return false;
