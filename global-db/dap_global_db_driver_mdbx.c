/*
 * AUTHORS:
 * Ruslan R. (The BadAss SysMan) Laishev  <ruslan.laishev@demlabs.net>
 * DeM Labs Ltd.   https://demlabs.net
 * Copyright  (c) 2022
 * All rights reserved.

 This file is part of DAP SDK the open source project

 DAP SDK is free software: you can redistribute it and/or modify
 it under the terms of the GNU General Public License as published by
 the Free Software Foundation, either version 3 of the License, or
 (at your option) any later version.

 DAP is distributed in the hope that it will be useful,
 but WITHOUT ANY WARRANTY; without even the implied warranty of
 MERCHANTABILITY or FITNESS FOR A PARTICULAR PURPOSE.  See the
 GNU General Public License for more details.

 You should have received a copy of the GNU General Public License
 along with any DAP based project.  If not, see <http://www.gnu.org/licenses/>.


    DESCRIPTION: A database driver module provide an interface to MDBX API.
        https://gitflic.ru/project/erthink/libmdbx
        TG group: @libmdbx


    MODIFICATION HISTORY:

          4-MAY-2022    RRL Developing for actual version of the LibMDBX

         12-MAY-2022    RRL Finished developing of preliminary version

         19-MAY-2022    RRL Added routines' decsriptions

           1-JUN-2022   RRL Introduced dap_assert()

          18-JUL-2022   RRL Fixed unitialized l_obj_arr in the s_db_mdbx_read_store_obj()
 */

#include <stddef.h>
#include <string.h>
#include <dirent.h>
#include <pthread.h>
#include <sys/stat.h>
#include <errno.h>
#include <uthash.h>
#include <stdatomic.h>

#define _GNU_SOURCE

#include "dap_global_db.h"
#include "dap_config.h"
#include "dap_global_db_driver_mdbx.h"
#include "dap_hash.h"
#include "dap_strfuncs.h"
#include "dap_file_utils.h"
#include "dap_common.h"

#include "mdbx.h"                                                           /* LibMDBX API */
#define LOG_TAG "dap_global_db_mdbx"
#define DAP_GLOBAL_DB_TYPE_CURRENT DAP_GLOBAL_DB_TYPE_MDBX


/** Struct for a MDBX DB context */
typedef struct __db_ctx__ {
        size_t  namelen;                                                    /* Group name length */
        char name[DAP_GLOBAL_DB_GROUP_NAME_SIZE_MAX + 1];                   /* Group's name */

        //pthread_mutex_t dbi_mutex;                                          /* Coordinate access the MDBX's <dbi> */
        MDBX_dbi    dbi;                                                    /* MDBX's internal context id */
        //MDBX_txn    *txn;                                                   /* Current MDBX's transaction */

        UT_hash_handle hh;
} dap_db_ctx_t;

// mdbx element iterator
typedef struct dap_db_mbdbx_iter {
    MDBX_val    key;
} dap_db_mdbx_iter_t;

static pthread_mutex_t s_db_ctx_mutex = PTHREAD_MUTEX_INITIALIZER;          /* A mutex  for working with a DB context */



static dap_db_ctx_t *s_db_ctxs = NULL;                                      /* A hash table of <group/subDB/table> == <MDBX DB context> */
static pthread_rwlock_t s_db_ctxs_rwlock = PTHREAD_RWLOCK_INITIALIZER;      /* A read-write lock for working with a <s_db_ctxs>. */

static char s_db_path[MAX_PATH];                                            /* A root directory for the MDBX files */

/* Forward declarations of action routines */
static int              s_db_mdbx_deinit();
static int              s_db_mdbx_flush(void);
static int              s_db_mdbx_apply_store_obj (dap_store_obj_t *a_store_obj);
static dap_store_obj_t  *s_db_mdbx_read_last_store_obj(const char* a_group);
static bool s_db_mdbx_is_obj(const char *a_group, const char *a_key);
static dap_store_obj_t  *s_db_mdbx_read_store_obj(const char *a_group, const char *a_key, size_t *a_count_out);
static dap_store_obj_t  *s_db_mdbx_read_cond_store_obj(dap_db_iter_t *a_iter, size_t *a_count_out, dap_nanotime_t a_timestamp);
static size_t           s_db_mdbx_read_count_store(const dap_db_iter_t *a_iter, dap_nanotime_t a_timestamp);
static dap_list_t       *s_db_mdbx_get_groups_by_mask(const char *a_group_mask);
static int              s_db_mdbx_iter_create(dap_db_iter_t *a_iter);


static MDBX_env *s_mdbx_env;                                                /* MDBX's context area */
static char s_subdir [] = "";                                               /* Name of subdir for the MDBX's database files */

static char s_db_master_tbl [] = "MDBX$MASTER";                             /* A name of master table in the MDBX
                                                                              to keep and maintains application level information */
static MDBX_dbi s_db_master_dbi;                                            /* A handle of the MDBX' DBI of the master subDB */


/*
 * Suffix structure is supposed to be added at end of MDBX record, so :
 * <value> + <suffix>
 */
struct DAP_ALIGN_PACKED __record_suffix__ {
        uint64_t        mbz;                                                /* Must Be Zero ! */
        uint64_t        id;                                                 /* An uniqe-like Id of the record - internaly created and maintained */
        uint64_t        flags;                                              /* Flag of the record : see RECORD_FLAGS enums */
        dap_time_t      ts;                                                 /* Timestamp of the record */
};

/*
 *   DESCRIPTION: A kind of replacement of the C RTL assert()
 *
 *   INPUTS:
 *
 *   OUTPUTS:
 *
 *   RETURNS:
 *      NONE
 */
static inline void s_dap_assert_fail(int a_condition, const char *a_expr, const char *a_file, int a_line)
{
char    buf[255];
int     buflen;

    if ( a_condition )
        return;

    buflen = snprintf(buf, sizeof(buf), "\n[%s:%d] <%s> expresion return false\n", a_file, a_line, a_expr);
    write(STDOUT_FILENO, buf, buflen);
    abort();
}

#define dap_assert(expr)  s_dap_assert_fail( (bool) (expr), #expr, __FILE__, __LINE__)


#ifdef  DAP_SYS_DEBUG   /* cmake ../ -DCMAKE_BUILD_TYPE=Debug -DCMAKE_C_FLAGS="-DDAP_SYS_DEBUG=1" */
/*
 *  DESCRIPTION: Dump all records from the table . Is supposed to be used at debug time.
 *
 *  INPUTS:
 *      a_db_ctx:   DB context
 *
 *  OUTPUTS:
 *      NONE:
 *
 *  RETURNS:
 *      NONE
 */
static void s_db_dump (dap_db_ctx_t *a_db_ctx)
{
int l_rc;
MDBX_val    l_key_iov, l_data_iov;
MDBX_cursor *l_cursor;
char    l_buf[1024] = {0};

    if ( MDBX_SUCCESS != (l_rc = mdbx_txn_begin(s_mdbx_env, NULL, MDBX_TXN_RDONLY, &a_db_ctx->txn)) )
        log_it(L_ERROR, "mdbx_txn_begin: (%d) %s", l_rc, mdbx_strerror(l_rc));
    else if ( MDBX_SUCCESS != (l_rc = mdbx_cursor_open(a_db_ctx->txn, a_db_ctx->dbi, &l_cursor)) )
        log_it(L_ERROR, "mdbx_cursor_open: (%d) %s", l_rc, mdbx_strerror(l_rc));
    else {
        while ( !(l_rc = mdbx_cursor_get (l_cursor, &l_key_iov, &l_data_iov, MDBX_NEXT )) )
            {
            l_rc = dap_bin2hex (l_buf, l_data_iov.iov_base, min(l_data_iov.iov_len, 72) );

            debug_if(g_dap_global_db_debug_more, L_DEBUG, "[0:%zu]: '%.*s' = [0:%zu]: '%.*s'",
                    l_key_iov.iov_len, (int) l_key_iov.iov_len, (char *) l_key_iov.iov_base,
                    l_data_iov.iov_len, l_rc, l_buf);
            }
    }

    if (l_cursor)
        mdbx_cursor_close(l_cursor);

    if (a_db_ctx->txn)
        mdbx_txn_abort(a_db_ctx->txn);
}
#endif     /* DAP_SYS_DEBUG */

/*
 *   DESCRIPTION: Open or create (if a_flag=MDBX_CREATE) a DB context for a given group.
 *      Initialize an MDBX's internal context for the subDB (== a_group);
 *      Add new group/table name into the special MDBX subDB named MDBX$MASTER.
 *
 *   INPUTS:
 *      a_group:    A group name (in terms of MDBX it's subDB), ASCIZ
 *      a_flag:     A flag
 *
 *   IMPLICITE OUTPUTS:
 *
 *      s_db_ctxs:  Add new DB context into the hash table
 *
 *   OUTPUTS:
 *      NONE
 *
 *   RETURNS:
 *      A has been created DB Context
 *      NULL in case of error
 *
 */
static dap_db_ctx_t *s_cre_db_ctx_for_group(const char *a_group, int a_flags)
{
int l_rc;
dap_db_ctx_t *l_db_ctx, *l_db_ctx2;
size_t l_name_len;
uint64_t l_seq;
MDBX_val    l_key_iov, l_data_iov;

    debug_if(g_dap_global_db_debug_more, L_DEBUG, "Init group/table '%s', flags: %#x ...", a_group, a_flags);


    dap_assert( !pthread_rwlock_rdlock(&s_db_ctxs_rwlock) );                /* Get RD lock for lookup only */
    HASH_FIND_STR(s_db_ctxs, a_group, l_db_ctx);                            /* Is there exist context for the group ? */
    dap_assert( !pthread_rwlock_unlock(&s_db_ctxs_rwlock) );

    if ( l_db_ctx )                                                         /* Found! Good job - return DB context */
        return  log_it(L_INFO, "Found DB context: %p for group: '%s'", l_db_ctx, a_group), l_db_ctx;


    /* So , at this point we are going to create (if not exist)  'table' for new group */

    if ( (l_name_len = strlen(a_group)) >(int) DAP_GLOBAL_DB_GROUP_NAME_SIZE_MAX )                /* Check length of the group name */
        return  log_it(L_ERROR, "Group name '%s' is too long (%zu>%lu)", a_group, l_name_len, DAP_GLOBAL_DB_GROUP_NAME_SIZE_MAX), NULL;

    if ( !(l_db_ctx = DAP_NEW_Z(dap_db_ctx_t)) )                            /* Allocate zeroed memory for new DB context */
        return  log_it(L_ERROR, "Cannot allocate DB context for '%s', errno=%d", a_group, errno), NULL;

    memcpy(l_db_ctx->name,  a_group, l_db_ctx->namelen = l_name_len);             /* Store group name in the DB context */
    //dap_assert ( !pthread_mutex_init(&l_db_ctx->dbi_mutex, NULL));

    /*
    ** Start transaction, create table, commit.
    */
    MDBX_txn *l_txn = NULL;
    if ( MDBX_SUCCESS != (l_rc = mdbx_txn_begin(s_mdbx_env, NULL, 0, &l_txn /*l_db_ctx->txn*/)) )
        return  log_it(L_CRITICAL, "mdbx_txn_begin: (%d) %s", l_rc, mdbx_strerror(l_rc)), NULL;

    if  ( MDBX_SUCCESS != (l_rc = mdbx_dbi_open(l_txn /*l_db_ctx->txn*/, a_group, a_flags, &l_db_ctx->dbi)) )
        return  log_it(L_CRITICAL, "mdbx_dbi_open: (%d) %s", l_rc, mdbx_strerror(l_rc)), NULL;

    /* MDBX sequence is started from zero, zero is not so good for our case,
     * so we just increment a current (may be is not zero) sequence for <dbi>
     */
    mdbx_dbi_sequence (l_txn /*l_db_ctx->txn*/, l_db_ctx->dbi, &l_seq, 1);

    /*
     * Save new subDB name into the master table
     */
    l_data_iov.iov_base =  l_key_iov.iov_base = l_db_ctx->name;
    l_data_iov.iov_len = l_key_iov.iov_len = l_db_ctx->namelen + 1;    /* Count '\0' */

    if ( MDBX_SUCCESS != (l_rc = mdbx_put(l_txn /*l_db_ctx->txn*/, s_db_master_dbi, &l_key_iov, &l_data_iov, MDBX_NOOVERWRITE ))
         && (l_rc != MDBX_KEYEXIST) )
    {
        log_it (L_ERROR, "mdbx_put: (%d) %s", l_rc, mdbx_strerror(l_rc));

        if ( MDBX_SUCCESS != (l_rc = mdbx_txn_abort(l_txn /*l_db_ctx->txn*/)) )
            return  log_it(L_CRITICAL, "mdbx_txn_abort: (%d) %s", l_rc, mdbx_strerror(l_rc)), NULL;
    }

    if ( MDBX_SUCCESS != (l_rc = mdbx_txn_commit(l_txn /*l_db_ctx->txn*/)) )
        return  log_it(L_CRITICAL, "mdbx_txn_commit: (%d) %s", l_rc, mdbx_strerror(l_rc)), NULL;

    /*
    ** Add new DB Context for the group into the hash for quick access
    */
    dap_assert( !pthread_rwlock_wrlock(&s_db_ctxs_rwlock) );                /* Get WR lock for the hash-table */

    l_db_ctx2 = NULL;
    HASH_FIND_STR(s_db_ctxs, a_group, l_db_ctx2);                           /* Check for existence of group again!!! */

    if ( !l_db_ctx2)                                                        /* Still not exist - fine, add new record */
        HASH_ADD_STR(s_db_ctxs, name, l_db_ctx);

    dap_assert( !pthread_rwlock_unlock(&s_db_ctxs_rwlock) );

    if ( l_db_ctx2 )                                                        /* Release unnecessary new context */
        DAP_DEL_Z(l_db_ctx);

    return l_db_ctx2 ? l_db_ctx2 : l_db_ctx;
}



/*
 *  DESCRIPTION: Action routine - cleanup this module's internal contexts, DB contexts hash table,
 *      close MDBX context. After call this routine any DB operation of this module is impossible.
 *      You must/can perfroms initialization.
 *
 *  INPUTS:
 *      NONE
 *
 *  OUTPUTS:
 *      NONE
 *
 *  RETURNS:
 *      0   - SUCCESS
 */

static  int s_db_mdbx_deinit(void)
{
    dap_db_ctx_t *l_db_ctx = NULL, *l_tmp;

    dap_assert ( !pthread_rwlock_wrlock(&s_db_ctxs_rwlock) );               /* Prelock for WR */

    HASH_ITER(hh, s_db_ctxs, l_db_ctx, l_tmp)                               /* run over the hash table of the DB contexts */
    {

        //dap_assert( !pthread_mutex_lock(&l_db_ctx->dbi_mutex) );

        //if (l_txn /*l_db_ctx->txn*/)                                                  /* Commit, close table */
        //    mdbx_txn_commit(l_txn /*l_db_ctx->txn*/);

        if (l_db_ctx->dbi)
            mdbx_dbi_close(s_mdbx_env, l_db_ctx->dbi);

        //dap_assert( !pthread_mutex_unlock(&l_db_ctx->dbi_mutex) );

        HASH_DEL(s_db_ctxs, l_db_ctx);                                      /* Delete DB context from the hash-table */
        DAP_DELETE(l_db_ctx);                                               /* Release memory of DB context area */
    }

    if (s_mdbx_env)
        mdbx_env_close(s_mdbx_env);                                         /* Finaly close MDBX DB */

    dap_assert ( !pthread_rwlock_unlock(&s_db_ctxs_rwlock) );

    return 0;
}

/*
 *  DESCRIPTION: Performs an initial module internal context creation and setup,
 *      Fill dispatch procedure table (a_drv_callback) by entries of this module;
 *      Create MDBX data files on the specified path, open MDBX context area;
 *      Load from the MDBX$MASTER table names of groups - create DB context
 *
 *      This is a first routine before any other calls of action routines in this module !!!
 *
 *
 *  INPUTS:
 *      a_mdbx_path:    A root directory for the MDBX database files
 *      a_drv_callback
 *
 *  IMPLICITE OUTPUTS:
 *      s_mdbx_env
 *
 *  RETURNS:
 *      0       - SUCCESS
 *      0>      - <errno>
 */

int     dap_db_driver_mdbx_init(const char *a_mdbx_path, dap_db_driver_callbacks_t *a_drv_dpt)
{
int l_rc;
MDBX_txn    *l_txn;
MDBX_cursor *l_cursor;
MDBX_val    l_key_iov, l_data_iov;
dap_list_t  *l_slist = NULL;
char        *l_cp;
size_t     l_upper_limit_of_db_size = 16;

    /*
     * [resources]
     * mdbx_upper_limit_of_db_size=32
     */
    l_upper_limit_of_db_size = dap_config_get_item_uint32_default ( g_config,  "resources", "mdbx_upper_limit_of_db_size", l_upper_limit_of_db_size);
    l_upper_limit_of_db_size  *= 1024*1024*1024ULL;
    log_it(L_INFO, "Set MDBX Upper Limit of DB Size to %zu octets", l_upper_limit_of_db_size);

    snprintf(s_db_path, sizeof(s_db_path), "%s/%s", a_mdbx_path, s_subdir );/* Make a path to MDBX root */
    dap_mkdir_with_parents(s_db_path);                                      /* Create directory for the MDBX storage */

    log_it(L_NOTICE, "Directory '%s' will be used as an location for MDBX database files", s_db_path);
    s_mdbx_env = NULL;
    if ( MDBX_SUCCESS != (l_rc = mdbx_env_create(&s_mdbx_env)) )
        return  log_it(L_CRITICAL, "mdbx_env_create: (%d) %s", l_rc, mdbx_strerror(l_rc)), -ENOENT;

#if 0
    if ( g_dap_global_db_debug_more )
        mdbx_setup_debug	(	MDBX_LOG_VERBOSE, 0, 0);
#endif


    log_it(L_NOTICE, "Set maximum number of local groups: %lu", DAP_GLOBAL_DB_GROUPS_COUNT_MAX);
    dap_assert ( !(l_rc =  mdbx_env_set_maxdbs (s_mdbx_env, DAP_GLOBAL_DB_GROUPS_COUNT_MAX)) );/* Set maximum number of the file-tables (MDBX subDB)
                                                                              according to number of supported groups */


                                                                            /* We set "unlim" for all MDBX characteristics at the moment */

    if ( MDBX_SUCCESS != (l_rc = mdbx_env_set_geometry(s_mdbx_env, -1, -1, l_upper_limit_of_db_size, -1, -1, -1)) )
        return  log_it (L_CRITICAL, "mdbx_env_set_geometry (%s): (%d) %s", s_db_path, l_rc, mdbx_strerror(l_rc)),  -EINVAL;

    if ( MDBX_SUCCESS != (l_rc = mdbx_env_open(s_mdbx_env, s_db_path, MDBX_CREATE |  MDBX_COALESCE | MDBX_LIFORECLAIM, 0664)) )
        return  log_it (L_CRITICAL, "mdbx_env_open (%s): (%d) %s", s_db_path, l_rc, mdbx_strerror(l_rc)),  -EINVAL;

    /*
     * Since MDBX don't maintain a list of subDB with public API, we will use a "MASTER Table",
     * be advised that this MASTER teble is not maintained accurately!!!
     *
     * So, Create (If)/Open a master DB (table) to keep  list of subDBs (group/table/subDB name)
    */
    if ( MDBX_SUCCESS != (l_rc = mdbx_txn_begin(s_mdbx_env, NULL, 0, &l_txn)) )
        return  log_it(L_CRITICAL, "mdbx_txn_begin: (%d) %s", l_rc, mdbx_strerror(l_rc)), -EIO;

    if ( MDBX_SUCCESS != (l_rc = mdbx_dbi_open(l_txn, s_db_master_tbl, MDBX_CREATE, &s_db_master_dbi)) )
        return  log_it(L_CRITICAL, "mdbx_dbi_open: (%d) %s", l_rc, mdbx_strerror(l_rc)), -EIO;

    dap_assert ( MDBX_SUCCESS == (l_rc = mdbx_txn_commit (l_txn)) );

    /*
     * Run over records in the  MASTER table to get subDB names
     */
    if ( MDBX_SUCCESS != (l_rc = mdbx_txn_begin(s_mdbx_env, NULL, MDBX_TXN_RDONLY, &l_txn)) )
        log_it(L_ERROR, "mdbx_txn_begin: (%d) %s", l_rc, mdbx_strerror(l_rc));
    else if ( MDBX_SUCCESS != (l_rc = mdbx_cursor_open(l_txn, s_db_master_dbi, &l_cursor)) )
        log_it(L_ERROR, "mdbx_cursor_open: (%d) %s", l_rc, mdbx_strerror(l_rc));
    else{
        debug_if(g_dap_global_db_debug_more, L_DEBUG, "--- List of stored groups ---");

        for ( int i = 0;  !(l_rc = mdbx_cursor_get (l_cursor, &l_key_iov, &l_data_iov, MDBX_NEXT )); i++ )
            {
            debug_if(g_dap_global_db_debug_more, L_DEBUG, "MDBX SubDB #%03d [0:%zu]: '%.*s' = [0:%zu]: '%.*s'", i,
                    l_key_iov.iov_len, (int) l_key_iov.iov_len, (char *) l_key_iov.iov_base,
                    l_data_iov.iov_len, (int) l_data_iov.iov_len, (char *) l_data_iov.iov_base);

            /* Form a simple list of the group/table name to be used after */
            l_cp = dap_strdup(l_data_iov.iov_base);                         /* We expect an ASCIZ string as the table name */
            l_data_iov.iov_len = strlen(l_cp);
            l_slist = dap_list_append(l_slist, l_cp);
            }
        debug_if(g_dap_global_db_debug_more, L_DEBUG, "--- End-Of-List  ---");
        }

    dap_assert ( MDBX_SUCCESS == mdbx_txn_commit (l_txn) );


    /* Run over the list and create/open group/tables and DB context ... */
    dap_list_t *l_el, *l_tmp;
    DL_FOREACH_SAFE(l_slist, l_el, l_tmp) {
        l_data_iov.iov_base = l_el->data;
        s_cre_db_ctx_for_group(l_data_iov.iov_base, MDBX_CREATE);
        DL_DELETE(l_slist, l_el);
        DAP_DELETE(l_el);
    }

    /*
    ** Fill the Driver Interface Table
    */
    a_drv_dpt->apply_store_obj     = s_db_mdbx_apply_store_obj;
    a_drv_dpt->read_last_store_obj = s_db_mdbx_read_last_store_obj;

    a_drv_dpt->read_store_obj      = s_db_mdbx_read_store_obj;
    a_drv_dpt->read_cond_store_obj = s_db_mdbx_read_cond_store_obj;
    a_drv_dpt->read_count_store    = s_db_mdbx_read_count_store;
    a_drv_dpt->get_groups_by_mask  = s_db_mdbx_get_groups_by_mask;
    a_drv_dpt->is_obj              = s_db_mdbx_is_obj;
    a_drv_dpt->deinit              = s_db_mdbx_deinit;
    a_drv_dpt->flush               = s_db_mdbx_flush;
    a_drv_dpt->iter_create         = s_db_mdbx_iter_create;

    /*
     * MDBX support transactions but on the current circuimstance we will not get
     * advantages of using DB Driver level BEGIN/END transactions
     */
    a_drv_dpt->transaction_start   = NULL;
    a_drv_dpt->transaction_end     = NULL;

    return MDBX_SUCCESS;
}

/*
 *  DESCRIPTION: Get a DB context for the specified group/table name
 *      from the DB context hash table. This context is just pointer to the DB Context
 *      structure, so don't modify it.
 *
 *  INPUTS:
 *      a_group:    Group/table name to be looked for DB context
 *
 *  OUTPUTS:
 *      NONE
 *
 *  RETURNS
 *      address of DB Context
 *      NULL    - no DB context has been craeted for the group
 *
 */
static  dap_db_ctx_t  *s_get_db_ctx_for_group(const char *a_group)
{
dap_db_ctx_t *l_db_ctx = NULL;

    dap_assert ( !pthread_rwlock_rdlock(&s_db_ctxs_rwlock) );
    HASH_FIND_STR(s_db_ctxs, a_group, l_db_ctx);
    dap_assert ( !pthread_rwlock_unlock(&s_db_ctxs_rwlock) );

    if ( !l_db_ctx )
        debug_if(g_dap_global_db_debug_more, L_WARNING, "No DB context for the group '%s'", a_group);

    return l_db_ctx;
}

/*
 *  DESCRIPTION: Action routine - perform flushing action. Actualy MDBX internaly maintain processes of the flushing
 *      and other things related to  data integrity.
 *
 *  INPUTS:
 *      NONE
 *
 *  OUTPUTS:
 *      NONE
 *
 *  RETURNS:
 *      0 - SUCCESS
 */
static  int s_db_mdbx_flush(void)
{
    return  log_it(L_DEBUG, "Flushing resident part of the MDBX to disk"), 0;
}

/**
 * @brief Create iterator with position on first element
 *
 * @param a_group a group name string
 * @return If successful, a pointer to an objects, otherwise NULL.
 */
static int s_db_mdbx_iter_create(dap_db_iter_t *a_iter)
{
    dap_return_val_if_pass(!a_iter || !a_iter->db_group, -1);                              /* Sanity check */
    dap_db_mdbx_iter_t *l_mdbx_iter = DAP_NEW_Z(dap_db_mdbx_iter_t);
    if (!l_mdbx_iter) {
        log_it(L_CRITICAL, "Memory allocation error");
        return -1;
    }

    l_mdbx_iter->key.iov_base = NULL;
    l_mdbx_iter->key.iov_len = 0;

    a_iter->db_type = DAP_GLOBAL_DB_TYPE_CURRENT;
    a_iter->db_iter = (void*)l_mdbx_iter;

    return 0;
}

/*
 *  DESCRIPTION: Action routine to read record with a give <id > from the table
 *
 *  INPUTS:
 *      a_group:    A group/table name to be looked in
 *      a_id:       An id of record to be looked for
 *      a_obj:      An address to the <store object> with the record
 *
 *  OUTPUTS:
 *      NONE
 *
 *  RETURNS:
 *      error code
 */
int s_fill_store_obj (const char        *a_group,
                      MDBX_val          *a_key,
                      MDBX_val          *a_data,
                      dap_store_obj_t   *a_obj
                      )
{
size_t  l_len;
struct  __record_suffix__   *l_suff;

    if (!a_group || !a_key || !a_data || !a_obj)
        return -1;

    /* Fill the <store obj> by data from the retrieved record */
    l_len = dap_strlen(a_group);
    if (!l_len)
        return log_it(L_ERROR, "Zero length of global DB group name"), -2;
    a_obj->group_len = l_len;
    if ( (a_obj->group = DAP_CALLOC(1, l_len + 1)) )
        memcpy(a_obj->group, a_group, a_obj->group_len);
    else
        return log_it(L_ERROR, "Cannot allocate a memory for store object group, errno=%d", errno), -3;

    a_obj->key_len = a_key->iov_len;
    if (!a_obj->key_len)
        return log_it(L_ERROR, "Zero length of global DB record key"), -4;
    if ( (a_obj->key = DAP_CALLOC(1, a_obj->key_len + 1)) )
        memcpy((char *) a_obj->key, a_key->iov_base, a_obj->key_len);
    else {
        DAP_DELETE(a_obj->group);
        return log_it(L_ERROR, "Cannot allocate a memory for store object key, errno=%d", errno), -5;
    }

    if (a_data->iov_len < sizeof(struct __record_suffix__))
        return log_it(L_ERROR, "Too small length of global DB record internal value, must be at least %zu",
                                        sizeof(struct __record_suffix__)), -6;
    a_obj->value_len = a_data->iov_len - sizeof(struct __record_suffix__);
    if (a_obj->value_len) {
        if ( (a_obj->value = DAP_CALLOC(1, a_obj->value_len)) )
            memcpy(a_obj->value, a_data->iov_base, a_obj->value_len);
        else {
            DAP_DELETE(a_obj->group);
            DAP_DELETE(a_obj->key);
            log_it(L_ERROR, "Memory allocation error in %s, line %d", __PRETTY_FUNCTION__, __LINE__);
            return log_it (L_ERROR, "Cannot allocate a memory for store object value, errno=%d", errno), -7;
        }
    }

    l_suff = (struct __record_suffix__ *) (a_data->iov_base + a_obj->value_len);
    a_obj->id = l_suff->id;
    a_obj->timestamp = l_suff->ts;
    a_obj->flags = l_suff->flags;

    return 0;
}

/*
 *  DESCRIPTION: Action routine - lookup in the group/table a last stored record (with the bigest Id).
 *      We mainatain internaly <id> of record (it's just sequence),
 *      so actualy we need to performs a full scan of the table to reach a record with the bigest <id>.
 *      In case of success create and return <store_object> for the has been found records.
 *
 *  INPUTS:
 *      a_group:    A group/table name to be scanned
 *
 *  OUTPUTS:
 *      NONE
 *
 *  RETURNS:
 *      An address to the <store object> with the record
 *      NULL - table is empty
 */
dap_store_obj_t *s_db_mdbx_read_last_store_obj(const char* a_group)
{
int l_rc;
dap_db_ctx_t *l_db_ctx;
MDBX_val    l_key={0}, l_data={0};
MDBX_cursor *l_cursor = NULL;
dap_store_obj_t *l_obj;

     /* Sanity check and Get DB Context for group/table*/
    dap_return_val_if_pass(!a_group || !(l_db_ctx = s_get_db_ctx_for_group(a_group)), NULL)

<<<<<<< HEAD
    dap_assert ( !pthread_mutex_lock(&l_db_ctx->dbi_mutex) );

    if ( MDBX_SUCCESS != (l_rc = mdbx_txn_begin(s_mdbx_env, NULL, MDBX_TXN_RDONLY, &l_db_ctx->txn)) ) {
        dap_assert ( !pthread_mutex_unlock(&l_db_ctx->dbi_mutex) );
=======
    //dap_assert ( !pthread_mutex_lock(&l_db_ctx->dbi_mutex) );
    MDBX_txn *l_txn = NULL;
    if ( MDBX_SUCCESS != (l_rc = mdbx_txn_begin(s_mdbx_env, NULL, MDBX_TXN_RDONLY, &l_txn /*l_db_ctx->txn*/)) )
    {
        //dap_assert ( !pthread_mutex_unlock(&l_db_ctx->dbi_mutex) );
>>>>>>> c75815da
        return  log_it (L_ERROR, "mdbx_txn_begin: (%d) %s", l_rc, mdbx_strerror(l_rc)), NULL;
    }

    do {
        l_cursor = NULL;

        if ( MDBX_SUCCESS != (l_rc = mdbx_cursor_open(l_txn /*l_db_ctx->txn*/, l_db_ctx->dbi, &l_cursor)) ) {
          log_it (L_ERROR, "mdbx_cursor_open: (%d) %s", l_rc, mdbx_strerror(l_rc));
          break;
        }

        /* Iterate cursor to retrieve records from DB - select a <key> and <data> pair
        ** with maximal <id>
        */
        l_rc = mdbx_cursor_get(l_cursor, &l_key, &l_data, MDBX_LAST);

    } while (0);

    if (l_cursor)                                                           // Release uncesessary MDBX cursor area,
        mdbx_cursor_close(l_cursor);                                        //but keep transaction !!!

<<<<<<< HEAD
    if ( !(l_key.iov_len || l_data.iov_len) ) {                        /* Not found anything  - return NULL */
        mdbx_txn_commit(l_db_ctx->txn);
        dap_assert ( !pthread_mutex_unlock(&l_db_ctx->dbi_mutex) );
=======
    if ( !(l_last_key.iov_len || l_data.iov_len) )                          /* Not found anything  - return NULL */
    {
        mdbx_txn_commit(l_txn /*l_db_ctx->txn*/);
        //dap_assert ( !pthread_mutex_unlock(&l_db_ctx->dbi_mutex) );
>>>>>>> c75815da
        return  NULL;
    }

    /* Found ! Allocate memory for <store object>, <key> and <value> */
    if ( (l_obj = DAP_CALLOC(1, sizeof( dap_store_obj_t ))) ) {
        if (s_fill_store_obj(a_group, &l_key, &l_data, l_obj)) {
            l_rc = MDBX_PROBLEM;
            DAP_DEL_Z(l_obj);
        }
    } else {
        l_rc = MDBX_PROBLEM, log_it (L_ERROR, "Cannot allocate a memory for store object, errno=%d", errno);
    }

    mdbx_txn_commit(l_txn /*l_db_ctx->txn*/);
    //dap_assert ( !pthread_mutex_unlock(&l_db_ctx->dbi_mutex) );

    return l_rc == MDBX_SUCCESS ? l_obj : NULL;
}

/*
 *  DESCRIPTION: An action routine to check a presence specified key in the group/table
 *
 *  INPUTS:
 *      a_group:    A group/table to looking in
 *      a_key:      A key of record to looked for
 *  OUTPUTS:
 *      NONE
 *  RETURNS
 *      1   -   SUCCESS, record is exist
 *      0   - Record-No-Found
 */
bool     s_db_mdbx_is_obj(const char *a_group, const char *a_key)
{
int l_rc, l_rc2;
dap_db_ctx_t *l_db_ctx;
MDBX_val    l_key, l_data;

    if (!a_group || !a_key)                                                           /* Sanity check */
        return 0;

    if ( !(l_db_ctx = s_get_db_ctx_for_group(a_group)) )                    /* Get DB Context for group/table */
        return 0;

    //dap_assert ( !pthread_mutex_lock(&l_db_ctx->dbi_mutex) );
    MDBX_txn *l_txn = NULL;
    if ( MDBX_SUCCESS != (l_rc = mdbx_txn_begin(s_mdbx_env, NULL, MDBX_TXN_RDONLY, &l_txn /*l_db_ctx->txn*/)) )
    {
        //dap_assert ( !pthread_mutex_unlock(&l_db_ctx->dbi_mutex) );
        return  log_it (L_ERROR, "mdbx_txn_begin: (%d) %s", l_rc, mdbx_strerror(l_rc)), 0;
    }

    l_key.iov_base = (void *) a_key;                                        /* Fill IOV for MDBX key */
    l_key.iov_len =  strlen(a_key);

    l_rc = mdbx_get(l_txn /*l_db_ctx->txn*/, l_db_ctx->dbi, &l_key, &l_data);

    if ( MDBX_SUCCESS != (l_rc2 = mdbx_txn_commit(l_txn /*l_db_ctx->txn*/)) )
        log_it (L_ERROR, "mdbx_txn_commit: (%d) %s", l_rc2, mdbx_strerror(l_rc2));

    //dap_assert ( !pthread_mutex_unlock(&l_db_ctx->dbi_mutex) );

    return ( l_rc == MDBX_SUCCESS );    /*0 - RNF, 1 - SUCCESS */
}

/**
 * @brief Reads some objects from a database by conditions
 * @param a_iter iterator to looked for item
 * @param a_count_out[in] a number of objects to be read, if equals 0 reads with no limits
 * @param a_count_out[out] a number of objects that were read
 * @return If successful, a pointer to an objects, otherwise NULL.
 */
static dap_store_obj_t  *s_db_mdbx_read_cond_store_obj(dap_db_iter_t *a_iter, size_t *a_count_out, dap_nanotime_t a_timestamp)
{
    dap_return_val_if_pass(!a_iter || !a_iter->db_iter || !a_iter->db_group, NULL);  /* Sanity check, if !a_count_out return all items*/

    if (a_iter->db_type != DAP_GLOBAL_DB_TYPE_CURRENT) {
        log_it(L_ERROR, "Trying use iterator from another data base in %s, line %d", __PRETTY_FUNCTION__, __LINE__);
        return NULL;
<<<<<<< HEAD
=======

    if ( !(l_db_ctx = s_get_db_ctx_for_group(a_group)) )                    /* Get DB Context for group/table */
        return NULL;

    //dap_assert ( !pthread_mutex_lock(&l_db_ctx->dbi_mutex));
    MDBX_txn *l_txn = NULL;
    if ( MDBX_SUCCESS != (l_rc = mdbx_txn_begin(s_mdbx_env, NULL, MDBX_TXN_RDONLY, &l_txn /*l_db_ctx->txn*/)) )
    {
        //dap_assert( !pthread_mutex_unlock(&l_db_ctx->dbi_mutex) );
        return  log_it (L_ERROR, "mdbx_txn_begin: (%d) %s", l_rc, mdbx_strerror(l_rc)), NULL;
>>>>>>> c75815da
    }

    int l_rc = 0;
    dap_db_mdbx_iter_t* l_mdbx_iter = (dap_db_mdbx_iter_t*)a_iter->db_iter;
    MDBX_val    l_data = {0};
    MDBX_cursor* l_cursor = NULL;
    dap_store_obj_t *l_obj = NULL, *l_obj_arr = NULL;
    size_t  l_cnt = 0, l_count_out = 0;
    dap_db_ctx_t *l_db_ctx = s_get_db_ctx_for_group(a_iter->db_group);
    dap_return_val_if_pass(!l_db_ctx, NULL);                                       /* Sanity check */

    /* Limit a number of objects to be returned */
    l_count_out = (a_count_out && *a_count_out) ? *a_count_out : DAP_GLOBAL_DB_MAX_OBJS;
    l_count_out = MIN(l_count_out, DAP_GLOBAL_DB_MAX_OBJS);
    /* Iterate cursor to retrieve records from DB */

    if (!(l_obj_arr = DAP_NEW_Z_SIZE(dap_store_obj_t, sizeof(dap_store_obj_t) * l_count_out))) {
        log_it(L_CRITICAL, "Memory allocation error");
        return NULL;
    }

<<<<<<< HEAD
    dap_assert ( !pthread_mutex_lock(&l_db_ctx->dbi_mutex));
=======
    do  {
        /* Initialize MDBX cursor context area */
        if ( MDBX_SUCCESS != (l_rc = mdbx_cursor_open(l_txn /*l_db_ctx->txn*/, l_db_ctx->dbi, &l_cursor)) ) {
            log_it (L_ERROR, "mdbx_cursor_open: (%d) %s", l_rc, mdbx_strerror(l_rc));
            break;
        }
>>>>>>> c75815da

    /* Initialize MDBX cursor context area */
    if (
        MDBX_SUCCESS != (l_rc = mdbx_txn_begin(s_mdbx_env, NULL, MDBX_TXN_RDONLY, &l_db_ctx->txn)) || 
        MDBX_SUCCESS != (l_rc = mdbx_cursor_open(l_db_ctx->txn, l_db_ctx->dbi, &l_cursor)) ||
        (l_mdbx_iter->key.iov_base && (MDBX_SUCCESS != (l_rc = mdbx_cursor_get(l_cursor, &l_mdbx_iter->key, NULL, MDBX_SET_RANGE))))
        ) {
        if (l_cursor)
            mdbx_cursor_close(l_cursor);
        mdbx_txn_commit(l_db_ctx->txn);

        dap_assert( !pthread_mutex_unlock(&l_db_ctx->dbi_mutex) );
        log_it (L_ERROR, "mdbx_txn: (%d) %s", l_rc, mdbx_strerror(l_rc));
        return NULL;
    }  

    for (int i = l_count_out; i && (MDBX_SUCCESS == (l_rc = mdbx_cursor_get(l_cursor, &l_mdbx_iter->key, &l_data, MDBX_NEXT))); i--) {

        l_obj = l_obj_arr + l_cnt;  /* Point <l_obj> to last array's element */
        memset(l_obj, 0, sizeof(dap_store_obj_t));

        if (s_fill_store_obj(a_iter->db_group, &l_mdbx_iter->key, &l_data, l_obj)) {
            l_rc = MDBX_PROBLEM;
            break;
        }
        l_cnt += (l_obj->timestamp > a_timestamp);  // add if yangest
    }
    // cut unused memory
    if(!l_cnt) {
        DAP_DEL_Z(l_obj_arr);
        l_obj_arr = NULL;
    } else if (l_cnt < l_count_out && !(l_obj_arr = DAP_REALLOC(l_obj_arr, sizeof(dap_store_obj_t) * l_cnt))) {
        log_it(L_ERROR, "Cannot cut area to keep %zu <store objects>", l_cnt);
        l_rc = MDBX_PROBLEM;
    }

    if ( (MDBX_SUCCESS != l_rc) && (l_rc != MDBX_NOTFOUND) ) {
        log_it (L_ERROR, "mdbx_cursor_get: (%d) %s", l_rc, mdbx_strerror(l_rc));
    }

<<<<<<< HEAD
    mdbx_cursor_close(l_cursor);
    mdbx_txn_commit(l_db_ctx->txn);
    dap_assert ( !pthread_mutex_unlock(&l_db_ctx->dbi_mutex) );
=======
    mdbx_txn_commit(l_txn /*l_db_ctx->txn*/);
    //dap_assert ( !pthread_mutex_unlock(&l_db_ctx->dbi_mutex) );
>>>>>>> c75815da

    if(a_count_out)
        *a_count_out = l_cnt;
    return l_obj_arr;
}

/**
 * @brief Reads a number of records for specified record's iterator.
 * @param a_iter started iterator
 * @return count of has been found record.
 */
size_t  s_db_mdbx_read_count_store(const dap_db_iter_t *a_iter, dap_nanotime_t a_timestamp)
{
    dap_return_val_if_pass(!a_iter || !a_iter->db_iter || !a_iter->db_group, 0);                                       /* Sanity check */

    if (a_iter->db_type != DAP_GLOBAL_DB_TYPE_CURRENT) {
        log_it(L_ERROR, "Trying use iterator from another data base in %s, line %d", __PRETTY_FUNCTION__, __LINE__);
        return 0;
    }

    int l_rc = 0;
    dap_db_mdbx_iter_t* l_mdbx_iter = (dap_db_mdbx_iter_t*)a_iter->db_iter;
    MDBX_val l_key = l_mdbx_iter->key, l_data = {0};
    MDBX_cursor* l_cursor = NULL;
    dap_store_obj_t *l_obj = NULL;
    struct __record_suffix__ *l_suff = NULL;
    size_t  l_ret_count = 0;

<<<<<<< HEAD
    dap_db_ctx_t *l_db_ctx = s_get_db_ctx_for_group(a_iter->db_group);
    dap_return_val_if_pass(!l_db_ctx, 0); 

    if (!(l_obj = DAP_NEW_Z(dap_store_obj_t))) {
        log_it(L_CRITICAL, "Memory allocation error");
        return 0;
    }

    dap_assert ( !pthread_mutex_lock(&l_db_ctx->dbi_mutex));

    if ( 
        MDBX_SUCCESS != (l_rc = mdbx_txn_begin(s_mdbx_env, NULL, MDBX_TXN_RDONLY, &l_db_ctx->txn)) ||
        MDBX_SUCCESS != (l_rc = mdbx_cursor_open(l_db_ctx->txn, l_db_ctx->dbi, &l_cursor))
        ) {
        mdbx_txn_commit(l_db_ctx->txn);
        dap_assert( !pthread_mutex_unlock(&l_db_ctx->dbi_mutex) );
        log_it (L_ERROR, "mdbx_txn: (%d) %s", l_rc, mdbx_strerror(l_rc));
        DAP_DEL_Z(l_obj);
        return 0;
    }

    while ((MDBX_SUCCESS == (l_rc = mdbx_cursor_get(l_cursor, &l_key, &l_data, MDBX_NEXT)))) {
        if (l_data.iov_len < sizeof(struct __record_suffix__)) {
            log_it(L_ERROR, "Too small length of global DB record internal value, must be at least %zu", sizeof(struct __record_suffix__));
            continue;
=======
    //dap_assert ( !pthread_mutex_lock(&l_db_ctx->dbi_mutex) );
    MDBX_txn *l_txn = NULL;
    if ( MDBX_SUCCESS != (l_rc = mdbx_txn_begin(s_mdbx_env, NULL, MDBX_TXN_RDONLY, &l_txn /*l_db_ctx->txn*/)) )
    {
        //dap_assert ( !pthread_mutex_unlock(&l_db_ctx->dbi_mutex) );
        return  log_it (L_ERROR, "mdbx_txn_begin: (%d) %s", l_rc, mdbx_strerror(l_rc)), 0;
    }

    if ( a_id <= 1 )                                                        /* Retrieve a total number of records in the table */
    {
        if ( MDBX_SUCCESS != (l_rc = mdbx_dbi_stat	(l_txn /*l_db_ctx->txn*/, l_db_ctx->dbi, &l_stat, sizeof(MDBX_stat))) )
            log_it (L_ERROR, "mdbx_dbi_stat: (%d) %s", l_rc, mdbx_strerror(l_rc));

        mdbx_txn_commit(l_txn /*l_db_ctx->txn*/);
        //dap_assert ( !pthread_mutex_unlock(&l_db_ctx->dbi_mutex) );

        return  ( l_rc == MDBX_SUCCESS ) ? l_stat.ms_entries : 0;
    }




    /*
     * Count a number of records with id = a_id, a_id+1 ...
     */
    l_cursor = NULL;
    l_count_out = 0;

    do {

        if ( MDBX_SUCCESS != (l_rc = mdbx_cursor_open(l_txn /*l_db_ctx->txn*/, l_db_ctx->dbi, &l_cursor)) ) {
            log_it (L_ERROR, "mdbx_cursor_open: (%d) %s", l_rc, mdbx_strerror(l_rc));
            break;
        }

                                                                            /* Iterate cursor to retrieve records from DB */
        while ( MDBX_SUCCESS == (l_rc = mdbx_cursor_get(l_cursor, &l_key, &l_data, MDBX_NEXT)) ) {
            l_suff = (struct __record_suffix__ *) (l_data.iov_base + l_data.iov_len - sizeof(struct __record_suffix__));
            l_count_out += (l_suff->id >= a_id );
>>>>>>> c75815da
        }
        l_suff = (struct __record_suffix__ *) ((&l_data)->iov_base + l_data.iov_len - sizeof(struct __record_suffix__));
        l_ret_count += (l_suff->ts > a_timestamp);  // count if yangest
    }

    if ( (MDBX_SUCCESS != l_rc) && (l_rc != MDBX_NOTFOUND) ) {
        log_it (L_ERROR, "mdbx_cursor_get: (%d) %s", l_rc, mdbx_strerror(l_rc));
    }

<<<<<<< HEAD
    mdbx_cursor_close(l_cursor);
    mdbx_txn_commit(l_db_ctx->txn);
    dap_assert ( !pthread_mutex_unlock(&l_db_ctx->dbi_mutex) );
    dap_store_obj_free(l_obj, 1);
=======
    mdbx_txn_commit(l_txn /*l_db_ctx->txn*/);
    //dap_assert ( !pthread_mutex_unlock(&l_db_ctx->dbi_mutex) );
>>>>>>> c75815da

    return l_ret_count;
}

/*
 *  DESCRIPTION: Action routine - returns a list of group/table names in DB contexts hash table is matched
 *      to specified pattern.
 *
 *  INPUTS:
 *      a_group_mask:   A pattern string
 *
 *  OUTPUTS:
 *      NONE
 *
 *  RETURNS:
 *      list of has been found groups
 */

static dap_list_t  *s_db_mdbx_get_groups_by_mask(const char *a_group_mask)
{
dap_list_t *l_ret_list;
dap_db_ctx_t *l_db_ctx, *l_db_ctx2;

    if(!a_group_mask)
        return NULL;

    l_ret_list = NULL;

    dap_assert ( !pthread_rwlock_rdlock(&s_db_ctxs_rwlock) );

    HASH_ITER(hh, s_db_ctxs, l_db_ctx, l_db_ctx2) {
        if (!dap_fnmatch(a_group_mask, l_db_ctx->name, 0) )                 /* Name match a pattern/mask ? */
            l_ret_list = dap_list_prepend(l_ret_list, l_db_ctx->name); /* Add group name to output list */
    }

    dap_assert ( !pthread_rwlock_unlock(&s_db_ctxs_rwlock) );

    return l_ret_list;
}


/*
 *  DESCRIPTION:  Action routine - insert/delete a record with data from the <store_object>  to/from database.
 *      Be advised that we performs a transaction processing to ensure DB consistency
 *
 *  INPUTS:
 *      a_store_obj:    An object with data to be stored
 *
 *  OUTPUTS:
 *      NONE:
 *
 *  RETURNS:
 *      0   - SUCCESS
 *      0>  - <errno>
 */
static  int s_db_mdbx_apply_store_obj (dap_store_obj_t *a_store_obj)
{
int     l_rc = 0, l_rc2;
size_t l_summary_len;
dap_db_ctx_t *l_db_ctx;
MDBX_val    l_key, l_data;
char    *l_val;
struct  __record_suffix__   *l_suff;
MDBX_txn *l_txn = NULL;
    if ( !a_store_obj || !a_store_obj->group)                               /* Sanity checks ... */
        return -EINVAL;



    if ( !(l_db_ctx = s_get_db_ctx_for_group(a_store_obj->group)) ) {       /* Get a DB context for the group */
                                                                            /* Group is not found ? Try to create table for new group */
        if ( !(l_db_ctx = s_cre_db_ctx_for_group(a_store_obj->group, MDBX_CREATE)) )
            return  log_it(L_WARNING, "Cannot create DB context for the group '%s'", a_store_obj->group), -EIO;

        log_it(L_NOTICE, "DB context for the group '%s' has been created", a_store_obj->group);

        if ( a_store_obj->type == DAP_DB$K_OPTYPE_DEL )                     /* Nothing to do anymore */
            return 1;
    }


    /* At this point we have got the DB Context for the table/group
     * so we are can performs a main work
     */

    //dap_assert ( !pthread_mutex_lock(&l_db_ctx->dbi_mutex) );


    if (a_store_obj->type == DAP_DB$K_OPTYPE_ADD ) {
        if( !a_store_obj->key )
        {
            //dap_assert ( !pthread_mutex_unlock(&l_db_ctx->dbi_mutex) );
            return -ENOENT;
        }

        l_key.iov_base = (void *) a_store_obj->key;                         /* Fill IOV for MDBX key */
        l_key.iov_len =  a_store_obj->key_len ? a_store_obj->key_len : strnlen(a_store_obj->key, DAP_GLOBAL_DB_KEY_MAX);

        /*
         * Now we are ready  to form a record in next format:
         * <value> + <suffix>
         */
        l_summary_len = a_store_obj->value_len + sizeof(struct  __record_suffix__); /* Compute a length of the area to keep value+suffix */

        if ( !(l_val = DAP_NEW_Z_SIZE(char, l_summary_len)) )
        {
            //dap_assert ( !pthread_mutex_unlock(&l_db_ctx->dbi_mutex) );
            return  log_it(L_ERROR, "Cannot allocate memory for new records, %zu octets, errno=%d", l_summary_len, errno), -errno;
        }

        l_data.iov_base = l_val;                                            /* Fill IOV for MDBX data */
        l_data.iov_len = l_summary_len;

        /*
         * Fill suffix's fields
        */
        l_suff = (struct __record_suffix__ *) (l_val + a_store_obj->value_len);
        l_suff->flags = a_store_obj->flags;
        l_suff->ts = a_store_obj->timestamp;

        memcpy(l_val, a_store_obj->value, a_store_obj->value_len);          /* Put <value> into the record */

        /* So, finaly: BEGIN transaction, do INSERT, COMMIT or ABORT ... */

        if ( MDBX_SUCCESS != (l_rc = mdbx_txn_begin(s_mdbx_env, NULL, 0, &l_txn /*l_db_ctx->txn*/)) )
        {
            //dap_assert ( !pthread_mutex_unlock(&l_db_ctx->dbi_mutex) );
            return  DAP_FREE(l_val), log_it (L_ERROR, "mdbx_txn_begin: (%d) %s", l_rc, mdbx_strerror(l_rc)), -EIO;
        }


                                                                            /* Generate <sequence number> for new record */
        uint64_t l_id = 0;
        if ( MDBX_SUCCESS != mdbx_dbi_sequence	(l_txn /*l_db_ctx->txn*/, l_db_ctx->dbi, &l_id, 1) )
        {
            log_it (L_CRITICAL, "mdbx_dbi_sequence: (%d) %s", l_rc, mdbx_strerror(l_rc));

            if ( MDBX_SUCCESS != (l_rc = mdbx_txn_abort(l_txn /*l_db_ctx->txn*/)) )
                log_it (L_ERROR, "mdbx_txn_abort: (%d) %s", l_rc, mdbx_strerror(l_rc));

            mdbx_txn_abort(l_txn /*l_db_ctx->txn*/);
            //dap_assert ( !pthread_mutex_unlock(&l_db_ctx->dbi_mutex) );

            return  DAP_FREE(l_val), -EIO;
        }
        l_suff->id = l_id;


        if ( MDBX_SUCCESS != (l_rc = mdbx_put(l_txn /*l_db_ctx->txn*/, l_db_ctx->dbi, &l_key, &l_data, 0)) )
        {
            log_it (L_ERROR, "mdbx_put: (%d) %s", l_rc, mdbx_strerror(l_rc));

            if ( MDBX_SUCCESS != (l_rc2 = mdbx_txn_abort(l_txn /*l_db_ctx->txn*/)) )
                log_it (L_ERROR, "mdbx_txn_abort: (%d) %s", l_rc2, mdbx_strerror(l_rc2));
        }
        else if ( MDBX_SUCCESS != (l_rc = mdbx_txn_commit(l_txn /*l_db_ctx->txn*/)) )
            log_it (L_ERROR, "mdbx_txn_commit: (%d) %s", l_rc, mdbx_strerror(l_rc));

        //dap_assert ( !pthread_mutex_unlock(&l_db_ctx->dbi_mutex) );

        return DAP_FREE(l_val), (( l_rc == MDBX_SUCCESS ) ? 0 : -EIO);
    } /* DAP_DB$K_OPTYPE_ADD */



    if (a_store_obj->type == DAP_DB$K_OPTYPE_DEL)  {
        if ( MDBX_SUCCESS != (l_rc = mdbx_txn_begin(s_mdbx_env, NULL, 0, &l_txn /*l_db_ctx->txn*/)) )
        {
            //dap_assert ( !pthread_mutex_unlock(&l_db_ctx->dbi_mutex) );

            return  log_it (L_ERROR, "mdbx_txn_begin: (%d) %s", l_rc, mdbx_strerror(l_rc)), -ENOENT;
        }

        l_rc2 = 0;

        if ( a_store_obj->key ) {                                           /* Delete record */
                l_key.iov_base = (void *) a_store_obj->key;
                l_key.iov_len =  a_store_obj->key_len ? a_store_obj->key_len : strnlen(a_store_obj->key, DAP_GLOBAL_DB_KEY_MAX);

                if ( MDBX_SUCCESS != (l_rc = mdbx_del(l_txn /*l_db_ctx->txn*/, l_db_ctx->dbi, &l_key, NULL))
                     && ( l_rc != MDBX_NOTFOUND) )
                    l_rc2 = -EIO, log_it (L_ERROR, "mdbx_del: (%d) %s", l_rc, mdbx_strerror(l_rc));
            }
        else {                                                              /* Truncate only  table */
                if ( MDBX_SUCCESS != (l_rc = mdbx_drop(l_txn /*l_db_ctx->txn*/, l_db_ctx->dbi, 0))
                     && ( l_rc != MDBX_NOTFOUND) )
                    l_rc2 = -EIO, log_it (L_ERROR, "mdbx_drop: (%d) %s", l_rc, mdbx_strerror(l_rc));
            }


        l_rc = (l_rc == MDBX_NOTFOUND) ? 1 : l_rc;               /* Not found ?! It's Okay !!! */



        if ( l_rc != MDBX_SUCCESS ) {                                       /* Check result of mdbx_drop/del */
            if ( MDBX_SUCCESS != (l_rc2 = mdbx_txn_abort(l_txn /*l_db_ctx->txn*/)) )
                log_it (L_ERROR, "mdbx_txn_abort: (%d) %s", l_rc2, mdbx_strerror(l_rc2));
        } else if ( MDBX_SUCCESS != (l_rc2 = mdbx_txn_commit(l_txn /*l_db_ctx->txn*/)) )
            log_it (L_ERROR, "mdbx_txn_commit: (%d) %s", l_rc2, mdbx_strerror(l_rc2));

        //dap_assert ( !pthread_mutex_unlock(&l_db_ctx->dbi_mutex) );

        return ( l_rc2 == MDBX_SUCCESS ) ? l_rc : -EIO;
    } /* DAP_DB$K_OPTYPE_DEL */


    //dap_assert ( !pthread_mutex_unlock(&l_db_ctx->dbi_mutex) );

    log_it (L_ERROR, "Unhandle/unknown DB opcode (%d/%#x)", a_store_obj->type, a_store_obj->type);

    return  -EIO;
}

/*
 *  DESCRIPTION: Action routine - retrieve from specified group/table a record with the given key,
 *      theoreticaly we can return a set of records - but actualy we don't allow dupplicates in the DB,
 *      so count of records is always == 1.
 *
 *  INPUTS:
 *      a_group:    A group/table name to lokkind in
 *      a_key:      A key's record to looked for
 *
 *  OUTPUTS:
 *      a_count_out
 *
 *  RETURNS
 *      Array of store objects
 */

static dap_store_obj_t *s_db_mdbx_read_store_obj(const char *a_group, const char *a_key, size_t *a_count_out)
{
int l_rc, l_rc2;
uint64_t l_count_out;
dap_db_ctx_t *l_db_ctx;
dap_store_obj_t *l_obj, *l_obj_arr = NULL;
MDBX_val    l_key, l_data;
MDBX_cursor *l_cursor;
MDBX_stat   l_stat;

    dap_return_val_if_pass(!a_group || !(l_db_ctx = s_get_db_ctx_for_group(a_group)), NULL); /* Sanity check */

<<<<<<< HEAD
    dap_assert ( !pthread_mutex_lock(&l_db_ctx->dbi_mutex) );

    if ( MDBX_SUCCESS != (l_rc = mdbx_txn_begin(s_mdbx_env, NULL, MDBX_TXN_RDONLY, &l_db_ctx->txn)) ) {
        dap_assert ( !pthread_mutex_unlock(&l_db_ctx->dbi_mutex) );
=======
    //dap_assert ( !pthread_mutex_lock(&l_db_ctx->dbi_mutex) );
    MDBX_txn *l_txn = NULL;
    if ( MDBX_SUCCESS != (l_rc = mdbx_txn_begin(s_mdbx_env, NULL, MDBX_TXN_RDONLY, &l_txn /*l_db_ctx->txn*/)) )
    {
        //dap_assert ( !pthread_mutex_unlock(&l_db_ctx->dbi_mutex) );
>>>>>>> c75815da
        return  log_it (L_ERROR, "mdbx_txn_begin: (%d) %s", l_rc, mdbx_strerror(l_rc)), NULL;
    }

    if ( a_count_out )
        *a_count_out = 0;
    /*
     *  Perfroms a find/get a record with the given key
     */
    if ( a_key ) {
        l_key.iov_base = (void *) a_key;                                    /* Fill IOV for MDBX key */
        l_key.iov_len =  strlen(a_key);

        if ( MDBX_SUCCESS == (l_rc = mdbx_get(l_txn /*l_db_ctx->txn*/, l_db_ctx->dbi, &l_key, &l_data)) )
        {
            /* Found ! Make new <store_obj> */
            if ( !(l_obj = DAP_CALLOC(1, sizeof(dap_store_obj_t))) ) {
                log_it (L_ERROR, "Cannot allocate a memory for store object key, errno=%d", errno);
                l_rc = MDBX_PROBLEM;
            } else if ( !s_fill_store_obj(a_group, &l_key, &l_data, l_obj) ) {
                if ( a_count_out )
                    *a_count_out = 1;
            } else {
                l_rc = MDBX_PROBLEM;
                DAP_DELETE(l_obj);
            }
        } else if ( l_rc != MDBX_NOTFOUND )
            log_it (L_ERROR, "mdbx_get: (%d) %s", l_rc, mdbx_strerror(l_rc));


        mdbx_txn_commit(l_txn /*l_db_ctx->txn*/);
        //dap_assert ( !pthread_mutex_unlock(&l_db_ctx->dbi_mutex) );

        return ( l_rc == MDBX_SUCCESS ) ? l_obj : NULL;
    }


    /*
    ** If a_key is NULL - retrieve a requested number of records from the table
    */
    do  {
        l_count_out = (a_count_out && *a_count_out)? *a_count_out : DAP_GLOBAL_DB_MAX_OBJS;/* Limit a number of objects to be returned */
        l_cursor = NULL;

        /*
         * Retrieve statistic for group/table, we need to compute a number of records can be retreived
         */
        l_rc2 = 0;
        if ( MDBX_SUCCESS != (l_rc = mdbx_dbi_stat	(l_txn /*l_db_ctx->txn*/, l_db_ctx->dbi, &l_stat, sizeof(MDBX_stat))) ) {
            log_it (L_ERROR, "mdbx_dbi_stat: (%d) %s", l_rc2, mdbx_strerror(l_rc2));
            break;
        }
        else if ( !l_stat.ms_entries )                                      /* Nothing to retrieve , table contains no record */
            break;

        if ( !(  l_count_out = min(l_stat.ms_entries, l_count_out)) ) {
            debug_if(g_dap_global_db_debug_more, L_WARNING, "No object (-s) to be retrieved from the group '%s'", a_group);
            break;
        }

        /*
         * Allocate memory for array[l_count_out] of returned objects
        */
        if ( !(l_obj_arr = (dap_store_obj_t *) DAP_NEW_Z_SIZE(char, l_count_out * sizeof(dap_store_obj_t))) ) {
            log_it(L_ERROR, "Cannot allocate %zu octets for %"DAP_UINT64_FORMAT_U" store objects", l_count_out * sizeof(dap_store_obj_t), l_count_out);
            break;
        }

                                                                            /* Initialize MDBX cursor context area */
        if ( MDBX_SUCCESS != (l_rc = mdbx_cursor_open(l_txn /*l_db_ctx->txn*/, l_db_ctx->dbi, &l_cursor)) ) {
            log_it (L_ERROR, "mdbx_cursor_open: (%d) %s", l_rc, mdbx_strerror(l_rc));
            break;
        }


                                                                            /* Iterate cursor to retrieve records from DB */
        l_obj = l_obj_arr;
        for (int i = l_count_out;
             i && (MDBX_SUCCESS == (l_rc = mdbx_cursor_get(l_cursor, &l_key, &l_data, MDBX_NEXT))); i--,  l_obj++)
        {
            if (s_fill_store_obj(a_group, &l_key, &l_data, l_obj)) {
                l_rc = MDBX_PROBLEM;
                break;
            } else if ( a_count_out )
                (*a_count_out)++;
        }

        if ( (MDBX_SUCCESS != l_rc) && (l_rc != MDBX_NOTFOUND) ) {
            log_it (L_ERROR, "mdbx_cursor_get: (%d) %s", l_rc, mdbx_strerror(l_rc));
            break;
        }

    } while (0);


    if (l_cursor)
        mdbx_cursor_close(l_cursor);

    mdbx_txn_commit(l_txn /*l_db_ctx->txn*/);
    //pthread_mutex_unlock(&l_db_ctx->dbi_mutex);

    return l_obj_arr;
}<|MERGE_RESOLUTION|>--- conflicted
+++ resolved
@@ -239,22 +239,20 @@
         return  log_it(L_ERROR, "Cannot allocate DB context for '%s', errno=%d", a_group, errno), NULL;
 
     memcpy(l_db_ctx->name,  a_group, l_db_ctx->namelen = l_name_len);             /* Store group name in the DB context */
-    //dap_assert ( !pthread_mutex_init(&l_db_ctx->dbi_mutex, NULL));
-
     /*
     ** Start transaction, create table, commit.
     */
     MDBX_txn *l_txn = NULL;
-    if ( MDBX_SUCCESS != (l_rc = mdbx_txn_begin(s_mdbx_env, NULL, 0, &l_txn /*l_db_ctx->txn*/)) )
+    if ( MDBX_SUCCESS != (l_rc = mdbx_txn_begin(s_mdbx_env, NULL, 0, &l_txn )) )
         return  log_it(L_CRITICAL, "mdbx_txn_begin: (%d) %s", l_rc, mdbx_strerror(l_rc)), NULL;
 
-    if  ( MDBX_SUCCESS != (l_rc = mdbx_dbi_open(l_txn /*l_db_ctx->txn*/, a_group, a_flags, &l_db_ctx->dbi)) )
+    if  ( MDBX_SUCCESS != (l_rc = mdbx_dbi_open(l_txn , a_group, a_flags, &l_db_ctx->dbi)) )
         return  log_it(L_CRITICAL, "mdbx_dbi_open: (%d) %s", l_rc, mdbx_strerror(l_rc)), NULL;
 
     /* MDBX sequence is started from zero, zero is not so good for our case,
      * so we just increment a current (may be is not zero) sequence for <dbi>
      */
-    mdbx_dbi_sequence (l_txn /*l_db_ctx->txn*/, l_db_ctx->dbi, &l_seq, 1);
+    mdbx_dbi_sequence (l_txn , l_db_ctx->dbi, &l_seq, 1);
 
     /*
      * Save new subDB name into the master table
@@ -262,16 +260,16 @@
     l_data_iov.iov_base =  l_key_iov.iov_base = l_db_ctx->name;
     l_data_iov.iov_len = l_key_iov.iov_len = l_db_ctx->namelen + 1;    /* Count '\0' */
 
-    if ( MDBX_SUCCESS != (l_rc = mdbx_put(l_txn /*l_db_ctx->txn*/, s_db_master_dbi, &l_key_iov, &l_data_iov, MDBX_NOOVERWRITE ))
+    if ( MDBX_SUCCESS != (l_rc = mdbx_put(l_txn , s_db_master_dbi, &l_key_iov, &l_data_iov, MDBX_NOOVERWRITE ))
          && (l_rc != MDBX_KEYEXIST) )
     {
         log_it (L_ERROR, "mdbx_put: (%d) %s", l_rc, mdbx_strerror(l_rc));
 
-        if ( MDBX_SUCCESS != (l_rc = mdbx_txn_abort(l_txn /*l_db_ctx->txn*/)) )
+        if ( MDBX_SUCCESS != (l_rc = mdbx_txn_abort(l_txn )) )
             return  log_it(L_CRITICAL, "mdbx_txn_abort: (%d) %s", l_rc, mdbx_strerror(l_rc)), NULL;
     }
 
-    if ( MDBX_SUCCESS != (l_rc = mdbx_txn_commit(l_txn /*l_db_ctx->txn*/)) )
+    if ( MDBX_SUCCESS != (l_rc = mdbx_txn_commit(l_txn )) )
         return  log_it(L_CRITICAL, "mdbx_txn_commit: (%d) %s", l_rc, mdbx_strerror(l_rc)), NULL;
 
     /*
@@ -319,15 +317,8 @@
     HASH_ITER(hh, s_db_ctxs, l_db_ctx, l_tmp)                               /* run over the hash table of the DB contexts */
     {
 
-        //dap_assert( !pthread_mutex_lock(&l_db_ctx->dbi_mutex) );
-
-        //if (l_txn /*l_db_ctx->txn*/)                                                  /* Commit, close table */
-        //    mdbx_txn_commit(l_txn /*l_db_ctx->txn*/);
-
         if (l_db_ctx->dbi)
             mdbx_dbi_close(s_mdbx_env, l_db_ctx->dbi);
-
-        //dap_assert( !pthread_mutex_unlock(&l_db_ctx->dbi_mutex) );
 
         HASH_DEL(s_db_ctxs, l_db_ctx);                                      /* Delete DB context from the hash-table */
         DAP_DELETE(l_db_ctx);                                               /* Release memory of DB context area */
@@ -650,25 +641,16 @@
      /* Sanity check and Get DB Context for group/table*/
     dap_return_val_if_pass(!a_group || !(l_db_ctx = s_get_db_ctx_for_group(a_group)), NULL)
 
-<<<<<<< HEAD
-    dap_assert ( !pthread_mutex_lock(&l_db_ctx->dbi_mutex) );
-
-    if ( MDBX_SUCCESS != (l_rc = mdbx_txn_begin(s_mdbx_env, NULL, MDBX_TXN_RDONLY, &l_db_ctx->txn)) ) {
-        dap_assert ( !pthread_mutex_unlock(&l_db_ctx->dbi_mutex) );
-=======
-    //dap_assert ( !pthread_mutex_lock(&l_db_ctx->dbi_mutex) );
     MDBX_txn *l_txn = NULL;
-    if ( MDBX_SUCCESS != (l_rc = mdbx_txn_begin(s_mdbx_env, NULL, MDBX_TXN_RDONLY, &l_txn /*l_db_ctx->txn*/)) )
+    if ( MDBX_SUCCESS != (l_rc = mdbx_txn_begin(s_mdbx_env, NULL, MDBX_TXN_RDONLY, &l_txn )) )
     {
-        //dap_assert ( !pthread_mutex_unlock(&l_db_ctx->dbi_mutex) );
->>>>>>> c75815da
         return  log_it (L_ERROR, "mdbx_txn_begin: (%d) %s", l_rc, mdbx_strerror(l_rc)), NULL;
     }
 
     do {
         l_cursor = NULL;
 
-        if ( MDBX_SUCCESS != (l_rc = mdbx_cursor_open(l_txn /*l_db_ctx->txn*/, l_db_ctx->dbi, &l_cursor)) ) {
+        if ( MDBX_SUCCESS != (l_rc = mdbx_cursor_open(l_txn, l_db_ctx->dbi, &l_cursor)) ) {
           log_it (L_ERROR, "mdbx_cursor_open: (%d) %s", l_rc, mdbx_strerror(l_rc));
           break;
         }
@@ -683,16 +665,9 @@
     if (l_cursor)                                                           // Release uncesessary MDBX cursor area,
         mdbx_cursor_close(l_cursor);                                        //but keep transaction !!!
 
-<<<<<<< HEAD
-    if ( !(l_key.iov_len || l_data.iov_len) ) {                        /* Not found anything  - return NULL */
-        mdbx_txn_commit(l_db_ctx->txn);
-        dap_assert ( !pthread_mutex_unlock(&l_db_ctx->dbi_mutex) );
-=======
-    if ( !(l_last_key.iov_len || l_data.iov_len) )                          /* Not found anything  - return NULL */
+    if ( !(l_key.iov_len || l_data.iov_len) )                          /* Not found anything  - return NULL */
     {
-        mdbx_txn_commit(l_txn /*l_db_ctx->txn*/);
-        //dap_assert ( !pthread_mutex_unlock(&l_db_ctx->dbi_mutex) );
->>>>>>> c75815da
+        mdbx_txn_commit(l_txn );
         return  NULL;
     }
 
@@ -706,9 +681,7 @@
         l_rc = MDBX_PROBLEM, log_it (L_ERROR, "Cannot allocate a memory for store object, errno=%d", errno);
     }
 
-    mdbx_txn_commit(l_txn /*l_db_ctx->txn*/);
-    //dap_assert ( !pthread_mutex_unlock(&l_db_ctx->dbi_mutex) );
-
+    mdbx_txn_commit(l_txn );
     return l_rc == MDBX_SUCCESS ? l_obj : NULL;
 }
 
@@ -736,24 +709,19 @@
     if ( !(l_db_ctx = s_get_db_ctx_for_group(a_group)) )                    /* Get DB Context for group/table */
         return 0;
 
-    //dap_assert ( !pthread_mutex_lock(&l_db_ctx->dbi_mutex) );
     MDBX_txn *l_txn = NULL;
-    if ( MDBX_SUCCESS != (l_rc = mdbx_txn_begin(s_mdbx_env, NULL, MDBX_TXN_RDONLY, &l_txn /*l_db_ctx->txn*/)) )
+    if ( MDBX_SUCCESS != (l_rc = mdbx_txn_begin(s_mdbx_env, NULL, MDBX_TXN_RDONLY, &l_txn )) )
     {
-        //dap_assert ( !pthread_mutex_unlock(&l_db_ctx->dbi_mutex) );
         return  log_it (L_ERROR, "mdbx_txn_begin: (%d) %s", l_rc, mdbx_strerror(l_rc)), 0;
     }
 
     l_key.iov_base = (void *) a_key;                                        /* Fill IOV for MDBX key */
     l_key.iov_len =  strlen(a_key);
 
-    l_rc = mdbx_get(l_txn /*l_db_ctx->txn*/, l_db_ctx->dbi, &l_key, &l_data);
-
-    if ( MDBX_SUCCESS != (l_rc2 = mdbx_txn_commit(l_txn /*l_db_ctx->txn*/)) )
+    l_rc = mdbx_get(l_txn , l_db_ctx->dbi, &l_key, &l_data);
+
+    if ( MDBX_SUCCESS != (l_rc2 = mdbx_txn_commit(l_txn )) )
         log_it (L_ERROR, "mdbx_txn_commit: (%d) %s", l_rc2, mdbx_strerror(l_rc2));
-
-    //dap_assert ( !pthread_mutex_unlock(&l_db_ctx->dbi_mutex) );
-
     return ( l_rc == MDBX_SUCCESS );    /*0 - RNF, 1 - SUCCESS */
 }
 
@@ -771,19 +739,6 @@
     if (a_iter->db_type != DAP_GLOBAL_DB_TYPE_CURRENT) {
         log_it(L_ERROR, "Trying use iterator from another data base in %s, line %d", __PRETTY_FUNCTION__, __LINE__);
         return NULL;
-<<<<<<< HEAD
-=======
-
-    if ( !(l_db_ctx = s_get_db_ctx_for_group(a_group)) )                    /* Get DB Context for group/table */
-        return NULL;
-
-    //dap_assert ( !pthread_mutex_lock(&l_db_ctx->dbi_mutex));
-    MDBX_txn *l_txn = NULL;
-    if ( MDBX_SUCCESS != (l_rc = mdbx_txn_begin(s_mdbx_env, NULL, MDBX_TXN_RDONLY, &l_txn /*l_db_ctx->txn*/)) )
-    {
-        //dap_assert( !pthread_mutex_unlock(&l_db_ctx->dbi_mutex) );
-        return  log_it (L_ERROR, "mdbx_txn_begin: (%d) %s", l_rc, mdbx_strerror(l_rc)), NULL;
->>>>>>> c75815da
     }
 
     int l_rc = 0;
@@ -805,34 +760,23 @@
         return NULL;
     }
 
-<<<<<<< HEAD
-    dap_assert ( !pthread_mutex_lock(&l_db_ctx->dbi_mutex));
-=======
-    do  {
-        /* Initialize MDBX cursor context area */
-        if ( MDBX_SUCCESS != (l_rc = mdbx_cursor_open(l_txn /*l_db_ctx->txn*/, l_db_ctx->dbi, &l_cursor)) ) {
-            log_it (L_ERROR, "mdbx_cursor_open: (%d) %s", l_rc, mdbx_strerror(l_rc));
-            break;
-        }
->>>>>>> c75815da
-
+    MDBX_txn *l_txn = NULL;
     /* Initialize MDBX cursor context area */
     if (
-        MDBX_SUCCESS != (l_rc = mdbx_txn_begin(s_mdbx_env, NULL, MDBX_TXN_RDONLY, &l_db_ctx->txn)) || 
-        MDBX_SUCCESS != (l_rc = mdbx_cursor_open(l_db_ctx->txn, l_db_ctx->dbi, &l_cursor)) ||
+        MDBX_SUCCESS != (l_rc = mdbx_txn_begin(s_mdbx_env, NULL, MDBX_TXN_RDONLY, &l_txn)) ||
+        MDBX_SUCCESS != (l_rc = mdbx_cursor_open(l_txn, l_db_ctx->dbi, &l_cursor)) ||
         (l_mdbx_iter->key.iov_base && (MDBX_SUCCESS != (l_rc = mdbx_cursor_get(l_cursor, &l_mdbx_iter->key, NULL, MDBX_SET_RANGE))))
         ) {
         if (l_cursor)
             mdbx_cursor_close(l_cursor);
-        mdbx_txn_commit(l_db_ctx->txn);
-
-        dap_assert( !pthread_mutex_unlock(&l_db_ctx->dbi_mutex) );
+        mdbx_txn_commit(l_txn);
+
         log_it (L_ERROR, "mdbx_txn: (%d) %s", l_rc, mdbx_strerror(l_rc));
+        DAP_DELETE(l_obj_arr);
         return NULL;
     }  
 
     for (int i = l_count_out; i && (MDBX_SUCCESS == (l_rc = mdbx_cursor_get(l_cursor, &l_mdbx_iter->key, &l_data, MDBX_NEXT))); i--) {
-
         l_obj = l_obj_arr + l_cnt;  /* Point <l_obj> to last array's element */
         memset(l_obj, 0, sizeof(dap_store_obj_t));
 
@@ -855,14 +799,8 @@
         log_it (L_ERROR, "mdbx_cursor_get: (%d) %s", l_rc, mdbx_strerror(l_rc));
     }
 
-<<<<<<< HEAD
     mdbx_cursor_close(l_cursor);
-    mdbx_txn_commit(l_db_ctx->txn);
-    dap_assert ( !pthread_mutex_unlock(&l_db_ctx->dbi_mutex) );
-=======
-    mdbx_txn_commit(l_txn /*l_db_ctx->txn*/);
-    //dap_assert ( !pthread_mutex_unlock(&l_db_ctx->dbi_mutex) );
->>>>>>> c75815da
+    mdbx_txn_commit(l_txn);
 
     if(a_count_out)
         *a_count_out = l_cnt;
@@ -891,7 +829,6 @@
     struct __record_suffix__ *l_suff = NULL;
     size_t  l_ret_count = 0;
 
-<<<<<<< HEAD
     dap_db_ctx_t *l_db_ctx = s_get_db_ctx_for_group(a_iter->db_group);
     dap_return_val_if_pass(!l_db_ctx, 0); 
 
@@ -900,14 +837,12 @@
         return 0;
     }
 
-    dap_assert ( !pthread_mutex_lock(&l_db_ctx->dbi_mutex));
-
+    MDBX_txn *l_txn = NULL;
     if ( 
-        MDBX_SUCCESS != (l_rc = mdbx_txn_begin(s_mdbx_env, NULL, MDBX_TXN_RDONLY, &l_db_ctx->txn)) ||
-        MDBX_SUCCESS != (l_rc = mdbx_cursor_open(l_db_ctx->txn, l_db_ctx->dbi, &l_cursor))
+        MDBX_SUCCESS != (l_rc = mdbx_txn_begin(s_mdbx_env, NULL, MDBX_TXN_RDONLY, &l_txn)) ||
+        MDBX_SUCCESS != (l_rc = mdbx_cursor_open(l_txn, l_db_ctx->dbi, &l_cursor))
         ) {
-        mdbx_txn_commit(l_db_ctx->txn);
-        dap_assert( !pthread_mutex_unlock(&l_db_ctx->dbi_mutex) );
+        mdbx_txn_commit(l_txn);
         log_it (L_ERROR, "mdbx_txn: (%d) %s", l_rc, mdbx_strerror(l_rc));
         DAP_DEL_Z(l_obj);
         return 0;
@@ -917,47 +852,6 @@
         if (l_data.iov_len < sizeof(struct __record_suffix__)) {
             log_it(L_ERROR, "Too small length of global DB record internal value, must be at least %zu", sizeof(struct __record_suffix__));
             continue;
-=======
-    //dap_assert ( !pthread_mutex_lock(&l_db_ctx->dbi_mutex) );
-    MDBX_txn *l_txn = NULL;
-    if ( MDBX_SUCCESS != (l_rc = mdbx_txn_begin(s_mdbx_env, NULL, MDBX_TXN_RDONLY, &l_txn /*l_db_ctx->txn*/)) )
-    {
-        //dap_assert ( !pthread_mutex_unlock(&l_db_ctx->dbi_mutex) );
-        return  log_it (L_ERROR, "mdbx_txn_begin: (%d) %s", l_rc, mdbx_strerror(l_rc)), 0;
-    }
-
-    if ( a_id <= 1 )                                                        /* Retrieve a total number of records in the table */
-    {
-        if ( MDBX_SUCCESS != (l_rc = mdbx_dbi_stat	(l_txn /*l_db_ctx->txn*/, l_db_ctx->dbi, &l_stat, sizeof(MDBX_stat))) )
-            log_it (L_ERROR, "mdbx_dbi_stat: (%d) %s", l_rc, mdbx_strerror(l_rc));
-
-        mdbx_txn_commit(l_txn /*l_db_ctx->txn*/);
-        //dap_assert ( !pthread_mutex_unlock(&l_db_ctx->dbi_mutex) );
-
-        return  ( l_rc == MDBX_SUCCESS ) ? l_stat.ms_entries : 0;
-    }
-
-
-
-
-    /*
-     * Count a number of records with id = a_id, a_id+1 ...
-     */
-    l_cursor = NULL;
-    l_count_out = 0;
-
-    do {
-
-        if ( MDBX_SUCCESS != (l_rc = mdbx_cursor_open(l_txn /*l_db_ctx->txn*/, l_db_ctx->dbi, &l_cursor)) ) {
-            log_it (L_ERROR, "mdbx_cursor_open: (%d) %s", l_rc, mdbx_strerror(l_rc));
-            break;
-        }
-
-                                                                            /* Iterate cursor to retrieve records from DB */
-        while ( MDBX_SUCCESS == (l_rc = mdbx_cursor_get(l_cursor, &l_key, &l_data, MDBX_NEXT)) ) {
-            l_suff = (struct __record_suffix__ *) (l_data.iov_base + l_data.iov_len - sizeof(struct __record_suffix__));
-            l_count_out += (l_suff->id >= a_id );
->>>>>>> c75815da
         }
         l_suff = (struct __record_suffix__ *) ((&l_data)->iov_base + l_data.iov_len - sizeof(struct __record_suffix__));
         l_ret_count += (l_suff->ts > a_timestamp);  // count if yangest
@@ -967,16 +861,9 @@
         log_it (L_ERROR, "mdbx_cursor_get: (%d) %s", l_rc, mdbx_strerror(l_rc));
     }
 
-<<<<<<< HEAD
     mdbx_cursor_close(l_cursor);
-    mdbx_txn_commit(l_db_ctx->txn);
-    dap_assert ( !pthread_mutex_unlock(&l_db_ctx->dbi_mutex) );
+    mdbx_txn_commit(l_txn);
     dap_store_obj_free(l_obj, 1);
-=======
-    mdbx_txn_commit(l_txn /*l_db_ctx->txn*/);
-    //dap_assert ( !pthread_mutex_unlock(&l_db_ctx->dbi_mutex) );
->>>>>>> c75815da
-
     return l_ret_count;
 }
 
@@ -1060,14 +947,9 @@
     /* At this point we have got the DB Context for the table/group
      * so we are can performs a main work
      */
-
-    //dap_assert ( !pthread_mutex_lock(&l_db_ctx->dbi_mutex) );
-
-
     if (a_store_obj->type == DAP_DB$K_OPTYPE_ADD ) {
         if( !a_store_obj->key )
         {
-            //dap_assert ( !pthread_mutex_unlock(&l_db_ctx->dbi_mutex) );
             return -ENOENT;
         }
 
@@ -1082,7 +964,6 @@
 
         if ( !(l_val = DAP_NEW_Z_SIZE(char, l_summary_len)) )
         {
-            //dap_assert ( !pthread_mutex_unlock(&l_db_ctx->dbi_mutex) );
             return  log_it(L_ERROR, "Cannot allocate memory for new records, %zu octets, errno=%d", l_summary_len, errno), -errno;
         }
 
@@ -1100,52 +981,44 @@
 
         /* So, finaly: BEGIN transaction, do INSERT, COMMIT or ABORT ... */
 
-        if ( MDBX_SUCCESS != (l_rc = mdbx_txn_begin(s_mdbx_env, NULL, 0, &l_txn /*l_db_ctx->txn*/)) )
+        if ( MDBX_SUCCESS != (l_rc = mdbx_txn_begin(s_mdbx_env, NULL, 0, &l_txn )) )
         {
-            //dap_assert ( !pthread_mutex_unlock(&l_db_ctx->dbi_mutex) );
             return  DAP_FREE(l_val), log_it (L_ERROR, "mdbx_txn_begin: (%d) %s", l_rc, mdbx_strerror(l_rc)), -EIO;
         }
 
 
                                                                             /* Generate <sequence number> for new record */
         uint64_t l_id = 0;
-        if ( MDBX_SUCCESS != mdbx_dbi_sequence	(l_txn /*l_db_ctx->txn*/, l_db_ctx->dbi, &l_id, 1) )
+        if ( MDBX_SUCCESS != mdbx_dbi_sequence	(l_txn , l_db_ctx->dbi, &l_id, 1) )
         {
             log_it (L_CRITICAL, "mdbx_dbi_sequence: (%d) %s", l_rc, mdbx_strerror(l_rc));
 
-            if ( MDBX_SUCCESS != (l_rc = mdbx_txn_abort(l_txn /*l_db_ctx->txn*/)) )
+            if ( MDBX_SUCCESS != (l_rc = mdbx_txn_abort(l_txn )) )
                 log_it (L_ERROR, "mdbx_txn_abort: (%d) %s", l_rc, mdbx_strerror(l_rc));
 
-            mdbx_txn_abort(l_txn /*l_db_ctx->txn*/);
-            //dap_assert ( !pthread_mutex_unlock(&l_db_ctx->dbi_mutex) );
-
+            mdbx_txn_abort(l_txn );
             return  DAP_FREE(l_val), -EIO;
         }
         l_suff->id = l_id;
 
 
-        if ( MDBX_SUCCESS != (l_rc = mdbx_put(l_txn /*l_db_ctx->txn*/, l_db_ctx->dbi, &l_key, &l_data, 0)) )
+        if ( MDBX_SUCCESS != (l_rc = mdbx_put(l_txn , l_db_ctx->dbi, &l_key, &l_data, 0)) )
         {
             log_it (L_ERROR, "mdbx_put: (%d) %s", l_rc, mdbx_strerror(l_rc));
 
-            if ( MDBX_SUCCESS != (l_rc2 = mdbx_txn_abort(l_txn /*l_db_ctx->txn*/)) )
+            if ( MDBX_SUCCESS != (l_rc2 = mdbx_txn_abort(l_txn )) )
                 log_it (L_ERROR, "mdbx_txn_abort: (%d) %s", l_rc2, mdbx_strerror(l_rc2));
         }
-        else if ( MDBX_SUCCESS != (l_rc = mdbx_txn_commit(l_txn /*l_db_ctx->txn*/)) )
+        else if ( MDBX_SUCCESS != (l_rc = mdbx_txn_commit(l_txn )) )
             log_it (L_ERROR, "mdbx_txn_commit: (%d) %s", l_rc, mdbx_strerror(l_rc));
-
-        //dap_assert ( !pthread_mutex_unlock(&l_db_ctx->dbi_mutex) );
-
         return DAP_FREE(l_val), (( l_rc == MDBX_SUCCESS ) ? 0 : -EIO);
     } /* DAP_DB$K_OPTYPE_ADD */
 
 
 
     if (a_store_obj->type == DAP_DB$K_OPTYPE_DEL)  {
-        if ( MDBX_SUCCESS != (l_rc = mdbx_txn_begin(s_mdbx_env, NULL, 0, &l_txn /*l_db_ctx->txn*/)) )
+        if ( MDBX_SUCCESS != (l_rc = mdbx_txn_begin(s_mdbx_env, NULL, 0, &l_txn )) )
         {
-            //dap_assert ( !pthread_mutex_unlock(&l_db_ctx->dbi_mutex) );
-
             return  log_it (L_ERROR, "mdbx_txn_begin: (%d) %s", l_rc, mdbx_strerror(l_rc)), -ENOENT;
         }
 
@@ -1155,12 +1028,12 @@
                 l_key.iov_base = (void *) a_store_obj->key;
                 l_key.iov_len =  a_store_obj->key_len ? a_store_obj->key_len : strnlen(a_store_obj->key, DAP_GLOBAL_DB_KEY_MAX);
 
-                if ( MDBX_SUCCESS != (l_rc = mdbx_del(l_txn /*l_db_ctx->txn*/, l_db_ctx->dbi, &l_key, NULL))
+                if ( MDBX_SUCCESS != (l_rc = mdbx_del(l_txn , l_db_ctx->dbi, &l_key, NULL))
                      && ( l_rc != MDBX_NOTFOUND) )
                     l_rc2 = -EIO, log_it (L_ERROR, "mdbx_del: (%d) %s", l_rc, mdbx_strerror(l_rc));
             }
         else {                                                              /* Truncate only  table */
-                if ( MDBX_SUCCESS != (l_rc = mdbx_drop(l_txn /*l_db_ctx->txn*/, l_db_ctx->dbi, 0))
+                if ( MDBX_SUCCESS != (l_rc = mdbx_drop(l_txn , l_db_ctx->dbi, 0))
                      && ( l_rc != MDBX_NOTFOUND) )
                     l_rc2 = -EIO, log_it (L_ERROR, "mdbx_drop: (%d) %s", l_rc, mdbx_strerror(l_rc));
             }
@@ -1171,18 +1044,12 @@
 
 
         if ( l_rc != MDBX_SUCCESS ) {                                       /* Check result of mdbx_drop/del */
-            if ( MDBX_SUCCESS != (l_rc2 = mdbx_txn_abort(l_txn /*l_db_ctx->txn*/)) )
+            if ( MDBX_SUCCESS != (l_rc2 = mdbx_txn_abort(l_txn )) )
                 log_it (L_ERROR, "mdbx_txn_abort: (%d) %s", l_rc2, mdbx_strerror(l_rc2));
-        } else if ( MDBX_SUCCESS != (l_rc2 = mdbx_txn_commit(l_txn /*l_db_ctx->txn*/)) )
+        } else if ( MDBX_SUCCESS != (l_rc2 = mdbx_txn_commit(l_txn )) )
             log_it (L_ERROR, "mdbx_txn_commit: (%d) %s", l_rc2, mdbx_strerror(l_rc2));
-
-        //dap_assert ( !pthread_mutex_unlock(&l_db_ctx->dbi_mutex) );
-
-        return ( l_rc2 == MDBX_SUCCESS ) ? l_rc : -EIO;
+       return ( l_rc2 == MDBX_SUCCESS ) ? l_rc : -EIO;
     } /* DAP_DB$K_OPTYPE_DEL */
-
-
-    //dap_assert ( !pthread_mutex_unlock(&l_db_ctx->dbi_mutex) );
 
     log_it (L_ERROR, "Unhandle/unknown DB opcode (%d/%#x)", a_store_obj->type, a_store_obj->type);
 
@@ -1217,18 +1084,8 @@
 
     dap_return_val_if_pass(!a_group || !(l_db_ctx = s_get_db_ctx_for_group(a_group)), NULL); /* Sanity check */
 
-<<<<<<< HEAD
-    dap_assert ( !pthread_mutex_lock(&l_db_ctx->dbi_mutex) );
-
-    if ( MDBX_SUCCESS != (l_rc = mdbx_txn_begin(s_mdbx_env, NULL, MDBX_TXN_RDONLY, &l_db_ctx->txn)) ) {
-        dap_assert ( !pthread_mutex_unlock(&l_db_ctx->dbi_mutex) );
-=======
-    //dap_assert ( !pthread_mutex_lock(&l_db_ctx->dbi_mutex) );
     MDBX_txn *l_txn = NULL;
-    if ( MDBX_SUCCESS != (l_rc = mdbx_txn_begin(s_mdbx_env, NULL, MDBX_TXN_RDONLY, &l_txn /*l_db_ctx->txn*/)) )
-    {
-        //dap_assert ( !pthread_mutex_unlock(&l_db_ctx->dbi_mutex) );
->>>>>>> c75815da
+    if ( MDBX_SUCCESS != (l_rc = mdbx_txn_begin(s_mdbx_env, NULL, MDBX_TXN_RDONLY, &l_txn)) ) {
         return  log_it (L_ERROR, "mdbx_txn_begin: (%d) %s", l_rc, mdbx_strerror(l_rc)), NULL;
     }
 
@@ -1241,7 +1098,7 @@
         l_key.iov_base = (void *) a_key;                                    /* Fill IOV for MDBX key */
         l_key.iov_len =  strlen(a_key);
 
-        if ( MDBX_SUCCESS == (l_rc = mdbx_get(l_txn /*l_db_ctx->txn*/, l_db_ctx->dbi, &l_key, &l_data)) )
+        if ( MDBX_SUCCESS == (l_rc = mdbx_get(l_txn , l_db_ctx->dbi, &l_key, &l_data)) )
         {
             /* Found ! Make new <store_obj> */
             if ( !(l_obj = DAP_CALLOC(1, sizeof(dap_store_obj_t))) ) {
@@ -1258,9 +1115,7 @@
             log_it (L_ERROR, "mdbx_get: (%d) %s", l_rc, mdbx_strerror(l_rc));
 
 
-        mdbx_txn_commit(l_txn /*l_db_ctx->txn*/);
-        //dap_assert ( !pthread_mutex_unlock(&l_db_ctx->dbi_mutex) );
-
+        mdbx_txn_commit(l_txn);
         return ( l_rc == MDBX_SUCCESS ) ? l_obj : NULL;
     }
 
@@ -1276,7 +1131,7 @@
          * Retrieve statistic for group/table, we need to compute a number of records can be retreived
          */
         l_rc2 = 0;
-        if ( MDBX_SUCCESS != (l_rc = mdbx_dbi_stat	(l_txn /*l_db_ctx->txn*/, l_db_ctx->dbi, &l_stat, sizeof(MDBX_stat))) ) {
+        if ( MDBX_SUCCESS != (l_rc = mdbx_dbi_stat	(l_txn , l_db_ctx->dbi, &l_stat, sizeof(MDBX_stat))) ) {
             log_it (L_ERROR, "mdbx_dbi_stat: (%d) %s", l_rc2, mdbx_strerror(l_rc2));
             break;
         }
@@ -1297,7 +1152,7 @@
         }
 
                                                                             /* Initialize MDBX cursor context area */
-        if ( MDBX_SUCCESS != (l_rc = mdbx_cursor_open(l_txn /*l_db_ctx->txn*/, l_db_ctx->dbi, &l_cursor)) ) {
+        if ( MDBX_SUCCESS != (l_rc = mdbx_cursor_open(l_txn, l_db_ctx->dbi, &l_cursor)) ) {
             log_it (L_ERROR, "mdbx_cursor_open: (%d) %s", l_rc, mdbx_strerror(l_rc));
             break;
         }
@@ -1326,8 +1181,7 @@
     if (l_cursor)
         mdbx_cursor_close(l_cursor);
 
-    mdbx_txn_commit(l_txn /*l_db_ctx->txn*/);
-    //pthread_mutex_unlock(&l_db_ctx->dbi_mutex);
+    mdbx_txn_commit(l_txn);
 
     return l_obj_arr;
 }