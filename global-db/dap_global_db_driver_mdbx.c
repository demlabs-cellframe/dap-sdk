--- conflicted
+++ resolved
@@ -566,11 +566,7 @@
     if (l_record->sign_len >= sizeof(dap_sign_t)) {
         dap_sign_t *l_sign = (dap_sign_t *)(l_record->key_n_value_n_sign + l_record->key_len + l_record->value_len);
         if (dap_sign_get_size(l_sign) != l_record->sign_len ||
-<<<<<<< HEAD
-                !(a_obj->sign = (dap_sign_t *)DAP_DUP_SIZE(l_sign, l_record->sign_len))) {
-=======
                 !(a_obj->sign = DAP_DUP_SIZE(l_sign, l_record->sign_len))) {
->>>>>>> d6b69346
             DAP_DEL_MULTY(a_obj->group, a_obj->key, a_obj->value);
             if (dap_sign_get_size(l_sign) != l_record->sign_len)
                 return log_it(L_ERROR, "Corrupted global DB record internal value"), -6;
@@ -1154,11 +1150,7 @@
         if (a_store_obj->sign)
             l_record_len += dap_sign_get_size(a_store_obj->sign);
         struct driver_record *l_record = DAP_NEW_Z_SIZE_RET_VAL_IF_FAIL(struct driver_record, l_record_len, MDBX_PANIC);
-<<<<<<< HEAD
         dap_strncpy((char*)l_record->key_n_value_n_sign, a_store_obj->key, DAP_GLOBAL_DB_KEY_SIZE_MAX);
-=======
-        dap_strncpy((char *)l_record->key_n_value_n_sign, a_store_obj->key, DAP_GLOBAL_DB_KEY_SIZE_MAX);
->>>>>>> d6b69346
         l_record->key_len = l_key_len;
         l_record->value_len = a_store_obj->value_len;
         // Don't save NEW attribute
