--- conflicted
+++ resolved
@@ -864,11 +864,7 @@
         if (a_keys_only_read && l_key.iov_len == sizeof(dap_global_db_driver_hash_t)) {
             dap_global_db_hash_pkt_t *l_pkt = (dap_global_db_hash_pkt_t *)l_obj_arr;
             dap_global_db_driver_hash_t *l_hashes_ptr = (dap_global_db_driver_hash_t *)(l_pkt->group_n_hashses + l_group_name_len);
-<<<<<<< HEAD
-            *(l_hashes_ptr + l_count_current) = *(dap_global_db_driver_hash_t *)l_key.iov_base;
-=======
             *(l_hashes_ptr + l_count_current++) = *(dap_global_db_driver_hash_t *)l_key.iov_base;
->>>>>>> 2fce3a9d
         } else {
             if (a_with_holes || !s_is_hole(l_data.iov_base)) {
                 if (s_fill_store_obj(a_group, &l_key, &l_data, (dap_store_obj_t *)l_obj_arr + l_count_current)) {
@@ -955,12 +951,8 @@
     }
     size_t l_ret_count = 0;
     while ((MDBX_SUCCESS == (rc = mdbx_cursor_get(l_cursor, &l_key, &l_data, MDBX_NEXT))))
-<<<<<<< HEAD
         if(a_with_holes || !s_is_hole(l_data.iov_base))
             l_ret_count++;
-=======
-        l_ret_count++;
->>>>>>> 2fce3a9d
     mdbx_cursor_close(l_cursor);
     if (!s_txn)
         mdbx_txn_commit(l_txn);
