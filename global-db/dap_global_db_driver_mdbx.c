--- conflicted
+++ resolved
@@ -564,11 +564,7 @@
     if (l_record->sign_len >= sizeof(dap_sign_t)) {
         dap_sign_t *l_sign = (dap_sign_t *)(l_record->key_n_value_n_sign + l_record->key_len + l_record->value_len);
         if (dap_sign_get_size(l_sign) != l_record->sign_len ||
-<<<<<<< HEAD
                 !(a_obj->sign = (dap_sign_t *)DAP_DUP_SIZE(l_sign, l_record->sign_len))) {
-=======
-                !(a_obj->sign = DAP_DUP_SIZE(l_sign, l_record->sign_len))) {
->>>>>>> eabf77b1
             DAP_DEL_MULTY(a_obj->group, a_obj->key, a_obj->value);
             if (dap_sign_get_size(l_sign) != l_record->sign_len)
                 return log_it(L_ERROR, "Corrupted global DB record internal value"), -6;
