--- conflicted
+++ resolved
@@ -170,7 +170,6 @@
     l_store_obj_dst = l_store_obj;
     l_store_obj_src = a_store_obj;
 
-<<<<<<< HEAD
     for ( int i = a_store_count; i--; l_store_obj_dst++, l_store_obj_src++ ) {
         *l_store_obj_dst        = *l_store_obj_src;
         l_store_obj_dst->group  = dap_strdup(l_store_obj_src->group);
@@ -182,23 +181,6 @@
                 l_store_obj_dst->value = NULL; l_store_obj_dst->value_len = 0;
             } else
                 l_store_obj_dst->value = DAP_DUP_SIZE(l_store_obj_src->value, l_store_obj_src->value_len);
-=======
-    for( int i = a_store_count; i--; l_store_obj_dst++, l_store_obj_src++ ) {
-        *l_store_obj_dst = *l_store_obj_src;
-        if (!a_deep) {
-            l_store_obj_src->group = NULL; l_store_obj_src->key = NULL; l_store_obj_src->value = NULL;
-        } else {
-            l_store_obj_dst->group = dap_strdup(l_store_obj_src->group);
-            l_store_obj_dst->key = dap_strdup(l_store_obj_src->key);
-            if (l_store_obj_src->value) {
-                if (!l_store_obj_src->value_len) {
-                    log_it(L_WARNING, "Inconsistent global DB object \"%s : %s\" copy requested",
-                           l_store_obj_dst->group, l_store_obj_dst->key);
-                    l_store_obj_dst->value = NULL; l_store_obj_dst->value_len = 0;
-                } else
-                    l_store_obj_dst->value = DAP_DUP_SIZE(l_store_obj_src->value, l_store_obj_src->value_len);
-            }
->>>>>>> e172cad5
         }
     }
     return l_store_obj;
@@ -238,7 +220,6 @@
         return -1;
 
     //debug_if(g_dap_global_db_debug_more, L_DEBUG, "[%p] Process DB Request ...", a_store_obj);
-<<<<<<< HEAD
     l_ret = 0;
 
     if(s_drv_callback.apply_store_obj) {
@@ -251,8 +232,6 @@
             l_ret = s_drv_callback.apply_store_obj(a_store_obj, a_store_count);
         }
     }
-=======
->>>>>>> e172cad5
 
 #if 0
     l_store_obj_cur = a_store_obj;                                          /* We have to  use a power of the address's incremental arithmetic */
