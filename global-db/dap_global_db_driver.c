--- conflicted
+++ resolved
@@ -159,9 +159,6 @@
         return;
     }
     a_store_obj_dst->key = dap_strdup(a_store_obj_src->key);
-<<<<<<< HEAD
-    a_store_obj_dst->sign = DAP_DUP_SIZE(a_store_obj_dst->sign, a_store_obj_dst->sign->header.sign_size);
-=======
     if (a_store_obj_src->key && !a_store_obj_dst->key) {
         log_it(L_CRITICAL, g_error_memory_alloc);
         return;
@@ -173,7 +170,6 @@
             return;
         }
     }
->>>>>>> b5d7f8aa
     if (a_store_obj_src->value) {
         if (!a_store_obj_src->value_len)
             log_it(L_WARNING, "Inconsistent global DB object copy requested");
