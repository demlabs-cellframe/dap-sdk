--- conflicted
+++ resolved
@@ -35,21 +35,6 @@
 };
 
 // benchmarks
-<<<<<<< HEAD
-static int    s_write = 0;
-static int    s_read = 0;
-static int    s_read_cond_store = 0;
-static int    s_read_obj_below_timestamp = 0;
-static int    s_count = 0;
-static int    s_tx_start_end = 0;
-static int    s_flush = 0;
-static int    s_is_obj = 0;
-static int    s_is_hash = 0;
-static int    s_last = 0;
-static int    s_read_hashes = 0;
-static int    s_get_by_hash = 0;
-static int    s_get_groups_by_mask = 0;
-=======
 static uint64_t    s_write = 0;
 static uint64_t    s_rewrite = 0;
 static uint64_t    s_read = 0;
@@ -79,7 +64,6 @@
 static uint64_t    s_read_hashes_not_existed = 0;
 static uint64_t    s_get_by_hash = 0;
 static uint64_t    s_get_groups_by_mask = 0;
->>>>>>> 6c4f4655
 
 
 typedef struct __dap_test_record__ {
@@ -95,11 +79,7 @@
 #define DAP_DB$T_GROUP_WRONG_PREF            "group.wrong."
 #define DAP_DB$T_GROUP_NOT_EXISTED_PREF      "group.not.existed."
 static char s_group[64] = {};
-<<<<<<< HEAD
-static char s_group_worng[64] = {};
-=======
 static char s_group_wrong[64] = {};
->>>>>>> 6c4f4655
 static char s_group_not_existed[64] = {};
 
 
@@ -185,11 +165,7 @@
             dap_assert_PIF(!ret, "Rewrite with key conflict record to DB");
         }
 
-<<<<<<< HEAD
-        l_store_obj.group = s_group_worng;
-=======
         l_store_obj.group = s_group_wrong;
->>>>>>> 6c4f4655
         l_store_obj.crc = i + 1;
         snprintf(l_key, sizeof(l_key), "KEY$%09zx", i);
 
@@ -216,15 +192,9 @@
         char l_key[64] = { 0 };
         snprintf(l_key, sizeof(l_key), "KEY$%08zx", i);           /* Generate a key of record */
 
-<<<<<<< HEAD
-        l_time = get_cur_time_msec();
-        dap_store_obj_t *l_store_obj = dap_global_db_driver_read(s_group, l_key, NULL, true);
-        s_read += get_cur_time_msec() - l_time;
-=======
         uint64_t l_time = get_cur_time_nsec();
         dap_store_obj_t *l_store_obj = dap_global_db_driver_read(s_group, l_key, NULL, true);
         s_read += a_bench ? get_cur_time_nsec() - l_time : 0;
->>>>>>> 6c4f4655
 
         dap_assert_PIF(l_store_obj, "Record-Not-Found");
         if (l_store_obj->sign)  // to test rewriting with hash conflict some records wiwthout sign
@@ -326,16 +296,10 @@
     dap_global_db_driver_hash_t l_driver_key = {0};
     size_t l_count = 0;
     for (size_t i = 0; i < a_count; ++i) {
-<<<<<<< HEAD
-        l_time = get_cur_time_msec();
-        dap_store_obj_t *l_objs = dap_global_db_driver_cond_read(s_group, l_driver_key, &l_count, true);
-        s_read_cond_store += get_cur_time_msec() - l_time;
-=======
         uint64_t l_time = get_cur_time_nsec();
         dap_store_obj_t *l_objs = dap_global_db_driver_cond_read(s_group, l_driver_key, &l_count, true);
         s_read_cond_store += a_bench ? get_cur_time_nsec() - l_time : 0;
         
->>>>>>> 6c4f4655
         dap_assert_PIF(l_objs, "Records-Not-Found");
         dap_global_db_driver_hash_t l_blank_check = dap_global_db_driver_hash_get(l_objs + l_count - 1);
         dap_assert_PIF(l_count <= DAP_GLOBAL_DB_COND_READ_COUNT_DEFAULT + dap_global_db_driver_hash_is_blank(&l_blank_check), "Wrong finded records count");
@@ -388,23 +352,6 @@
 static void s_test_read_obj_below_timestamp(size_t a_count)
 {
     size_t l_count = 0;
-<<<<<<< HEAD
-    dap_store_obj_t *l_objs = dap_global_db_driver_read_obj_below_timestamp(s_group, (dap_nanotime_t)(-1), &l_count);
-    dap_assert_PIF(l_objs, "Records-Not-Found");
-    dap_global_db_driver_hash_t l_blank_check = dap_global_db_driver_hash_get(l_objs + l_count - 1);
-    dap_assert_PIF(l_count <= DAP_GLOBAL_DB_COND_READ_COUNT_DEFAULT + dap_global_db_driver_hash_is_blank(&l_blank_check), "Wrong finded records count");
-
-    for (size_t i = 0; i < l_count; ++i) {
-        size_t l_cur_count = 0;
-        dap_store_obj_t *l_store_obj = dap_global_db_driver_read_obj_below_timestamp(s_group, (l_objs + i)->timestamp, &l_cur_count);
-        dap_assert_PIF(l_store_obj, "Record-Not-Found");
-        l_blank_check = dap_global_db_driver_hash_get(l_store_obj + l_cur_count - 1);
-        dap_assert_PIF(l_count <= DAP_GLOBAL_DB_COND_READ_COUNT_DEFAULT + dap_global_db_driver_hash_is_blank(&l_blank_check), "Wrong finded records count");
-        dap_assert_PIF(!strcmp(s_group, (l_objs + i)->group), "Wrong group");
-        for (size_t j = 0; j < l_cur_count && i + j < l_count; ++j) {
-            dap_assert_PIF(!dap_store_obj_driver_obj_compare(l_store_obj + j, l_objs + i + j), "Records not equal");
-        }
-=======
     int l_time = get_cur_time_msec();
     dap_store_obj_t *l_objs = dap_global_db_driver_read_obj_below_timestamp(s_group, (dap_nanotime_t)(-1), &l_count);
     s_read_below_timestamp += get_cur_time_msec() - l_time;
@@ -421,7 +368,6 @@
             dap_assert_PIF(!dap_store_obj_driver_obj_compare(l_store_obj + j, l_objs + j), "Records not equal");
         }
 
->>>>>>> 6c4f4655
         dap_store_obj_free(l_store_obj, l_cur_count);
     }
     dap_store_obj_free(l_objs, l_count);
@@ -429,11 +375,33 @@
     dap_pass_msg("read_obj_below_timestamp check");
 }
 
-<<<<<<< HEAD
+static void s_test_read_obj_below_timestamp(size_t a_count)
+{
+    size_t l_count = 0;
+    int l_time = get_cur_time_msec();
+    dap_store_obj_t *l_objs = dap_global_db_driver_read_obj_below_timestamp(s_group, (dap_nanotime_t)(-1), &l_count);
+    s_read_below_timestamp += get_cur_time_msec() - l_time;
+    dap_assert_PIF(l_objs, "Records-Not-Found");
+    dap_assert_PIF(a_count == l_count, "Wrong finded records count");
+
+    for (size_t i = 0; i < a_count; ++i) {
+        size_t l_cur_count = 0;
+        dap_store_obj_t *l_store_obj = dap_global_db_driver_read_obj_below_timestamp(s_group, (l_objs + i)->timestamp, &l_cur_count);
+        dap_assert_PIF(l_store_obj, "Record-Not-Found");
+        dap_assert_PIF(i + 1 == l_cur_count, "Wrong finded records count");
+        dap_assert_PIF(!strcmp(s_group, (l_objs + i)->group), "Wrong group");
+        for (size_t j = 0; j < l_cur_count; ++j) {
+            dap_assert_PIF(!dap_store_obj_driver_obj_compare(l_store_obj + j, l_objs + j), "Records not equal");
+        }
+
+        dap_store_obj_free(l_store_obj, l_cur_count);
+    }
+    dap_store_obj_free(l_objs, l_count);
+
+    dap_pass_msg("read_obj_below_timestamp check");
+}
+
 static void s_test_count(size_t a_count)
-=======
-static void s_test_count(size_t a_count, bool a_bench)
->>>>>>> 6c4f4655
 {
     dap_global_db_driver_hash_t l_driver_key = {0};
     for (size_t i = 0; i < a_count; ++i) {
@@ -442,17 +410,11 @@
         dap_store_obj_t *l_store_obj = dap_global_db_driver_read(s_group, l_key, NULL, true);
         dap_assert_PIF(l_store_obj, "Records-Not-Found");
         
-<<<<<<< HEAD
-        l_time = get_cur_time_msec();
-        dap_assert_PIF(a_count - i == dap_global_db_driver_count(s_group, l_driver_key, true), "Count with holes");
-        s_count += get_cur_time_msec() - l_time;
-=======
         uint64_t l_time = get_cur_time_nsec();
         size_t l_count = dap_global_db_driver_count(s_group, l_driver_key, true);
         s_count_with_holes += a_bench ? get_cur_time_nsec() - l_time : 0;
         dap_assert_PIF(a_count - i == l_count, "Count with holes");
         
->>>>>>> 6c4f4655
         
         l_driver_key = dap_global_db_driver_hash_get(l_store_obj);
         dap_store_obj_free_one(l_store_obj);
@@ -469,28 +431,17 @@
         dap_store_obj_t *l_store_obj = dap_global_db_driver_read(s_group, l_key, NULL, false);
         dap_assert_PIF(l_store_obj, "Records-Not-Found");
         
-<<<<<<< HEAD
-        l_time = get_cur_time_msec();
-        dap_assert_PIF(a_count / DAP_DB$SZ_HOLES * (DAP_DB$SZ_HOLES - 1) - k == dap_global_db_driver_count(s_group, l_driver_key, false), "Count without holes");
-        s_count += get_cur_time_msec() - l_time;
-=======
         uint64_t l_time = get_cur_time_nsec();
         size_t l_count = dap_global_db_driver_count(s_group, l_driver_key, false);
         s_count_without_holes += a_bench ? get_cur_time_nsec() - l_time : 0;
         dap_assert_PIF(a_count / DAP_DB$SZ_HOLES * (DAP_DB$SZ_HOLES - 1) - k == l_count, "Count without holes");
->>>>>>> 6c4f4655
 
         l_driver_key = dap_global_db_driver_hash_get(l_store_obj);
         dap_store_obj_free_one(l_store_obj);
     }
     
-<<<<<<< HEAD
-    dap_assert_PIF(a_count == dap_global_db_driver_count(s_group_worng, (dap_global_db_driver_hash_t){0}, true), "Count in wrong group with holes");
-    dap_assert_PIF(a_count / DAP_DB$SZ_HOLES * (DAP_DB$SZ_HOLES - 1) == dap_global_db_driver_count(s_group_worng, (dap_global_db_driver_hash_t){0}, false), "Count in wrong group without holes");
-=======
     dap_assert_PIF(a_count == dap_global_db_driver_count(s_group_wrong, (dap_global_db_driver_hash_t){0}, true), "Count in wrong group with holes");
     dap_assert_PIF(a_count / DAP_DB$SZ_HOLES * (DAP_DB$SZ_HOLES - 1) == dap_global_db_driver_count(s_group_wrong, (dap_global_db_driver_hash_t){0}, false), "Count in wrong group without holes");
->>>>>>> 6c4f4655
     dap_assert_PIF(!dap_global_db_driver_count(s_group_not_existed, (dap_global_db_driver_hash_t){0}, true), "Count in not existed group with holes");
     dap_assert_PIF(!dap_global_db_driver_count(s_group_not_existed, (dap_global_db_driver_hash_t){0}, false), "Count in not existed group without holes");
     dap_pass_msg("count check");
@@ -501,11 +452,6 @@
     for (size_t i = 0; i < a_count; ++i) {
         char l_key[64] = { 0 };
         snprintf(l_key, sizeof(l_key), "KEY$%08zx", i);           /* Generate a key of record */
-<<<<<<< HEAD
-        dap_assert_PIF(dap_global_db_driver_is(s_group, l_key), "Key not finded")
-        dap_assert_PIF(!dap_global_db_driver_is(s_group_worng, l_key), "Key finded in wrong group")
-        dap_assert_PIF(!dap_global_db_driver_is(s_group_not_existed, l_key), "Key finded in not existed group")
-=======
         uint64_t l_time = get_cur_time_nsec();
         dap_assert_PIF(dap_global_db_driver_is(s_group, l_key), "Key not finded");
         s_is_obj += a_bench ? get_cur_time_nsec() - l_time : 0;
@@ -517,17 +463,12 @@
         l_time = get_cur_time_nsec();
         dap_assert_PIF(!dap_global_db_driver_is(s_group_not_existed, l_key), "Key finded in not existed group");
         s_is_obj_not_existed += a_bench ? get_cur_time_nsec() - l_time : 0;
->>>>>>> 6c4f4655
     }
     for (size_t i = a_count; i < a_count * 2; ++i) {
         char l_key[64] = { 0 };
         snprintf(l_key, sizeof(l_key), "KEY$%08zx", i);           /* Generate a key of record */
         dap_assert_PIF(!dap_global_db_driver_is(s_group, l_key), "Finded not existed key")
-<<<<<<< HEAD
-        dap_assert_PIF(!dap_global_db_driver_is(s_group_worng, l_key), "Finded not existed key in wrong group")
-=======
         dap_assert_PIF(!dap_global_db_driver_is(s_group_wrong, l_key), "Finded not existed key in wrong group")
->>>>>>> 6c4f4655
         dap_assert_PIF(!dap_global_db_driver_is(s_group_not_existed, l_key), "Finded not existed key in not existed group")
     }
     dap_pass_msg("is_obj check");
@@ -542,17 +483,6 @@
         dap_assert_PIF(l_store_obj, "Record-Not-Found");
         dap_global_db_driver_hash_t l_driver_key = dap_global_db_driver_hash_get(l_store_obj);
         
-<<<<<<< HEAD
-        int l_time = get_cur_time_msec();
-        dap_assert_PIF(dap_global_db_driver_is_hash(s_group, l_driver_key), "Hash not finded")
-        dap_assert_PIF(!dap_global_db_driver_is_hash(s_group_worng, l_driver_key), "Hash finded in wrong group")
-        dap_assert_PIF(!dap_global_db_driver_is_hash(s_group_not_existed, l_driver_key), "Hash finded in not existed group")
-        l_driver_key.becrc = 0;
-        dap_assert_PIF(!dap_global_db_driver_is_hash(s_group, l_driver_key), "Finded not existed hash")
-        dap_assert_PIF(!dap_global_db_driver_is_hash(s_group_worng, l_driver_key), "Finded not existed hash in wrong group")
-        dap_assert_PIF(!dap_global_db_driver_is_hash(s_group_not_existed, l_driver_key), "Finded not existed hash in not existed group")
-        s_is_hash = get_cur_time_msec() - l_time;
-=======
         uint64_t l_time = get_cur_time_nsec();
         dap_assert_PIF(dap_global_db_driver_is_hash(s_group, l_driver_key), "Hash not finded")
         s_is_hash += a_bench ? get_cur_time_nsec() - l_time : 0;
@@ -569,7 +499,6 @@
         dap_assert_PIF(!dap_global_db_driver_is_hash(s_group, l_driver_key), "Finded not existed hash")
         dap_assert_PIF(!dap_global_db_driver_is_hash(s_group_wrong, l_driver_key), "Finded not existed hash in wrong group")
         dap_assert_PIF(!dap_global_db_driver_is_hash(s_group_not_existed, l_driver_key), "Finded not existed hash in not existed group")
->>>>>>> 6c4f4655
         
         dap_store_obj_free_one(l_store_obj);
     }
@@ -581,15 +510,6 @@
     char l_key[64] = { 0 };
     // with holes
     snprintf(l_key, sizeof(l_key), "KEY$%08zx", a_count - 1);
-<<<<<<< HEAD
-    dap_store_obj_t *l_store_obj = dap_global_db_driver_read_last(s_group, true);
-    dap_assert_PIF(l_store_obj && !strcmp(l_key, l_store_obj->key), "Last with holes");
-    dap_store_obj_free_one(l_store_obj);
-
-    l_store_obj = dap_global_db_driver_read_last(s_group_worng, true);
-    dap_assert_PIF(l_store_obj && strcmp(l_key, l_store_obj->key), "Last with holes in wrong group");
-    dap_store_obj_free_one(l_store_obj);
-=======
     for (size_t i = 0; i < a_count; ++i) {
         uint64_t l_time = get_cur_time_nsec();
         dap_store_obj_t *l_store_obj = dap_global_db_driver_read_last(s_group, true);
@@ -611,24 +531,9 @@
 
         dap_assert_PIF(!l_store_obj, "Last with holes in not existed group");
     }
->>>>>>> 6c4f4655
-
-    l_store_obj = dap_global_db_driver_read_last(s_group_not_existed, true);
-    dap_assert_PIF(!l_store_obj, "Last with holes in not existed group");
+
     // without holes
     snprintf(l_key, sizeof(l_key), "KEY$%08zx", a_count - 1 - a_count % DAP_DB$SZ_HOLES);
-<<<<<<< HEAD
-    l_store_obj = dap_global_db_driver_read_last(s_group, false);
-    dap_assert_PIF(l_store_obj && !strcmp(l_key, l_store_obj->key), "Last without holes");
-    dap_store_obj_free_one(l_store_obj);
-
-    l_store_obj = dap_global_db_driver_read_last(s_group_worng, false);
-    dap_assert_PIF(l_store_obj && strcmp(l_key, l_store_obj->key), "Last without holes in wrong group");
-    dap_store_obj_free_one(l_store_obj);
-
-    l_store_obj = dap_global_db_driver_read_last(s_group_not_existed, false);
-    dap_assert_PIF(!l_store_obj, "Last without holes in not existed group");
-=======
     
     for (size_t i = 0; i < a_count; ++i) {
         uint64_t l_time = get_cur_time_nsec();
@@ -651,7 +556,6 @@
 
         dap_assert_PIF(!l_store_obj, "Last without holes in not existed group");
     }
->>>>>>> 6c4f4655
     dap_pass_msg("read_last check");
 }
 
@@ -660,13 +564,6 @@
 {
     dap_global_db_driver_hash_t l_driver_key = {0};
     for (size_t i = 0; i < a_count; ++i) {
-<<<<<<< HEAD
-        l_time = get_cur_time_msec();
-        dap_global_db_hash_pkt_t *l_hashes = dap_global_db_driver_hashes_read(s_group, l_driver_key);
-        dap_global_db_hash_pkt_t *l_hashes_wrong = dap_global_db_driver_hashes_read(s_group_worng, l_driver_key);
-        dap_global_db_hash_pkt_t *l_hashes_not_existed = dap_global_db_driver_hashes_read(s_group_not_existed, l_driver_key);
-        s_read_hashes += get_cur_time_msec() - l_time;
-=======
         uint64_t l_time = get_cur_time_nsec();
         dap_global_db_hash_pkt_t *l_hashes = dap_global_db_driver_hashes_read(s_group, l_driver_key);
         s_read_hashes += a_bench ? get_cur_time_nsec() - l_time : 0;
@@ -678,7 +575,6 @@
         l_time = get_cur_time_nsec();
         dap_global_db_hash_pkt_t *l_hashes_not_existed = dap_global_db_driver_hashes_read(s_group_not_existed, l_driver_key);
         s_read_hashes_not_existed += a_bench ? get_cur_time_nsec() - l_time : 0;
->>>>>>> 6c4f4655
 
         dap_assert_PIF(l_hashes && l_hashes_wrong, "Hashes-Not-Found");
         dap_assert_PIF(!l_hashes_not_existed, "Finded hashes in not existed group");
@@ -707,15 +603,9 @@
     for (size_t i = 0; i < a_count; ++i) {
         dap_global_db_hash_pkt_t *l_hashes = dap_global_db_driver_hashes_read(s_group, l_driver_key);
         
-<<<<<<< HEAD
-        l_time = get_cur_time_msec();
-        dap_global_db_pkt_pack_t *l_objs = dap_global_db_driver_get_by_hash(s_group, (dap_global_db_driver_hash_t *)(l_hashes->group_n_hashses + l_hashes->group_name_len), l_hashes->hashes_count);
-        s_get_by_hash += get_cur_time_msec() - l_time;
-=======
         uint64_t l_time = get_cur_time_nsec();
         dap_global_db_pkt_pack_t *l_objs = dap_global_db_driver_get_by_hash(s_group, (dap_global_db_driver_hash_t *)(l_hashes->group_n_hashses + l_hashes->group_name_len), l_hashes->hashes_count);
         s_get_by_hash += a_bench ? get_cur_time_nsec() - l_time : 0;
->>>>>>> 6c4f4655
 
         dap_assert_PIF(l_objs, "Records-Not-Found");
         dap_assert_PIF(l_objs->obj_count == l_hashes->hashes_count - dap_global_db_driver_hash_is_blank((dap_global_db_driver_hash_t *)(l_hashes->group_n_hashses + l_hashes->group_name_len) + l_hashes->hashes_count - 1), "Wrong finded records count");
@@ -771,28 +661,16 @@
 static void s_test_get_groups_by_mask(size_t a_count, bool a_bench)
 {
     dap_list_t *l_groups = NULL;
-<<<<<<< HEAD
-    char *l_mask_str = dap_strdup_printf("*%s", s_group + strlen(DAP_DB$T_GROUP_PREF));
-    
-    l_groups = dap_global_db_driver_get_groups_by_mask(l_mask_str);    
-=======
 
     char *l_mask_str = dap_strdup_printf("*%s", s_group + strlen(DAP_DB$T_GROUP_PREF));
     l_groups = dap_global_db_driver_get_groups_by_mask(l_mask_str);
->>>>>>> 6c4f4655
     dap_assert_PIF(dap_list_length(l_groups) == 1 && !strcmp(s_group, l_groups->data), "Wrong finded group by mask");
     dap_list_free_full(l_groups, NULL);
     DAP_DELETE(l_mask_str);
 
-<<<<<<< HEAD
-    l_mask_str = dap_strdup_printf("*%s", s_group_worng + strlen(DAP_DB$T_GROUP_WRONG_PREF));
-    l_groups = dap_global_db_driver_get_groups_by_mask(l_mask_str);
-    dap_assert_PIF(dap_list_length(l_groups) == 1 && !strcmp(s_group_worng, l_groups->data), "Wrong finded group by mask");
-=======
     l_mask_str = dap_strdup_printf("*%s", s_group_wrong + strlen(DAP_DB$T_GROUP_WRONG_PREF));
     l_groups = dap_global_db_driver_get_groups_by_mask(l_mask_str);
     dap_assert_PIF(dap_list_length(l_groups) == 1 && !strcmp(s_group_wrong, l_groups->data), "Wrong finded group by mask");
->>>>>>> 6c4f4655
     dap_list_free_full(l_groups, NULL);
     DAP_DELETE(l_mask_str);
 
@@ -802,11 +680,6 @@
     dap_list_free_full(l_groups, NULL);
     DAP_DELETE(l_mask_str);
 
-<<<<<<< HEAD
-    l_groups = dap_global_db_driver_get_groups_by_mask("group.*");
-    dap_assert_PIF(dap_list_length(l_groups) >= 2, "Wrong finded groups by mask");
-    dap_list_free_full(l_groups, NULL);
-=======
     for (size_t i = 0; i < a_count; ++i) {
         uint64_t l_time = get_cur_time_nsec();
         l_groups = dap_global_db_driver_get_groups_by_mask("group.*");
@@ -815,7 +688,6 @@
         dap_assert_PIF(dap_list_length(l_groups) >= 2, "Wrong finded groups by mask");
         dap_list_free_full(l_groups, NULL);
     }
->>>>>>> 6c4f4655
     dap_pass_msg("get_groups_by_mask check");
 }
 
@@ -869,20 +741,12 @@
 
 static void s_test_all(size_t a_count, bool a_with_value)
 {
-<<<<<<< HEAD
-    s_test_write(a_count);
-    s_test_read(a_count);
-    s_test_read_cond_store(a_count);
-    s_test_read_obj_below_timestamp(a_count);
-    s_test_count(a_count);
-=======
     s_test_write(a_count, a_with_value);
     s_test_read(a_count, true);
     s_test_read_all(a_count);
     s_test_read_cond_store(a_count, true);
     s_test_read_obj_below_timestamp(a_count);
     s_test_count(a_count, true);
->>>>>>> 6c4f4655
     s_test_tx_start_end(a_count, false);  // if after this tests fail try comment
 
     s_flush = get_cur_time_nsec();
@@ -998,21 +862,13 @@
     l_erase_table_obj.group = s_group;
     dap_global_db_driver_apply(&l_erase_table_obj, 1);
     dap_assert_PIF(!dap_global_db_driver_cond_read(s_group, (dap_global_db_driver_hash_t){0}, NULL, true), "Erase zero table");
-<<<<<<< HEAD
-    l_erase_table_obj.group = s_group_worng;
-    dap_global_db_driver_apply(&l_erase_table_obj, 1);
-    dap_assert_PIF(!dap_global_db_driver_cond_read(s_group_worng, (dap_global_db_driver_hash_t){0}, NULL, true), "Erase wrong table");
-=======
     l_erase_table_obj.group = s_group_wrong;
     dap_global_db_driver_apply(&l_erase_table_obj, 1);
     dap_assert_PIF(!dap_global_db_driver_cond_read(s_group_wrong, (dap_global_db_driver_hash_t){0}, NULL, true), "Erase wrong table");
->>>>>>> 6c4f4655
     l_erase_table_obj.group = s_group_not_existed;
     dap_global_db_driver_apply(&l_erase_table_obj, 1);
     dap_assert_PIF(!dap_global_db_driver_cond_read(s_group_not_existed, (dap_global_db_driver_hash_t){0}, NULL, true), "Erase not existed table");
     dap_assert(true, "Table erased");
-<<<<<<< HEAD
-=======
 }
 
 static void s_test_full(size_t a_db_count, size_t a_count, bool a_with_value)
@@ -1101,65 +957,16 @@
         s_test_close_db();
     }
 
->>>>>>> 6c4f4655
 }
 
 int main(int argc, char **argv)
 {
     dap_log_level_set(L_WARNING);
     dap_log_set_external_output(LOGGER_OUTPUT_STDOUT, NULL);
-<<<<<<< HEAD
-    g_dap_global_db_debug_more = true;
-=======
->>>>>>> 6c4f4655
     size_t l_db_count = sizeof(s_db_types) / sizeof(char *) - 1;
     dap_assert_PIF(l_db_count, "Use minimum 1 DB driver");
     g_dap_global_db_debug_more = true;
     size_t l_count = DAP_GLOBAL_DB_COND_READ_COUNT_DEFAULT + 2;
-<<<<<<< HEAD
-
-    sprintf(s_group, "%s", DAP_DB$T_GROUP_PREF);
-    sprintf(s_group_worng, "%s", DAP_DB$T_GROUP_WRONG_PREF);
-    sprintf(s_group_not_existed, "%s", DAP_DB$T_GROUP_NOT_EXISTED_PREF);
-
-    for (size_t i = 0; i < l_db_count; ++i) {
-        srand( (unsigned int)time(NULL) );
-        dap_random_string_fill(s_group + strlen(DAP_DB$T_GROUP_PREF), 32);
-        dap_random_string_fill(s_group_worng + strlen(DAP_DB$T_GROUP_WRONG_PREF), 32);
-        dap_random_string_fill(s_group_not_existed + strlen(DAP_DB$T_GROUP_NOT_EXISTED_PREF), 32);
-
-        dap_test_msg("s_group name %s", s_group);
-        dap_test_msg("s_group_worng name %s", s_group_worng);
-        dap_test_msg("s_group_not_existed name %s", s_group_not_existed);
-
-        dap_print_module_name(s_db_types[i]);
-        s_test_create_db(s_db_types[i]);
-        int l_t1 = get_cur_time_msec();
-        s_test_all(l_count);
-        int l_t2 = get_cur_time_msec();
-        char l_msg[120] = {0};
-        sprintf(l_msg, "Tests to %zu records", l_count);
-    dap_print_module_name("Multithread");  // TODO need update test, fail on pipelines
-        s_test_multithread(l_count);
-    dap_print_module_name("Benchmark");
-        benchmark_mgs_time(l_msg, l_t2 - l_t1);
-        benchmark_mgs_time("Tests to write", s_write);
-        benchmark_mgs_time("Tests to read", s_read);
-        benchmark_mgs_time("Tests to read_cond_store", s_read_cond_store);
-        benchmark_mgs_time("Tests to read_obj_below_timestamp", s_read_obj_below_timestamp);
-        benchmark_mgs_time("Tests to count", s_count);
-        benchmark_mgs_time("Tests to tx_start_end", s_tx_start_end);
-        benchmark_mgs_time("Tests to flush", s_flush);
-        benchmark_mgs_time("Tests to is_obj", s_is_obj);
-        benchmark_mgs_time("Tests to is_hash", s_is_hash);
-        benchmark_mgs_time("Tests to last", s_last);
-        benchmark_mgs_time("Tests to read_hashes", s_read_hashes);
-        benchmark_mgs_time("Tests to get_by_hash", s_get_by_hash);
-        benchmark_mgs_time("Tests to get_groups_by_mask", s_get_groups_by_mask);
-        s_test_table_erase();
-        s_test_close_db();
-    }
-=======
     dap_assert_PIF(!(l_count % DAP_DB$SZ_HOLES), "If (l_count \% DAP_DB$SZ_HOLES) != 0 tests will fail");
     
     sprintf(s_group, "%s", DAP_DB$T_GROUP_PREF);
@@ -1170,5 +977,4 @@
     s_test_full(l_db_count, l_count, true);
     dap_print_module_name("Tests without value");
     s_test_full(l_db_count, l_count, false);
->>>>>>> 6c4f4655
-}
+}
