#include <time.h>
#include <unistd.h>
#include <stdatomic.h>

#include "dap_common.h"
#include "dap_strfuncs.h"
#include "dap_file_utils.h"
#include "dap_events.h"
#include "dap_proc_thread.h"
#include "dap_hash.h"

#include "dap_global_db.h"
#include "dap_global_db_driver.h"
#include "dap_test.h"
#include "dap_global_db_pkt.h"

#define LOG_TAG "dap_globaldb_test"

#define DB_FILE "./base.tmp"

static const char *s_db_types[] = {
#ifdef DAP_CHAIN_GDB_ENGINE_SQLITE
    "sqlite",
#endif
#ifdef DAP_CHAIN_GDB_ENGINE_CUTTDB
    "cdb",
#endif
#ifdef DAP_CHAIN_GDB_ENGINE_MDBX
    "mdbx",
#endif

#ifdef DAP_CHAIN_GDB_ENGINE_PGSQL
    "pgsql",
#endif
    "none"
};

// benchmarks
static int    s_write = 0;
static int    s_read = 0;
static int    s_read_cond_store = 0;
static int    s_count = 0;
static int    s_tx_start_end = 0;
static int    s_flush = 0;
static int    s_is_obj = 0;
static int    s_is_hash = 0;
static int    s_last = 0;
static int    s_read_hashes = 0;
static int    s_get_by_hash = 0;
static int    s_get_groups_by_mask = 0;


typedef struct __dap_test_record__ {
    dap_chain_hash_fast_t   csum;                                           /* CRC32 , cover <len> and <data> fields */
    unsigned    len;                                                        /* Length of the <data> field */
    char        data[];                                                     /* Place holder for data area */
} dap_db_test_record_t;

#define DAP_DB$SZ_DATA                  8192
#define DAP_DB$SZ_KEY                   64
#define DAP_DB$SZ_HOLES                 3
#define DAP_DB$T_GROUP                  "group.zero"
#define DAP_DB$T_GROUP_WRONG            "group.wrong"
#define DAP_DB$T_GROUP_NOT_EXISTED      "group.not.existed"


static int s_test_create_db(const char *db_type)
{
    int rc;
    char l_cmd[MAX_PATH];
    dap_test_msg("Initializatiion test db %s driver in %s file", db_type, DB_FILE);

    if( dap_dir_test(DB_FILE) ) {
        rmdir(DB_FILE);
        snprintf(l_cmd, sizeof(l_cmd), "rm -rf %s", DB_FILE);
        if ( (rc = system(l_cmd)) )
             log_it(L_ERROR, "system(%s)->%d", l_cmd, rc);
    }
    else
        unlink(DB_FILE);
    rc = dap_global_db_driver_init(db_type, DB_FILE);
    dap_assert(rc == 0, "Initialization db driver");
    return rc;
}

static int s_test_write(size_t a_count)
{
    dap_store_obj_t l_store_obj = {0};
    int l_value_len = 0, *l_pvalue, i, ret;
    char l_key[64] = {0}, l_value[sizeof(dap_db_test_record_t) + DAP_DB$SZ_DATA + 1] = {0};
    dap_enc_key_t *l_enc_key = dap_enc_key_new_generate(DAP_ENC_KEY_TYPE_SIG_DILITHIUM, NULL, 0, NULL, 0, 0);
    dap_db_test_record_t *prec;
    struct timespec now;

    dap_test_msg("Start writing %zu records ...", a_count);

                                                                            /* Fill static part of the <store_object> descriptor  */
                                    /* Do INSERT */

                                    /* "Table" name */
    l_store_obj.key = l_key;                                                /* Point <.key> to the buffer with the key of record */
    l_store_obj.value = (uint8_t *) l_value;                                 /* Point <.value> to static buffer area */
    prec = (dap_db_test_record_t *) l_value;
    int l_time = 0;
    size_t l_rewrite_count = rand() % (a_count / 2) + 2; 
    for (size_t i = 0; i < a_count; ++i)
    {
        log_it(L_DEBUG, "Write %zu record in GDB", i);

        l_store_obj.group = DAP_DB$T_GROUP; 
        snprintf(l_key, sizeof(l_key), "KEY$%08zx", i); // add bad to check rewrite          /* Generate a key of record */

        clock_gettime(CLOCK_REALTIME, &now);                                /* Get and save record's timestamp */
        l_store_obj.timestamp = ((uint64_t)now.tv_sec << 32) | ((uint32_t) (now.tv_nsec));

        prec->len = rand() % DAP_DB$SZ_DATA + 1;                                /* Variable payload length */
        l_pvalue   = (int *) prec->data;
        for (int  i = prec->len / sizeof(int); i--; l_pvalue++)             /* Fill record's payload with random data */
            *l_pvalue = rand() + 1;
        sprintf(prec->data, "DATA$%08zx%s", i, i < l_rewrite_count ? "rw" : "");                         /* Just for fun ... */
        l_value_len = prec->len + sizeof(dap_db_test_record_t);
        l_store_obj.value_len = l_value_len;
        assert(l_store_obj.value_len < sizeof(l_value));

        dap_hash_fast (prec->data, prec->len, &prec->csum);                 /* Compute a hash of the payload part of the record */

        if (i >= l_rewrite_count) {
            l_store_obj.flags = i % DAP_DB$SZ_HOLES ? 0 : DAP_GLOBAL_DB_RECORD_DEL;
        }
        l_store_obj.sign = dap_store_obj_sign(&l_store_obj, l_enc_key, &l_store_obj.crc);
        log_it(L_DEBUG, "Store object: [%s, %s, %zu octets]", l_store_obj.group, l_store_obj.key, l_store_obj.value_len);

        l_time = get_cur_time_msec();
        ret = dap_global_db_driver_add(&l_store_obj, 1);
        s_write += get_cur_time_msec() - l_time;
        dap_assert_PIF(!ret, "Write record to DB");

        // rewrite block
        if ( i < l_rewrite_count) {
            DAP_DEL_Z(l_store_obj.sign);
            clock_gettime(CLOCK_REALTIME, &now);
            l_store_obj.timestamp = ((uint64_t)now.tv_sec << 32) | ((uint32_t) (now.tv_nsec));
            sprintf(prec->data, "DATA$%08zx", i);
            dap_hash_fast (prec->data, prec->len, &prec->csum);
            l_store_obj.flags = i % DAP_DB$SZ_HOLES ? 0 : DAP_GLOBAL_DB_RECORD_DEL;
            l_store_obj.sign = dap_store_obj_sign(&l_store_obj, l_enc_key, &l_store_obj.crc);
            
            l_time = get_cur_time_msec();
            ret = dap_global_db_driver_add(&l_store_obj, 1);
            s_write += get_cur_time_msec() - l_time;
            dap_assert_PIF(!ret, "Rewrite with key conflict record to DB");
        }

        l_store_obj.group = DAP_DB$T_GROUP_WRONG;
        l_store_obj.crc = i + 1;
        snprintf(l_key, sizeof(l_key), "KEY$%09zx", i);

        l_time = get_cur_time_msec();
        ret = dap_global_db_driver_add(&l_store_obj, 1);
        s_write += get_cur_time_msec() - l_time;
        dap_assert_PIF(!ret, "Write record to wrong group DB");
        DAP_DEL_Z(l_store_obj.sign);
    }
    dap_enc_key_delete(l_enc_key);
    dap_pass_msg("apply check");
    return  0;
}

static int s_test_read(size_t a_count)
{
    dap_test_msg("Start reading %zu records ...", a_count);
    int l_time = 0;
    for (size_t i = 0; i < a_count; ++i ) {
        dap_chain_hash_fast_t csum = { 0 };;
        dap_db_test_record_t *prec = NULL;
        char l_key[64] = { 0 };
        snprintf(l_key, sizeof(l_key), "KEY$%08zx", i);           /* Generate a key of record */

        l_time = get_cur_time_msec();
        dap_store_obj_t *l_store_obj = dap_global_db_driver_read(DAP_DB$T_GROUP, l_key, NULL, true);
        s_read += get_cur_time_msec() - l_time;

        dap_assert_PIF(l_store_obj, "Record-Not-Found");
        if (l_store_obj->sign)  // to test rewriting with hash conflict some records wiwthout sign
            dap_assert_PIF(dap_global_db_pkt_check_sign_crc(l_store_obj), "Record sign not verified");
        dap_assert_PIF(!strcmp(DAP_DB$T_GROUP, l_store_obj->group), "Check group name");
        dap_assert_PIF(!strcmp(l_key, l_store_obj->key), "Check key name");

        prec = (dap_db_test_record_t *) l_store_obj->value;
        log_it(L_DEBUG, "Retrieved object: [%s, %s, %zu octets]", l_store_obj->group, l_store_obj->key,
                     l_store_obj->value_len);
        log_it(L_DEBUG, "Record: ['%.*s', %d octets]", prec->len, prec->data, prec->len);
        dap_hash_fast(prec->data, prec->len,
                      &csum);                       /* Compute a hash of the payload part of the record */
        dap_assert_PIF(memcmp(&csum, &prec->csum, sizeof(dap_chain_hash_fast_t)) == 0,
                       "Record check sum"); /* Integriry checking ... */
        dap_store_obj_free_one(l_store_obj);
    }
    dap_pass_msg("read check");

    return  0;
}


static void s_test_read_cond_store(size_t a_count)
{
    dap_global_db_driver_hash_t l_driver_key = {0};
    size_t l_count = 0;
    int l_time = 0;
    for (size_t i = 0; i < a_count; ++i) {
        l_time = get_cur_time_msec();
        dap_store_obj_t *l_objs = dap_global_db_driver_cond_read(DAP_DB$T_GROUP, l_driver_key, &l_count, true);
        s_read_cond_store += get_cur_time_msec() - l_time;
        dap_assert_PIF(l_objs, "Records-Not-Found");
        dap_global_db_driver_hash_t l_blank_check = dap_global_db_driver_hash_get(l_objs + l_count - 1);
        dap_assert_PIF(l_count <= DAP_GLOBAL_DB_COND_READ_COUNT_DEFAULT + dap_global_db_driver_hash_is_blank(&l_blank_check), "Wrong finded records count");
        for (size_t j = i, k = 0; j < a_count && k < l_count; ++j, ++k) {
            char l_key[64] = { 0 };
            snprintf(l_key, sizeof(l_key), "KEY$%08zx", j);           /* Generate a key of record */
            dap_store_obj_t *l_store_obj = dap_global_db_driver_read(DAP_DB$T_GROUP, l_key, NULL, true);
            dap_assert_PIF(l_store_obj, "Record-Not-Found");
            dap_assert_PIF(!strcmp(DAP_DB$T_GROUP, (l_objs + k)->group), "Wrong group");
            dap_assert_PIF(!dap_store_obj_driver_obj_compare(l_store_obj, l_objs + k), "Records not equal");
            if (i == j)
                l_driver_key = dap_global_db_driver_hash_get(l_store_obj);
            dap_store_obj_free_one(l_store_obj);
        }
        dap_store_obj_free(l_objs, l_count);
    }

    l_time = get_cur_time_msec();
    l_count = 99;
    l_driver_key = (dap_global_db_driver_hash_t){0};
    size_t l_total_count = 0;
    for (dap_store_obj_t *l_objs = dap_global_db_driver_cond_read(DAP_DB$T_GROUP, l_driver_key, &l_count, true);
            l_objs;
            l_objs = dap_global_db_driver_cond_read(DAP_DB$T_GROUP, l_driver_key, &l_count, true)) {
        l_driver_key = dap_global_db_driver_hash_get(l_objs + l_count - 1);
        dap_store_obj_free(l_objs, l_count);
        l_total_count += l_count;
        if (dap_global_db_driver_hash_is_blank(&l_driver_key)) {
            break;
        }
    }
    s_read_cond_store += get_cur_time_msec() - l_time;
    dap_assert_PIF(l_total_count - dap_global_db_driver_hash_is_blank(&l_driver_key) == a_count, "Total cond read count with holes not equal total records count");

    l_time = get_cur_time_msec();
    l_count = 99;
    l_driver_key = (dap_global_db_driver_hash_t){0};
    l_total_count = 0;
    for (dap_store_obj_t *l_objs = dap_global_db_driver_cond_read(DAP_DB$T_GROUP, l_driver_key, &l_count, false);
            l_objs;
            l_objs = dap_global_db_driver_cond_read(DAP_DB$T_GROUP, l_driver_key, &l_count, false)) {
        l_driver_key = dap_global_db_driver_hash_get(l_objs + l_count - 1);
        dap_store_obj_free(l_objs, l_count);
        l_total_count += l_count;
        if (dap_global_db_driver_hash_is_blank(&l_driver_key)) {
            break;
        }
    }
    s_read_cond_store += get_cur_time_msec() - l_time;
    dap_assert_PIF(l_total_count - dap_global_db_driver_hash_is_blank(&l_driver_key) == a_count / DAP_DB$SZ_HOLES * (DAP_DB$SZ_HOLES - 1), "Total cond read count without holes not equal total records count");
    dap_pass_msg("read_cond_store check");
}

static void s_test_count(size_t a_count)
{
    dap_global_db_driver_hash_t l_driver_key = {0};
    int l_time = 0;
    for (size_t i = 0; i < a_count; ++i) {
        char l_key[64] = { 0 };
        snprintf(l_key, sizeof(l_key), "KEY$%08zx", i);  
        dap_store_obj_t *l_store_obj = dap_global_db_driver_read(DAP_DB$T_GROUP, l_key, NULL, true);
        dap_assert_PIF(l_store_obj, "Records-Not-Found");
        
        l_time = get_cur_time_msec();
        dap_assert_PIF(a_count - i == dap_global_db_driver_count(DAP_DB$T_GROUP, l_driver_key, true), "Count with holes");
        s_count += get_cur_time_msec() - l_time;
        
        l_driver_key = dap_global_db_driver_hash_get(l_store_obj);
        dap_store_obj_free_one(l_store_obj);
    }
    l_driver_key = (dap_global_db_driver_hash_t){0};
    for (size_t i = 0, k = 0; i < a_count; ++i, ++k) {
        char l_key[64] = { 0 };
        if(!(i % DAP_DB$SZ_HOLES)) {
            ++i;
            if (i >= a_count)
                break;
        }
        snprintf(l_key, sizeof(l_key), "KEY$%08zx", i);  
        dap_store_obj_t *l_store_obj = dap_global_db_driver_read(DAP_DB$T_GROUP, l_key, NULL, false);
        dap_assert_PIF(l_store_obj, "Records-Not-Found");
        
        l_time = get_cur_time_msec();
        dap_assert_PIF(a_count / DAP_DB$SZ_HOLES * (DAP_DB$SZ_HOLES - 1) - k == dap_global_db_driver_count(DAP_DB$T_GROUP, l_driver_key, false), "Count without holes");
        s_count += get_cur_time_msec() - l_time;

        l_driver_key = dap_global_db_driver_hash_get(l_store_obj);
        dap_store_obj_free_one(l_store_obj);
    }
    
    dap_assert_PIF(a_count == dap_global_db_driver_count(DAP_DB$T_GROUP_WRONG, (dap_global_db_driver_hash_t){0}, true), "Count in wrong group with holes");
    dap_assert_PIF(a_count / DAP_DB$SZ_HOLES * (DAP_DB$SZ_HOLES - 1) == dap_global_db_driver_count(DAP_DB$T_GROUP_WRONG, (dap_global_db_driver_hash_t){0}, false), "Count in wrong group without holes");
    dap_assert_PIF(!dap_global_db_driver_count(DAP_DB$T_GROUP_NOT_EXISTED, (dap_global_db_driver_hash_t){0}, true), "Count in not existed group with holes");
    dap_assert_PIF(!dap_global_db_driver_count(DAP_DB$T_GROUP_NOT_EXISTED, (dap_global_db_driver_hash_t){0}, false), "Count in not existed group without holes");
    dap_pass_msg("count check");
}

static void s_test_is_obj(size_t a_count)
{
    for (size_t i = 0; i < a_count; ++i) {
        char l_key[64] = { 0 };
        snprintf(l_key, sizeof(l_key), "KEY$%08zx", i);           /* Generate a key of record */
        dap_assert_PIF(dap_global_db_driver_is(DAP_DB$T_GROUP, l_key), "Key not finded")
        dap_assert_PIF(!dap_global_db_driver_is(DAP_DB$T_GROUP_WRONG, l_key), "Key finded in wrong group")
        dap_assert_PIF(!dap_global_db_driver_is(DAP_DB$T_GROUP_NOT_EXISTED, l_key), "Key finded in not existed group")
    }
    for (size_t i = a_count; i < a_count * 2; ++i) {
        char l_key[64] = { 0 };
        snprintf(l_key, sizeof(l_key), "KEY$%08zx", i);           /* Generate a key of record */
        dap_assert_PIF(!dap_global_db_driver_is(DAP_DB$T_GROUP, l_key), "Finded not existed key")
        dap_assert_PIF(!dap_global_db_driver_is(DAP_DB$T_GROUP_WRONG, l_key), "Finded not existed key in wrong group")
        dap_assert_PIF(!dap_global_db_driver_is(DAP_DB$T_GROUP_NOT_EXISTED, l_key), "Finded not existed key in not existed group")
    }
    dap_pass_msg("is_obj check");
}

static void s_test_is_hash(size_t a_count)
{
    for (size_t i = 0; i < a_count; ++i) {
        char l_key[64] = { 0 };
        snprintf(l_key, sizeof(l_key), "KEY$%08zx", i);           /* Generate a key of record */
        dap_store_obj_t *l_store_obj = dap_global_db_driver_read(DAP_DB$T_GROUP, l_key, NULL, true);
        dap_assert_PIF(l_store_obj, "Record-Not-Found");
        dap_global_db_driver_hash_t l_driver_key = dap_global_db_driver_hash_get(l_store_obj);
        
        int l_time = get_cur_time_msec();
        dap_assert_PIF(dap_global_db_driver_is_hash(DAP_DB$T_GROUP, l_driver_key), "Hash not finded")
        dap_assert_PIF(!dap_global_db_driver_is_hash(DAP_DB$T_GROUP_WRONG, l_driver_key), "Hash finded in wrong group")
        dap_assert_PIF(!dap_global_db_driver_is_hash(DAP_DB$T_GROUP_NOT_EXISTED, l_driver_key), "Hash finded in not existed group")
        l_driver_key.becrc = 0;
        dap_assert_PIF(!dap_global_db_driver_is_hash(DAP_DB$T_GROUP, l_driver_key), "Finded not existed hash")
        dap_assert_PIF(!dap_global_db_driver_is_hash(DAP_DB$T_GROUP_WRONG, l_driver_key), "Finded not existed hash in wrong group")
        dap_assert_PIF(!dap_global_db_driver_is_hash(DAP_DB$T_GROUP_NOT_EXISTED, l_driver_key), "Finded not existed hash in not existed group")
        s_is_hash = get_cur_time_msec() - l_time;
        
        dap_store_obj_free_one(l_store_obj);
    }
    dap_pass_msg("is_hash check");
}

static void s_test_last(size_t a_count)
{
    char l_key[64] = { 0 };
    // with holes
    snprintf(l_key, sizeof(l_key), "KEY$%08zx", a_count - 1);
    dap_store_obj_t *l_store_obj = dap_global_db_driver_read_last(DAP_DB$T_GROUP, true);
    dap_assert_PIF(l_store_obj && !strcmp(l_key, l_store_obj->key), "Last with holes");
    dap_store_obj_free_one(l_store_obj);

    l_store_obj = dap_global_db_driver_read_last(DAP_DB$T_GROUP_WRONG, true);
    dap_assert_PIF(l_store_obj && strcmp(l_key, l_store_obj->key), "Last with holes in wrong group");
    dap_store_obj_free_one(l_store_obj);

    l_store_obj = dap_global_db_driver_read_last(DAP_DB$T_GROUP_NOT_EXISTED, true);
    dap_assert_PIF(!l_store_obj, "Last with holes in not existed group");
    // without holes
    snprintf(l_key, sizeof(l_key), "KEY$%08zx", a_count - 1 - a_count % DAP_DB$SZ_HOLES);
    l_store_obj = dap_global_db_driver_read_last(DAP_DB$T_GROUP, false);
    dap_assert_PIF(l_store_obj && !strcmp(l_key, l_store_obj->key), "Last without holes");
    dap_store_obj_free_one(l_store_obj);

    l_store_obj = dap_global_db_driver_read_last(DAP_DB$T_GROUP_WRONG, false);
    dap_assert_PIF(l_store_obj && strcmp(l_key, l_store_obj->key), "Last without holes in wrong group");
    dap_store_obj_free_one(l_store_obj);

    l_store_obj = dap_global_db_driver_read_last(DAP_DB$T_GROUP_NOT_EXISTED, false);
    dap_assert_PIF(!l_store_obj, "Last without holes in not existed group");
    dap_pass_msg("read_last check");
}


static void s_test_read_hashes(size_t a_count)
{
    dap_global_db_driver_hash_t l_driver_key = {0};
    int l_time = 0;
    for (size_t i = 0; i < a_count; ++i) {
        l_time = get_cur_time_msec();
        dap_global_db_hash_pkt_t *l_hashes = dap_global_db_driver_hashes_read(DAP_DB$T_GROUP, l_driver_key);
        dap_global_db_hash_pkt_t *l_hashes_wrong = dap_global_db_driver_hashes_read(DAP_DB$T_GROUP_WRONG, l_driver_key);
        dap_global_db_hash_pkt_t *l_hashes_not_existed = dap_global_db_driver_hashes_read(DAP_DB$T_GROUP_NOT_EXISTED, l_driver_key);
        s_read_hashes += get_cur_time_msec() - l_time;

        dap_assert_PIF(l_hashes && l_hashes_wrong, "Hashes-Not-Found");
        dap_assert_PIF(!l_hashes_not_existed, "Finded hashes in not existed group");
        size_t l_bias = l_hashes->group_name_len;
        for (size_t j = i, k = 0; j < a_count && k < DAP_GLOBAL_DB_COND_READ_KEYS_DEFAULT; ++j, ++k) {
            char l_key[64] = { 0 };
            snprintf(l_key, sizeof(l_key), "KEY$%08zx", j);           /* Generate a key of record */
            dap_store_obj_t *l_store_obj = dap_global_db_driver_read(DAP_DB$T_GROUP, l_key, NULL, true);
            dap_assert_PIF(l_store_obj, "Record-Not-Found");
            dap_global_db_driver_hash_t l_driver_key_current = dap_global_db_driver_hash_get(l_store_obj);
            dap_assert_PIF(!memcmp(l_hashes->group_n_hashses + l_bias, &l_driver_key_current, sizeof(dap_global_db_driver_hash_t)), "Hash not finded")
            dap_assert_PIF(memcmp(l_hashes_wrong->group_n_hashses + l_bias, &l_driver_key_current, sizeof(dap_global_db_driver_hash_t)), "Hash finded in wrong group")
            if (i == j)
                l_driver_key = l_driver_key_current;
            dap_store_obj_free_one(l_store_obj);
            l_bias += sizeof(dap_global_db_driver_hash_t);
        }
        DAP_DEL_MULTY(l_hashes, l_hashes_wrong);
    }
    dap_pass_msg("read_hashes check");
}

static void s_test_get_by_hash(size_t a_count)
{
    dap_global_db_driver_hash_t l_driver_key = {0};
    size_t l_count = 99;
    int l_time = 0;
    for (size_t i = 0; i < a_count; ++i) {
        dap_global_db_hash_pkt_t *l_hashes = dap_global_db_driver_hashes_read(DAP_DB$T_GROUP, l_driver_key);
        
        l_time = get_cur_time_msec();
        dap_global_db_pkt_pack_t *l_objs = dap_global_db_driver_get_by_hash(DAP_DB$T_GROUP, (dap_global_db_driver_hash_t *)(l_hashes->group_n_hashses + l_hashes->group_name_len), l_hashes->hashes_count);
        s_get_by_hash += get_cur_time_msec() - l_time;

        dap_assert_PIF(l_objs, "Records-Not-Found");
        dap_assert_PIF(l_objs->obj_count == l_hashes->hashes_count - dap_global_db_driver_hash_is_blank((dap_global_db_driver_hash_t *)(l_hashes->group_n_hashses + l_hashes->group_name_len) + l_hashes->hashes_count - 1), "Wrong finded records count");
        size_t l_total_data = 0;
        for (size_t j = 0; j < l_hashes->hashes_count - dap_global_db_driver_hash_is_blank((dap_global_db_driver_hash_t *)(l_hashes->group_n_hashses + l_hashes->group_name_len) + l_hashes->hashes_count - 1); ++j) {
            char l_key[64] = { 0 };
            snprintf(l_key, sizeof(l_key), "KEY$%08zx", i + j);           /* Generate a key of record */
            dap_store_obj_t *l_store_obj = dap_global_db_driver_read(DAP_DB$T_GROUP, l_key, NULL, true);
            dap_assert_PIF(l_store_obj, "Record-Not-Found");
            dap_global_db_pkt_t *l_cur_pkt = (dap_global_db_pkt_t *)(l_objs->data + l_total_data);
            dap_store_obj_t l_store_obj_cur = {
                .crc = l_cur_pkt->crc,
                .timestamp = l_cur_pkt->timestamp,
                .flags = l_cur_pkt->flags,
                .value_len = l_cur_pkt->value_len,
                .group = (char *)l_cur_pkt->data,
                .key = (char *)(l_cur_pkt->data + l_cur_pkt->group_len),
                .value = l_cur_pkt->data + l_cur_pkt->group_len + l_cur_pkt->key_len,
                .sign = (dap_sign_t *)(l_cur_pkt->data + l_cur_pkt->group_len + l_cur_pkt->key_len + l_cur_pkt->value_len)
            };
            dap_assert_PIF(!strcmp(DAP_DB$T_GROUP, l_store_obj_cur.group), "Wrong group");
            dap_assert_PIF(!dap_store_obj_driver_obj_compare(l_store_obj, &l_store_obj_cur), "Records not equal");
            if (!j)
                l_driver_key = dap_global_db_driver_hash_get(l_store_obj);
            l_total_data += sizeof(dap_global_db_pkt_t) + l_cur_pkt->data_len;
            dap_store_obj_free_one(l_store_obj);
        }
        dap_assert_PIF(l_total_data == l_objs->data_size, "Wrong total data size");
        DAP_DEL_MULTY(l_hashes, l_objs);
    }
    l_driver_key = (dap_global_db_driver_hash_t){0};
    size_t l_total_count = 0;
    
    for (dap_global_db_hash_pkt_t *l_hashes = dap_global_db_driver_hashes_read(DAP_DB$T_GROUP, l_driver_key);
            l_hashes;
            l_hashes = dap_global_db_driver_hashes_read(DAP_DB$T_GROUP, l_driver_key)) {
        l_driver_key = ((dap_global_db_driver_hash_t *)(l_hashes->group_n_hashses + l_hashes->group_name_len))[l_hashes->hashes_count - 1];
        
        l_time = get_cur_time_msec();
        dap_global_db_pkt_pack_t *l_objs = dap_global_db_driver_get_by_hash(DAP_DB$T_GROUP, (dap_global_db_driver_hash_t *)(l_hashes->group_n_hashses + l_hashes->group_name_len), l_hashes->hashes_count);
        s_get_by_hash += get_cur_time_msec() - l_time;
        
        l_total_count += l_hashes->hashes_count;
        DAP_DEL_MULTY(l_hashes, l_objs);
        if (dap_global_db_driver_hash_is_blank(&l_driver_key)) {
            break;
        }
    }
    dap_assert_PIF(l_total_count - dap_global_db_driver_hash_is_blank(&l_driver_key) == a_count, "Total get by hash count not equal total records count");
    dap_pass_msg("get_by_hash check");
}

static void s_test_get_groups_by_mask()
{
    dap_list_t *l_groups = NULL;
    l_groups = dap_global_db_driver_get_groups_by_mask("group.z*");
    dap_assert_PIF(dap_list_length(l_groups) == 1 && !strcmp(DAP_DB$T_GROUP, l_groups->data), "Wrong finded group by mask");
    dap_list_free_full(l_groups, NULL);

    l_groups = dap_global_db_driver_get_groups_by_mask("group.w*");
    dap_assert_PIF(dap_list_length(l_groups) == 1 && !strcmp(DAP_DB$T_GROUP_WRONG, l_groups->data), "Wrong finded group by mask");
    dap_list_free_full(l_groups, NULL);

    l_groups = dap_global_db_driver_get_groups_by_mask("group.n*");
    dap_assert_PIF(!dap_list_length(l_groups), "Finded not existed groups");
    dap_list_free_full(l_groups, NULL);

    l_groups = dap_global_db_driver_get_groups_by_mask("group.*");
    dap_assert_PIF(dap_list_length(l_groups) == 2, "Wrong finded groups by mask");
    dap_list_free_full(l_groups, NULL);
    dap_pass_msg("get_groups_by_mask check");
}

static void s_test_flush()
{
    dap_global_db_driver_flush();
}

static void s_test_tx_start_end(size_t a_count, bool a_missing_allow)
{   
    int l_time = 0;
    size_t l_count = 0;
    dap_store_obj_t *l_objs = dap_global_db_driver_cond_read(DAP_DB$T_GROUP, (dap_global_db_driver_hash_t){0}, &l_count, true);
    dap_global_db_driver_hash_t l_hash_last = dap_global_db_driver_hash_get(l_objs + l_count - 1);
    // erase some records
    for (size_t i = 0; i < l_count; ++i) {
        l_objs[i].flags |= DAP_GLOBAL_DB_RECORD_ERASE;
    }

    l_time = get_cur_time_msec();
    int ret = dap_global_db_driver_apply(l_objs, l_count);
    s_tx_start_end += get_cur_time_msec() - l_time;

    if (!a_missing_allow) {
        dap_assert_PIF(!ret || ret == DAP_GLOBAL_DB_RC_NOT_FOUND, "Erased records from DB");
        dap_assert_PIF(a_count - l_count + dap_global_db_driver_hash_is_blank(&l_hash_last) == dap_global_db_driver_count(DAP_DB$T_GROUP, (dap_global_db_driver_hash_t){0}, true), "Wrong records count after erasing");
    }
    // restore erased records
    for (size_t i = 0; i < l_count; ++i) {
        l_objs[i].flags &= ~DAP_GLOBAL_DB_RECORD_ERASE;
    }

    l_time = get_cur_time_msec();
    ret = dap_global_db_driver_apply(l_objs, l_count);
    s_tx_start_end += get_cur_time_msec() - l_time;

    dap_assert_PIF(!ret, "Restore records to DB");
    if (!a_missing_allow) {
        dap_assert_PIF(a_count == dap_global_db_driver_count(DAP_DB$T_GROUP, (dap_global_db_driver_hash_t){0}, true), "Wrong records count after restoring");
    }
    dap_store_obj_free(l_objs, l_count);
    dap_pass_msg("tx_start tx_end check");
}

static void s_test_close_db(void)
{
    dap_global_db_driver_deinit();
    dap_test_msg("Close global_db");
    log_it(L_NOTICE, "Close global_db");
}


static void s_test_all(size_t a_count)
{
    s_test_write(a_count);
    s_test_read(a_count);
    s_test_read_cond_store(a_count);
    s_test_count(a_count);
    s_test_tx_start_end(a_count, false);  // if after this tests fail try comment

    s_flush = get_cur_time_msec();
    s_test_flush();
    s_flush = get_cur_time_msec() - s_flush;

    s_is_obj = get_cur_time_msec();
    s_test_is_obj(a_count);
    s_is_obj = get_cur_time_msec() - s_is_obj;

    s_test_is_hash(a_count);

    s_last = get_cur_time_msec();
    s_test_last(a_count);
    s_last = get_cur_time_msec() - s_last;

    s_test_read_hashes(a_count);
    s_test_get_by_hash(a_count);

    s_get_groups_by_mask = get_cur_time_msec();
    s_test_get_groups_by_mask();
    s_get_groups_by_mask = get_cur_time_msec() - s_get_groups_by_mask;
}

static void *s_test_thread_rewrite_records(void *a_arg)
{
    size_t a_count = *(size_t *)a_arg;
    int l_time = 0;
    size_t l_count = 0;
    dap_store_obj_t *l_objs = dap_global_db_driver_cond_read(DAP_DB$T_GROUP, (dap_global_db_driver_hash_t){0}, &l_count, true);
    if (l_count) {
        // erase some records
        for (size_t i = 0; i < l_count; ++i) {
            l_objs[i].flags |= DAP_GLOBAL_DB_RECORD_ERASE;
        }

        l_time = get_cur_time_msec();
        int ret = dap_global_db_driver_apply(l_objs, l_count);
        s_tx_start_end += get_cur_time_msec() - l_time;

        // restore erased records
        for (size_t i = 0; i < l_count; ++i) {
            l_objs[i].flags &= ~DAP_GLOBAL_DB_RECORD_ERASE;
        }

        l_time = get_cur_time_msec();
        ret = dap_global_db_driver_apply(l_objs, l_count);
        s_tx_start_end += get_cur_time_msec() - l_time;

        dap_assert_PIF(!ret, "Restore records to DB");
        dap_store_obj_free(l_objs, l_count);
        dap_pass_msg("tx_start tx_end check");
    }
    pthread_exit(NULL);
    return NULL;
}

static void *s_test_thread(void *a_arg)
{
    size_t l_count = *(size_t *)a_arg;
    s_test_read(l_count);
    s_test_read_cond_store(l_count);
    s_test_count(l_count);
    s_test_flush();
    s_test_is_obj(l_count);
    s_test_is_hash(l_count);
    s_test_last(l_count);
    s_test_read_hashes(l_count);
    s_test_get_by_hash(l_count);
    s_test_get_groups_by_mask();
    pthread_exit(NULL);
    return NULL;
}

static void s_test_multithread(size_t a_count)
{
    uint32_t l_thread_count = 3;
#ifdef DAP_CHAIN_GDB_ENGINE_SQLITE
    dap_global_db_driver_sqlite_set_attempts_count(l_thread_count);
#endif
    dap_test_msg("Test with %u threads", l_thread_count);
    pthread_t *l_threads = DAP_NEW_Z_COUNT(pthread_t, l_thread_count);

    size_t l_objs_count = 0;
    dap_store_obj_t *l_objs = dap_global_db_driver_cond_read(DAP_DB$T_GROUP, (dap_global_db_driver_hash_t){0}, &l_objs_count, true);

    for (uint32_t i = 0; i < l_thread_count; ++i) {
        pthread_create(l_threads + i, NULL, s_test_thread_rewrite_records, &a_count);
    }
    for (uint32_t i = 0; i < l_thread_count; ++i) {
        pthread_join(l_threads[i], NULL);
    }

    size_t l_new_objs_count = 0;
    dap_store_obj_t *l_new_objs = dap_global_db_driver_cond_read(DAP_DB$T_GROUP, (dap_global_db_driver_hash_t){0}, &l_new_objs_count, true);

    dap_assert_PIF(l_objs_count == l_new_objs_count, "The amount of data in the GDB table before the multithreaded test and after it.");
    for (size_t i = 0; i < l_objs_count; i++) {
        dap_assert_PIF(!dap_strcmp(l_objs[i].key, l_new_objs[i].key), "In the array, the key of the same objects are not equal");
        dap_assert_PIF(l_objs[i].value_len == l_new_objs[i].value_len, "In the array, the lengths of the same objects are not equal");
        dap_assert_PIF(!memcmp(l_objs[i].value, l_new_objs[i].value, l_objs[i].value_len), "In the array, the value of the same objects are not equal");
    }
    dap_store_obj_free(l_new_objs, l_new_objs_count);
    dap_store_obj_free(l_objs, l_objs_count);

    for (uint32_t i = 0; i < l_thread_count; ++i) {
        pthread_create(l_threads + i, NULL, s_test_thread, &a_count);
    }
    for (uint32_t i = 0; i < l_thread_count; ++i) {
        pthread_join(l_threads[i], NULL);
    }
    DAP_DEL_Z(l_threads);
    dap_pass_msg("multithread check");
}

int main(int argc, char **argv)
{
<<<<<<< HEAD
    dap_log_level_set(L_WARNING);
=======
    dap_log_level_set(L_DEBUG);
>>>>>>> d6b69346
    size_t l_db_count = sizeof(s_db_types) / sizeof(char *) - 1;
    dap_assert_PIF(l_db_count, "Use minimum 1 DB driver");
    size_t l_count = DAP_GLOBAL_DB_COND_READ_COUNT_DEFAULT + 2;
    for (size_t i = 0; i < l_db_count; ++i) {
        dap_print_module_name(s_db_types[i]);
        s_test_create_db(s_db_types[i]);
        int l_t1 = get_cur_time_msec();
        s_test_all(l_count);
        int l_t2 = get_cur_time_msec();
        char l_msg[120] = {0};
        sprintf(l_msg, "Tests to %zu records", l_count);
    dap_print_module_name("Multithread");  // TODO need update test, fail on pipelines
        s_test_multithread(l_count);
    dap_print_module_name("Benchmark");
        benchmark_mgs_time(l_msg, l_t2 - l_t1);
        benchmark_mgs_time("Tests to write", s_write);
        benchmark_mgs_time("Tests to read", s_read);
        benchmark_mgs_time("Tests to read_cond_store", s_read_cond_store);
        benchmark_mgs_time("Tests to count", s_count);
        benchmark_mgs_time("Tests to tx_start_end", s_tx_start_end);
        benchmark_mgs_time("Tests to flush", s_flush);
        benchmark_mgs_time("Tests to is_obj", s_is_obj);
        benchmark_mgs_time("Tests to is_hash", s_is_hash);
        benchmark_mgs_time("Tests to last", s_last);
        benchmark_mgs_time("Tests to read_hashes", s_read_hashes);
        benchmark_mgs_time("Tests to get_by_hash", s_get_by_hash);
        benchmark_mgs_time("Tests to get_groups_by_mask", s_get_groups_by_mask);
        s_test_close_db();
    }
}
<|MERGE_RESOLUTION|>--- conflicted
+++ resolved
@@ -670,11 +670,7 @@
 
 int main(int argc, char **argv)
 {
-<<<<<<< HEAD
-    dap_log_level_set(L_WARNING);
-=======
     dap_log_level_set(L_DEBUG);
->>>>>>> d6b69346
     size_t l_db_count = sizeof(s_db_types) / sizeof(char *) - 1;
     dap_assert_PIF(l_db_count, "Use minimum 1 DB driver");
     size_t l_count = DAP_GLOBAL_DB_COND_READ_COUNT_DEFAULT + 2;
