--- conflicted
+++ resolved
@@ -28,21 +28,14 @@
 #ifdef DAP_CHAIN_GDB_ENGINE_MDBX
     "mdbx",
 #endif
-<<<<<<< HEAD
-
-=======
->>>>>>> ac7a1960
 #ifdef DAP_CHAIN_GDB_ENGINE_PGSQL
     "pgsql",
 #endif
     "none"
 };
 
-<<<<<<< HEAD
-=======
 void dap_global_db_driver_sqlite_set_attempts_count(uint32_t a_attempts, bool a_force);
 
->>>>>>> ac7a1960
 // benchmarks
 static uint64_t    s_write = 0;
 static uint64_t    s_rewrite = 0;
@@ -710,41 +703,23 @@
 static void *s_test_thread_rewrite_records(void *a_arg)
 {
     size_t a_count = *(size_t *)a_arg;
-<<<<<<< HEAD
-    int l_time = 0;
-    size_t l_count = 0;
-    dap_store_obj_t *l_objs = dap_global_db_driver_cond_read(DAP_DB$T_GROUP, (dap_global_db_driver_hash_t){0}, &l_count, true);
-=======
     uint64_t l_time = 0;
     size_t l_count = 0;
     dap_store_obj_t *l_objs = dap_global_db_driver_cond_read(s_group, (dap_global_db_driver_hash_t){0}, &l_count, true);
->>>>>>> ac7a1960
     if (l_count) {
         // erase some records
         for (size_t i = 0; i < l_count; ++i) {
             l_objs[i].flags |= DAP_GLOBAL_DB_RECORD_ERASE;
         }
 
-<<<<<<< HEAD
-        l_time = get_cur_time_msec();
         int ret = dap_global_db_driver_apply(l_objs, l_count);
-        s_tx_start_end += get_cur_time_msec() - l_time;
-=======
-        int ret = dap_global_db_driver_apply(l_objs, l_count);
->>>>>>> ac7a1960
 
         // restore erased records
         for (size_t i = 0; i < l_count; ++i) {
             l_objs[i].flags &= ~DAP_GLOBAL_DB_RECORD_ERASE;
         }
 
-<<<<<<< HEAD
-        l_time = get_cur_time_msec();
         ret = dap_global_db_driver_apply(l_objs, l_count);
-        s_tx_start_end += get_cur_time_msec() - l_time;
-=======
-        ret = dap_global_db_driver_apply(l_objs, l_count);
->>>>>>> ac7a1960
 
         dap_assert_PIF(!ret, "Restore records to DB");
         dap_store_obj_free(l_objs, l_count);
@@ -775,21 +750,13 @@
 {
     uint32_t l_thread_count = 3;
 #ifdef DAP_CHAIN_GDB_ENGINE_SQLITE
-<<<<<<< HEAD
-    dap_global_db_driver_sqlite_set_attempts_count(l_thread_count);
-=======
     dap_global_db_driver_sqlite_set_attempts_count(l_thread_count, false);
->>>>>>> ac7a1960
 #endif
     dap_test_msg("Test with %u threads", l_thread_count);
     pthread_t *l_threads = DAP_NEW_Z_COUNT(pthread_t, l_thread_count);
 
     size_t l_objs_count = 0;
-<<<<<<< HEAD
-    dap_store_obj_t *l_objs = dap_global_db_driver_cond_read(DAP_DB$T_GROUP, (dap_global_db_driver_hash_t){0}, &l_objs_count, true);
-=======
     dap_store_obj_t *l_objs = dap_global_db_driver_cond_read(s_group, (dap_global_db_driver_hash_t){0}, &l_objs_count, true);
->>>>>>> ac7a1960
 
     for (uint32_t i = 0; i < l_thread_count; ++i) {
         pthread_create(l_threads + i, NULL, s_test_thread_rewrite_records, &a_count);
@@ -799,11 +766,7 @@
     }
 
     size_t l_new_objs_count = 0;
-<<<<<<< HEAD
-    dap_store_obj_t *l_new_objs = dap_global_db_driver_cond_read(DAP_DB$T_GROUP, (dap_global_db_driver_hash_t){0}, &l_new_objs_count, true);
-=======
     dap_store_obj_t *l_new_objs = dap_global_db_driver_cond_read(s_group, (dap_global_db_driver_hash_t){0}, &l_new_objs_count, true);
->>>>>>> ac7a1960
 
     dap_assert_PIF(l_objs_count == l_new_objs_count, "The amount of data in the GDB table before the multithreaded test and after it.");
     for (size_t i = 0; i < l_objs_count; i++) {
@@ -824,40 +787,6 @@
     dap_pass_msg("multithread check");
 }
 
-<<<<<<< HEAD
-int main(int argc, char **argv)
-{
-    dap_log_level_set(L_DEBUG);
-    size_t l_db_count = sizeof(s_db_types) / sizeof(char *) - 1;
-    dap_assert_PIF(l_db_count, "Use minimum 1 DB driver");
-    size_t l_count = DAP_GLOBAL_DB_COND_READ_COUNT_DEFAULT + 2;
-    for (size_t i = 0; i < l_db_count; ++i) {
-        dap_print_module_name(s_db_types[i]);
-        s_test_create_db(s_db_types[i]);
-        int l_t1 = get_cur_time_msec();
-        s_test_all(l_count);
-        int l_t2 = get_cur_time_msec();
-        char l_msg[120] = {0};
-        sprintf(l_msg, "Tests to %zu records", l_count);
-    dap_print_module_name("Multithread");  // TODO need update test, fail on pipelines
-        s_test_multithread(l_count);
-    dap_print_module_name("Benchmark");
-        benchmark_mgs_time(l_msg, l_t2 - l_t1);
-        benchmark_mgs_time("Tests to write", s_write);
-        benchmark_mgs_time("Tests to read", s_read);
-        benchmark_mgs_time("Tests to read_cond_store", s_read_cond_store);
-        benchmark_mgs_time("Tests to count", s_count);
-        benchmark_mgs_time("Tests to tx_start_end", s_tx_start_end);
-        benchmark_mgs_time("Tests to flush", s_flush);
-        benchmark_mgs_time("Tests to is_obj", s_is_obj);
-        benchmark_mgs_time("Tests to is_hash", s_is_hash);
-        benchmark_mgs_time("Tests to last", s_last);
-        benchmark_mgs_time("Tests to read_hashes", s_read_hashes);
-        benchmark_mgs_time("Tests to get_by_hash", s_get_by_hash);
-        benchmark_mgs_time("Tests to get_groups_by_mask", s_get_groups_by_mask);
-        s_test_close_db();
-    }
-=======
 void s_test_table_erase() {
     dap_test_msg("Start erase tables");
 
@@ -978,6 +907,5 @@
     
     dap_print_module_name("Tests with combined value");
     s_test_full(l_db_count, l_count);
->>>>>>> ac7a1960
-}
-
+}
+
