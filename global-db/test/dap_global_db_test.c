--- conflicted
+++ resolved
@@ -669,28 +669,10 @@
 
 int main(int argc, char **argv)
 {
-<<<<<<< HEAD
     dap_log_level_set(L_DEBUG);
     dap_log_set_external_output(LOGGER_OUTPUT_STDOUT, NULL);
     size_t l_db_count = sizeof(s_db_types) / sizeof(char *) - 1;
     dap_assert_PIF(l_db_count, "Use minimum 1 DB driver");
-=======
-    dap_log_level_set(L_ERROR);
-#ifdef DAP_CHAIN_GDB_ENGINE_SQLITE
-    dap_print_module_name("SQLite");
-    s_test_create_db("sqlite");
-#endif
-#ifdef DAP_CHAIN_GDB_ENGINE_MDBX
-    dap_print_module_name("MDBX");
-    s_test_create_db("mdbx");
-#endif
-
-#ifdef DAP_CHAIN_GDB_ENGINE_PGSQL
-    dap_print_module_name("PostgresQL");
-    s_test_create_db("pgsql");
-#endif
-
->>>>>>> 9db9d525
     size_t l_count = DAP_GLOBAL_DB_COND_READ_COUNT_DEFAULT + 2;
     for (size_t i = 0; i < l_db_count; ++i) {
         dap_print_module_name(s_db_types[i]);
