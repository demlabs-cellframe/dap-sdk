--- conflicted
+++ resolved
@@ -76,18 +76,6 @@
 } dap_global_db_sync_context_t;
 
 typedef struct dap_global_db_cluster {
-<<<<<<< HEAD
-    const char *groups_mask;        // GDB cluster coverage area
-    dap_cluster_t *links_cluster;   // Cluster container for network links
-    dap_cluster_t *role_cluster;    // Cluster container for members with especial roles
-    dap_global_db_role_t default_role;  // Role assined for new membersadded with default one
-    uint64_t ttl;                   // Time-to-life for objects in this cluster, in seconds
-    bool owner_root_access;         // Deny if false, grant overwise
-    dap_global_db_notifier_t *notifiers;    // Cluster notifiers
-    dap_global_db_instance_t *dbi;  // Pointer to database instance that contains the cluster
-    struct dap_global_db_cluster *prev, *next;
-    dap_link_manager_t *link_manager;  // Pointer to link manager
-=======
     const char *groups_mask;                    // GDB cluster coverage area
     dap_cluster_t *links_cluster;               // Cluster container for network links
     dap_cluster_t *role_cluster;                // Cluster container for members with especial roles
@@ -98,7 +86,7 @@
     dap_global_db_instance_t *dbi;              // Pointer to database instance that contains the cluster
     struct dap_global_db_cluster *prev, *next;  // Pointers to next and previous cluster instances in the global clusters list
     dap_global_db_sync_context_t sync_context;  // Cluster synchronization context for current client
->>>>>>> 5f9e8c29
+    dap_link_manager_t *link_manager;  // Pointer to link manager
 } dap_global_db_cluster_t;
 
 int dap_global_db_cluster_init();
