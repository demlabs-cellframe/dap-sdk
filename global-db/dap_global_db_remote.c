#include <string.h>
#include <stdlib.h>

#include "dap_global_db.h"
#include "dap_global_db_remote.h"
#include "dap_common.h"
#include "dap_strfuncs.h"
#include "dap_string.h"
#include "dap_time.h"
#include "dap_hash.h"

#define LOG_TAG "dap_global_db_remote"

static dap_list_t *s_sync_group_items = NULL;
static dap_list_t *s_sync_group_extra_items = NULL;

static void s_clear_sync_grp(void *a_elm);
static int s_db_add_sync_group(dap_list_t **a_grp_list, dap_sync_group_item_t *a_item);

void dap_global_db_sync_init()
{

}

/**
 * @brief Deinitialize a database.
 * @note You should call this function at the end.
 * @return (none)
 */
void dap_global_db_sync_deinit()
{
    dap_list_free_full(s_sync_group_items, s_clear_sync_grp);
    dap_list_free_full(s_sync_group_extra_items, s_clear_sync_grp);
    s_sync_group_extra_items = s_sync_group_items = NULL;
}

/**
 * @brief Adds a group name for synchronization.
 * @param a_net_name a net name string, for all net a_net_name=null
 * @param a_group_prefix a prefix of the group name
 * @param a_callback a callback function
 * @param a_arg a pointer to an argument
 * @return (none)
 */
void dap_global_db_add_sync_group(const char *a_net_name, const char *a_group_prefix, dap_store_obj_callback_notify_t a_callback, void *a_arg)
{
    dap_sync_group_item_t *l_item = DAP_NEW_Z(dap_sync_group_item_t);
    l_item->net_name = dap_strdup(a_net_name);
    l_item->group_mask = dap_strdup_printf("%s.*", a_group_prefix);
    l_item->callback_notify = a_callback;
    l_item->callback_arg = a_arg;
    s_db_add_sync_group(&s_sync_group_items, l_item);
}

/**
 * @brief Adds a group name for synchronization with especially node addresses.
 * @param a_net_name a net name string, for all net a_net_name=null
 * @param a_group_mask a group mask string
 * @param a_callback a callabck function
 * @param a_arg a pointer to an argument
 * @return (none)
 */
void dap_global_db_add_sync_extra_group(const char *a_net_name, const char *a_group_mask, dap_store_obj_callback_notify_t a_callback, void *a_arg)
{
    dap_sync_group_item_t* l_item = DAP_NEW_Z(dap_sync_group_item_t);
    l_item->net_name = dap_strdup(a_net_name);
    l_item->group_mask = dap_strdup(a_group_mask);
    l_item->callback_notify = a_callback;
    l_item->callback_arg = a_arg;
    s_db_add_sync_group(&s_sync_group_extra_items, l_item);
}

/**
 * @brief Gets a list of a group mask for s_sync_group_items.
 * @param a_net_name a net name string, for all net a_net_name=null
 * @return Returns a pointer to a list of a group mask.
 */
dap_list_t* dap_chain_db_get_sync_groups(const char *a_net_name)
{
    if(!a_net_name)
        return dap_list_copy(s_sync_group_items);

    dap_list_t *l_list_out = NULL;
    dap_list_t *l_list_group = s_sync_group_items;
    while(l_list_group) {
        if(!dap_strcmp(a_net_name, ((dap_sync_group_item_t*) l_list_group->data)->net_name)) {
            l_list_out = dap_list_append(l_list_out, l_list_group->data);
        }
        l_list_group = dap_list_next(l_list_group);
    }
    return l_list_out;
}

/**
 * @brief Gets a list of a group mask for s_sync_group_items.
 * @param a_net_name a net name string, for all net a_net_name=null
 * @return Returns a pointer to a list of a group mask.
 */
dap_list_t* dap_chain_db_get_sync_extra_groups(const char *a_net_name)
{
    if(!a_net_name)
        return dap_list_copy(s_sync_group_extra_items);

    dap_list_t *l_list_out = NULL;
    dap_list_t *l_list_group = s_sync_group_extra_items;
    while(l_list_group) {
        if(!dap_strcmp(a_net_name, ((dap_sync_group_item_t*) l_list_group->data)->net_name)) {
            l_list_out = dap_list_append(l_list_out, l_list_group->data);
        }
        l_list_group = dap_list_next(l_list_group);
    }
    return l_list_out;
}

/**
 * @brief dap_global_db_get_sync_groups_all
 * @return
 */
dap_list_t * dap_global_db_get_sync_groups_all()
{
    return s_sync_group_items;
}

/**
 * @brief dap_global_db_get_sync_groups_extra_all
 * @return
 */
dap_list_t * dap_global_db_get_sync_groups_extra_all()
{
    return s_sync_group_extra_items;
}

/**
 * @brief s_clear_sync_grp
 * @param a_elm
 */
static void s_clear_sync_grp(void *a_elm)
{
    dap_sync_group_item_t *l_item = (dap_sync_group_item_t *)a_elm;
    DAP_DELETE(l_item->group_mask);
    DAP_DELETE(l_item);
}

/**
 * @brief s_db_add_sync_group
 * @param a_grp_list
 * @param a_item
 * @return
 */
static int s_db_add_sync_group(dap_list_t **a_grp_list, dap_sync_group_item_t *a_item)
{
    for (dap_list_t *it = *a_grp_list; it; it = it->next) {
        dap_sync_group_item_t *l_item = (dap_sync_group_item_t *)it->data;
        if (!dap_strcmp(l_item->group_mask, a_item->group_mask) && !dap_strcmp(l_item->net_name, a_item->net_name)) {
            log_it(L_WARNING, "Group mask '%s' already present in the list, ignore it", a_item->group_mask);
            s_clear_sync_grp(a_item);
            return -1;
        }
    }
    *a_grp_list = dap_list_append(*a_grp_list, a_item);
    return 0;
}

/**
 * @brief A function for a thread for reading a log list
 *
 * @param arg a pointer to the log list structure
 * @return Returns NULL.
 */
static void *s_list_thread_proc(void *arg)
{
    dap_db_log_list_t *l_dap_db_log_list = (dap_db_log_list_t *)arg;
    uint32_t l_time_store_lim_hours = l_dap_db_log_list->db_context->instance->store_time_limit;
    uint64_t l_limit_time = l_time_store_lim_hours ? dap_nanotime_now() - dap_nanotime_from_sec(l_time_store_lim_hours * 3600) : 0;
    for (dap_list_t *l_groups = l_dap_db_log_list->groups; l_groups; l_groups = dap_list_next(l_groups)) {
        dap_db_log_list_group_t *l_group_cur = (dap_db_log_list_group_t *)l_groups->data;
        char *l_del_group_name_replace = NULL;
        char l_obj_type;
        if (!dap_fnmatch("*.del", l_group_cur->name, 0)) {
            l_obj_type = DAP_DB$K_OPTYPE_DEL;
            size_t l_del_name_len = strlen(l_group_cur->name) - 4; //strlen(".del");
            l_del_group_name_replace = DAP_NEW_SIZE(char, l_del_name_len + 1);
            memcpy(l_del_group_name_replace, l_group_cur->name, l_del_name_len);
            l_del_group_name_replace[l_del_name_len] = '\0';
        } else {
            l_obj_type = DAP_DB$K_OPTYPE_ADD;
        }
        uint64_t l_item_start = l_group_cur->last_id_synced + 1;
        dap_nanotime_t l_time_allowed = dap_nanotime_now() + dap_nanotime_from_sec(3600 * 24); // to be sure the timestamp is invalid
        while (l_group_cur->count && l_dap_db_log_list->is_process) { // Number of records to be synchronized
            size_t l_item_count = 0;//min(64, l_group_cur->count);
            size_t l_objs_total_size = 0;
            dap_store_obj_t *l_objs = dap_global_db_get_all_raw_sync(l_group_cur->name, 0, &l_item_count);
            if (!l_dap_db_log_list->is_process) {
                dap_store_obj_free(l_objs, l_item_count);
                return NULL;
            }
            // go to next group
            if (!l_objs)
                break;
            // set new start pos = lastitem pos + 1
            l_item_start = l_objs[l_item_count - 1].id + 1;
            l_group_cur->count = 0; //-= l_item_count;
            dap_list_t *l_list = NULL;
            for (size_t i = 0; i < l_item_count; i++) {
                dap_store_obj_t *l_obj_cur = l_objs + i;
                if (!l_obj_cur)
                    continue;
                l_obj_cur->type = l_obj_type;
                if (l_obj_cur->timestamp >> 32 == 0 ||
                        l_obj_cur->timestamp > l_time_allowed ||
                        l_obj_cur->group == NULL) {
                    dap_global_db_driver_delete(l_obj_cur, 1);
                    continue;       // the object is broken
                }
                if (l_obj_type == DAP_DB$K_OPTYPE_DEL) {
                    if (l_limit_time && l_obj_cur->timestamp < l_limit_time) {
                        dap_global_db_driver_delete(l_obj_cur, 1);
                        continue;
                    }
                    DAP_DELETE((char *)l_obj_cur->group);
                    l_obj_cur->group = dap_strdup(l_del_group_name_replace);
                }
                dap_db_log_list_obj_t *l_list_obj = DAP_NEW_Z(dap_db_log_list_obj_t);
                uint64_t l_cur_id = l_obj_cur->id;
                l_obj_cur->id = 0;
                dap_global_db_pkt_t *l_pkt = dap_store_packet_single(l_obj_cur);
                dap_hash_fast(l_pkt->data, l_pkt->data_size, &l_list_obj->hash);
                dap_store_packet_change_id(l_pkt, l_cur_id);
                l_list_obj->pkt = l_pkt;
                l_list = dap_list_append(l_list, l_list_obj);
                l_objs_total_size += dap_db_log_list_obj_get_size(l_list_obj);
            }
            dap_store_obj_free(l_objs, l_item_count);
            pthread_mutex_lock(&l_dap_db_log_list->list_mutex);
            // add l_list to items_list
            l_dap_db_log_list->items_list = dap_list_concat(l_dap_db_log_list->items_list, l_list);
            l_dap_db_log_list->size += l_objs_total_size;
            while (l_dap_db_log_list->size > DAP_DB_LOG_LIST_MAX_SIZE && l_dap_db_log_list->is_process)
                pthread_cond_wait(&l_dap_db_log_list->cond, &l_dap_db_log_list->list_mutex);
            pthread_mutex_unlock(&l_dap_db_log_list->list_mutex);
        }
        DAP_DEL_Z(l_del_group_name_replace);
        if (!l_dap_db_log_list->is_process)
            return NULL;
    }

    pthread_mutex_lock(&l_dap_db_log_list->list_mutex);
    l_dap_db_log_list->is_process = false;
    pthread_mutex_unlock(&l_dap_db_log_list->list_mutex);
    return NULL;
}

/**
 * @brief Starts a thread that readding a log list
 * @note instead dap_db_log_get_list()
 *
 * @param l_net net for sync
 * @param a_addr a pointer to the structure
 * @param a_flags flags
 * @return Returns a pointer to the log list structure if successful, otherwise NULL pointer.
 */
dap_db_log_list_t *dap_db_log_list_start(const char *a_net_name, uint64_t a_node_addr, int a_flags)
{
#ifdef GDB_SYNC_ALWAYS_FROM_ZERO
    a_flags |= F_DB_LOG_SYNC_FROM_ZERO;
#endif

    debug_if(g_dap_global_db_debug_more, L_DEBUG, "Start loading db list_write...");
    dap_db_log_list_t *l_dap_db_log_list = DAP_NEW_Z(dap_db_log_list_t);
    l_dap_db_log_list->db_context = dap_global_db_context_get_default();

    // Add groups for the selected network only
    dap_list_t *l_groups_masks = dap_chain_db_get_sync_groups(a_net_name);
    if (a_flags & F_DB_LOG_ADD_EXTRA_GROUPS) {
        dap_list_t *l_extra_groups_masks = dap_chain_db_get_sync_extra_groups(a_net_name);
        l_groups_masks = dap_list_concat(l_groups_masks, l_extra_groups_masks);
    }
    dap_list_t *l_groups_names = NULL;
    for (dap_list_t *l_cur_mask = l_groups_masks; l_cur_mask; l_cur_mask = dap_list_next(l_cur_mask)) {
        char *l_cur_mask_data = ((dap_sync_group_item_t *)l_cur_mask->data)->group_mask;
        l_groups_names = dap_list_concat(l_groups_names, dap_global_db_driver_get_groups_by_mask(l_cur_mask_data));
    }
    dap_list_free(l_groups_masks);

    // Check for banned/whitelisted groups
    dap_global_db_instance_t *l_dbi = l_dap_db_log_list->db_context->instance;
    if (l_dbi->whitelist || l_dbi->blacklist) {
        dap_list_t *l_used_list = l_dbi->whitelist ? l_dbi->whitelist : l_dbi->blacklist;
        for (dap_list_t *l_group = l_groups_names; l_group; ) {
            bool l_found = false;
            for (dap_list_t *it = l_used_list; it; it = it->next) {
                if (!dap_fnmatch(it->data, l_group->data, FNM_NOESCAPE)) {
                    l_found = true;
                    break;
                }
            }
            dap_list_t *l_tmp = l_group->next;
            if (l_used_list == l_dbi->whitelist ? !l_found : l_found)
                l_groups_names = dap_list_delete_link(l_groups_names, l_group);
            l_group = l_tmp;
        }
    }

    l_dap_db_log_list->groups = l_groups_names; // repalce name of group with group item
    for (dap_list_t *l_group = l_dap_db_log_list->groups; l_group; l_group = dap_list_next(l_group)) {
        dap_db_log_list_group_t *l_sync_group = DAP_NEW_Z(dap_db_log_list_group_t);
        l_sync_group->name = (char *)l_group->data;
        if (a_flags & F_DB_LOG_SYNC_FROM_ZERO)
            l_sync_group->last_id_synced = 0;
        else
            l_sync_group->last_id_synced = dap_db_get_last_id_remote(a_node_addr, l_sync_group->name);
        l_sync_group->count = dap_global_db_driver_count(l_sync_group->name, l_sync_group->last_id_synced + 1);
        l_dap_db_log_list->items_number += l_sync_group->count;
        l_group->data = (void *)l_sync_group;
    }
    l_dap_db_log_list->items_rest = l_dap_db_log_list->items_number;
    if (!l_dap_db_log_list->items_number) {
        DAP_DELETE(l_dap_db_log_list);
        return NULL;
    }
    l_dap_db_log_list->is_process = true;
    pthread_mutex_init(&l_dap_db_log_list->list_mutex, NULL);
    pthread_cond_init(&l_dap_db_log_list->cond, NULL);
    pthread_create(&l_dap_db_log_list->thread, NULL, s_list_thread_proc, l_dap_db_log_list);
    return l_dap_db_log_list;
}

/**
 * @brief Gets a number of objects from a log list.
 *
 * @param a_db_log_list a pointer to the log list structure
 * @return Returns the number if successful, otherwise 0.
 */
size_t dap_db_log_list_get_count(dap_db_log_list_t *a_db_log_list)
{
    if(!a_db_log_list)
        return 0;
    size_t l_items_number;
    pthread_mutex_lock(&a_db_log_list->list_mutex);
    l_items_number = a_db_log_list->items_number;
    pthread_mutex_unlock(&a_db_log_list->list_mutex);
    return l_items_number;
}

/**
 * @brief Gets a number of rest objects from a log list.
 *
 * @param a_db_log_list a pointer to the log list structure
 * @return Returns the number if successful, otherwise 0.
 */
size_t dap_db_log_list_get_count_rest(dap_db_log_list_t *a_db_log_list)
{
    if(!a_db_log_list)
        return 0;
    size_t l_items_rest;
    pthread_mutex_lock(&a_db_log_list->list_mutex);
    l_items_rest = a_db_log_list->items_rest;
    pthread_mutex_unlock(&a_db_log_list->list_mutex);
    return l_items_rest;
}

/**
 * @brief Gets an object from a list.
 *
 * @param a_db_log_list a pointer to the log list
 * @return Returns a pointer to the object.
 */
dap_db_log_list_obj_t *dap_db_log_list_get(dap_db_log_list_t *a_db_log_list)
{
    if (!a_db_log_list)
        return NULL;
    pthread_mutex_lock(&a_db_log_list->list_mutex);
    int l_is_process = a_db_log_list->is_process;
    // check first item
    dap_list_t *l_list = a_db_log_list->items_list;
    dap_db_log_list_obj_t *l_ret = NULL;
    if (l_list) {
        a_db_log_list->items_list = dap_list_remove_link(a_db_log_list->items_list, l_list);
        a_db_log_list->items_rest--;
        l_ret = l_list->data;
        size_t l_old_size = a_db_log_list->size;
<<<<<<< HEAD
        a_db_log_list->size -= sizeof(dap_db_log_list_obj_t) + sizeof(dap_store_obj_pkt_t) + l_ret->pkt->data_size;
        if (l_old_size > DAP_DB_LOG_LIST_MAX_SIZE && a_db_log_list->size <= DAP_DB_LOG_LIST_MAX_SIZE)
            pthread_cond_signal(&a_db_log_list->cond)
=======
        a_db_log_list->size -= dap_db_log_list_obj_get_size(l_ret);
>>>>>>> 34ea3389
        DAP_DELETE(l_list);
        if (l_old_size > DAP_DB_LOG_LIST_MAX_SIZE &&
                a_db_log_list->size <= DAP_DB_LOG_LIST_MAX_SIZE)
            pthread_cond_signal(&a_db_log_list->cond);
    }
    pthread_mutex_unlock(&a_db_log_list->list_mutex);
    //log_it(L_DEBUG, "get item n=%d", a_db_log_list->items_number - a_db_log_list->items_rest);
    return l_ret ? l_ret : DAP_INT_TO_POINTER(l_is_process);
}

/**
 * @brief Deallocates memory of a list item
 *
 * @param a_item a pointer to the list item
 * @returns (none)
 */
static void s_dap_db_log_list_delete_item(void *a_item)
{
    dap_db_log_list_obj_t *l_list_item = (dap_db_log_list_obj_t *)a_item;
    DAP_DELETE(l_list_item->pkt);
    DAP_DELETE(l_list_item);
}

/**
 * @brief Deallocates memory of a log list.
 *
 * @param a_db_log_list a pointer to the log list structure
 * @returns (none)
 */
void dap_db_log_list_delete(dap_db_log_list_t *a_db_log_list)
{
    if(!a_db_log_list)
        return;
    // stop thread if it has created
    if(a_db_log_list->thread) {
        pthread_mutex_lock(&a_db_log_list->list_mutex);
        a_db_log_list->is_process = false;
        pthread_cond_signal(&a_db_log_list->cond);
        pthread_mutex_unlock(&a_db_log_list->list_mutex);
        pthread_join(a_db_log_list->thread, NULL);
    }
    dap_list_free_full(a_db_log_list->groups, NULL);
    dap_list_free_full(a_db_log_list->items_list, (dap_callback_destroyed_t)s_dap_db_log_list_delete_item);
    pthread_mutex_destroy(&a_db_log_list->list_mutex);
    DAP_DELETE(a_db_log_list);
}

/**
 * @brief Sets last id of a remote node.
 *
 * @param a_node_addr a node adress
 * @param a_id id
 * @param a_group a group name string
 * @return Returns true if successful, otherwise false.
 */
bool dap_db_set_last_id_remote(uint64_t a_node_addr, uint64_t a_id, char *a_group)
{
char	l_key[DAP_GLOBAL_DB_KEY_MAX];

    snprintf(l_key, sizeof(l_key) - 1, "%"DAP_UINT64_FORMAT_U"%s", a_node_addr, a_group);
    return dap_global_db_set(GROUP_LOCAL_NODE_LAST_ID,l_key, &a_id, sizeof(uint64_t), false, NULL, NULL ) == 0;
}

/**
 * @brief Gets last id of a remote node.
 *
 * @param a_node_addr a node adress
 * @param a_group a group name string
 * @return Returns id if successful, otherwise 0.
 */
uint64_t dap_db_get_last_id_remote(uint64_t a_node_addr, char *a_group)
{
    char *l_node_addr_str = dap_strdup_printf("%"DAP_UINT64_FORMAT_U"%s", a_node_addr, a_group);
    size_t l_id_len = 0;
    byte_t *l_id = dap_global_db_get_sync(GROUP_LOCAL_NODE_LAST_ID, l_node_addr_str, &l_id_len, NULL, NULL);
    uint64_t l_ret_id = 0;
    if (l_id) {
        if (l_id_len == sizeof(uint64_t))
            memcpy(&l_ret_id, l_id, l_id_len);
        DAP_DELETE(l_id);
    }
    DAP_DELETE(l_node_addr_str);
    return l_ret_id;
}


/**
 * @brief Gets a size of an object.
 *
 * @param store_obj a pointer to the object
 * @return Returns the size.
 */
static size_t dap_db_get_size_pdap_store_obj_t(pdap_store_obj_t store_obj)
{
    size_t size = sizeof(uint32_t) + 2 * sizeof(uint16_t) +
            3 * sizeof(uint64_t) + dap_strlen(store_obj->group) +
            dap_strlen(store_obj->key) + store_obj->value_len;
    return size;
}

/**
 * @brief Multiples data into a_old_pkt structure from a_new_pkt structure.
 * @param a_old_pkt a pointer to the old object
 * @param a_new_pkt a pointer to the new object
 * @return Returns a pointer to the multiple object
 */
dap_global_db_pkt_t *dap_store_packet_multiple(dap_global_db_pkt_t *a_old_pkt, dap_global_db_pkt_t *a_new_pkt)
{
    if (!a_new_pkt)
        return a_old_pkt;
    if (a_old_pkt)
        a_old_pkt = (dap_global_db_pkt_t *)DAP_REALLOC(a_old_pkt,
                                                       a_old_pkt->data_size + a_new_pkt->data_size + sizeof(dap_global_db_pkt_t));
    else
        a_old_pkt = DAP_NEW_Z_SIZE(dap_global_db_pkt_t, a_new_pkt->data_size + sizeof(dap_global_db_pkt_t));
    memcpy(a_old_pkt->data + a_old_pkt->data_size, a_new_pkt->data, a_new_pkt->data_size);
    a_old_pkt->data_size += a_new_pkt->data_size;
    a_old_pkt->obj_count++;
    return a_old_pkt;
}

/**
 * @brief Changes id in a packed structure.
 *
 * @param a_pkt a pointer to the packed structure
 * @param a_id id
 * @return (none)
 */
void dap_store_packet_change_id(dap_global_db_pkt_t *a_pkt, uint64_t a_id)
{
    uint16_t l_gr_len = *(uint16_t*)(a_pkt->data + sizeof(uint32_t));
    size_t l_id_offset = sizeof(uint32_t) + sizeof(uint16_t) + l_gr_len;
    memcpy(a_pkt->data + l_id_offset, &a_id, sizeof(uint64_t));
}

/**
 * @brief Serializes an object into a packed structure.
 * @param a_store_obj a pointer to the object to be serialized
 * @return Returns a pointer to the packed sructure if successful, otherwise NULL.
 */
dap_global_db_pkt_t *dap_store_packet_single(dap_store_obj_t *a_store_obj)
{
int len;
unsigned char *pdata;

    if (!a_store_obj)
        return NULL;

    uint32_t l_data_size_out = dap_db_get_size_pdap_store_obj_t(a_store_obj);
    dap_global_db_pkt_t *l_pkt = DAP_NEW_SIZE(dap_global_db_pkt_t, l_data_size_out + sizeof(dap_global_db_pkt_t));

    /* Fill packet header */
    l_pkt->data_size = l_data_size_out;
    l_pkt->obj_count = 1;
    l_pkt->timestamp = 0;

    /* Put serialized data into the payload part of the packet */
    pdata = l_pkt->data;
    *( (uint32_t *) pdata) =  a_store_obj->type;                pdata += sizeof(uint32_t);

    len = dap_strlen(a_store_obj->group);
    *( (uint16_t *) pdata) = (uint16_t) len;                    pdata += sizeof(uint16_t);
    memcpy(pdata, a_store_obj->group, len);                     pdata += len;

    *( (uint64_t *) pdata) = a_store_obj->id;                   pdata += sizeof(uint64_t);
    *( (uint64_t *) pdata) = a_store_obj->timestamp;            pdata += sizeof(uint64_t);

    len = dap_strlen(a_store_obj->key);
    *( (uint16_t *) pdata) = (uint16_t) len;                    pdata += sizeof(uint16_t);
    memcpy(pdata, a_store_obj->key, len);                       pdata += len;

    *( (uint64_t *) pdata) = a_store_obj->value_len;            pdata += sizeof(uint64_t);
    memcpy(pdata, a_store_obj->value, a_store_obj->value_len);  pdata += a_store_obj->value_len;

    assert( (uint32_t)(pdata - l_pkt->data) == l_data_size_out);
    return l_pkt;
}

/**
 * @brief Deserializes some objects from a packed structure into an array of objects.
 * @param pkt a pointer to the serialized packed structure
 * @param store_obj_count[out] a number of deserialized objects in the array
 * @return Returns a pointer to the first object in the array, if successful; otherwise NULL.
 */
dap_store_obj_t *dap_global_db_pkt_deserialize(const dap_global_db_pkt_t *a_pkt, size_t *a_store_obj_count)
{
uint32_t l_count, l_cur_count;
uint64_t l_offset, l_size ;
unsigned char *pdata, *pdata_end;
dap_store_obj_t *l_store_obj_arr, *l_obj;

    if(!a_pkt || a_pkt->data_size < sizeof(dap_global_db_pkt_t))
        return NULL;

    l_count = a_pkt->obj_count;
    l_offset = 0;
    l_size = l_count <= UINT16_MAX ? l_count * sizeof(struct dap_store_obj) : 0;

    l_store_obj_arr = DAP_NEW_Z_SIZE(dap_store_obj_t, l_size);

    if (!l_store_obj_arr || !l_size)
    {
        log_it(L_ERROR, "Invalid size: can't allocate %"DAP_UINT64_FORMAT_U" bytes, errno=%d", l_size, errno);
        DAP_DEL_Z(l_store_obj_arr);
        return NULL;
    }



    pdata = (unsigned char *) a_pkt->data;                                  /* Set <pdata> to begin of payload */
    pdata_end = pdata + a_pkt->data_size;                                   /* Set <pdata_end> to end of payload area
                                                                              will be used to prevent out-of-buffer case */
    l_obj = l_store_obj_arr;

    for ( l_cur_count = l_count ; l_cur_count; l_cur_count--, l_obj++ )
    {
        if ( (pdata  + sizeof (uint32_t)) > pdata_end )                     /* Check for buffer boundaries */
            {log_it(L_ERROR, "Broken GDB element: can't read 'type' field"); break;}
        l_obj->type = *((uint32_t *) pdata);
        pdata += sizeof(uint32_t);


        if ( (pdata  + sizeof (uint16_t)) > pdata_end )
            {log_it(L_ERROR, "Broken GDB element: can't read 'group_length' field"); break;}
        l_obj->group_len = *((uint16_t *) pdata);
        pdata += sizeof(uint16_t);

        if ( !l_obj->group_len )
            {log_it(L_ERROR, "Broken GDB element: 'group_len' field is zero"); break;}


        if ( (pdata + l_obj->group_len) > pdata_end )
            {log_it(L_ERROR, "Broken GDB element: can't read 'group' field"); break;}
        l_obj->group = DAP_NEW_Z_SIZE(char, l_obj->group_len + 1);
        memcpy(l_obj->group, pdata, l_obj->group_len);
        pdata += l_obj->group_len;



        if ( (pdata + sizeof (uint64_t)) > pdata_end )
            {log_it(L_ERROR, "Broken GDB element: can't read 'id' field"); break;}
        l_obj->id = *((uint64_t *) pdata);
        pdata += sizeof(uint64_t);



        if ( (pdata + sizeof (uint64_t)) > pdata_end )
            {log_it(L_ERROR, "Broken GDB element: can't read 'timestamp' field");  break;}
        l_obj->timestamp = *((uint64_t *) pdata);
        pdata += sizeof(uint64_t);


        if ( (pdata + sizeof (uint16_t)) > pdata_end)
            {log_it(L_ERROR, "Broken GDB element: can't read 'key_length' field"); break;}
        l_obj->key_len = *((uint16_t *) pdata);
        pdata += sizeof(uint16_t);

        if ( !l_obj->key_len )
            {log_it(L_ERROR, "Broken GDB element: 'key_length' field is zero"); break;}

        if ((pdata + l_obj->key_len) > pdata_end)
            {log_it(L_ERROR, "Broken GDB element: 'key_length' field is out from allocated memory"); break;}

        l_obj->key_byte = DAP_NEW_SIZE(byte_t, l_obj->key_len + 1);
        memcpy( l_obj->key_byte, pdata, l_obj->key_len);
        l_obj->key_byte[l_obj->key_len] = '\0';
        pdata += l_obj->key_len;


        if ( (pdata + sizeof (uint64_t)) > pdata_end )
            {log_it(L_ERROR, "Broken GDB element: can't read 'value_length' field"); break;}
        l_obj->value_len = *((uint64_t *) pdata);
        pdata += sizeof(uint64_t);

        if (l_obj->value_len) {
            if ( (pdata + l_obj->value_len) > pdata_end )
                {log_it(L_ERROR, "Broken GDB element: can't read 'value' field"); break;}
            l_obj->value = DAP_NEW_SIZE(uint8_t, l_obj->value_len);
            memcpy(l_obj->value, pdata, l_obj->value_len);
            pdata += l_obj->value_len;
        }
    }

    assert(pdata <= pdata_end);

    // Return the number of completely filled dap_store_obj_t structures
    // because l_cur_count may be less than l_count due to too little memory
    if (a_store_obj_count)
        *a_store_obj_count = l_count;

    return l_store_obj_arr;
}<|MERGE_RESOLUTION|>--- conflicted
+++ resolved
@@ -380,13 +380,7 @@
         a_db_log_list->items_rest--;
         l_ret = l_list->data;
         size_t l_old_size = a_db_log_list->size;
-<<<<<<< HEAD
-        a_db_log_list->size -= sizeof(dap_db_log_list_obj_t) + sizeof(dap_store_obj_pkt_t) + l_ret->pkt->data_size;
-        if (l_old_size > DAP_DB_LOG_LIST_MAX_SIZE && a_db_log_list->size <= DAP_DB_LOG_LIST_MAX_SIZE)
-            pthread_cond_signal(&a_db_log_list->cond)
-=======
         a_db_log_list->size -= dap_db_log_list_obj_get_size(l_ret);
->>>>>>> 34ea3389
         DAP_DELETE(l_list);
         if (l_old_size > DAP_DB_LOG_LIST_MAX_SIZE &&
                 a_db_log_list->size <= DAP_DB_LOG_LIST_MAX_SIZE)
