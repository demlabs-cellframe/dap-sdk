--- conflicted
+++ resolved
@@ -304,18 +304,13 @@
             // Number of records to be synchronized
             size_t l_item_count = 0;//min(64, l_group_cur->count);
             size_t l_objs_total_size = 0;
-<<<<<<< HEAD
 
             dap_store_obj_t *l_objs = dap_global_db_get_all_raw_sync(l_group_cur->name, &l_item_count);
             
             if (!l_dap_db_log_list->is_process) {
-=======
-            dap_store_obj_t *l_objs = dap_global_db_get_all_raw_sync(l_group_cur->name, 0, &l_item_count);
-            /*if (!l_dap_db_log_list->is_process) {
->>>>>>> c75815da
                 dap_store_obj_free(l_objs, l_item_count);
                 return NULL;
-            }*/
+            }
             // go to next group
             if (!l_objs)
                 break;
@@ -437,7 +432,6 @@
             DAP_DEL_Z(l_dap_db_log_list);
             return NULL;
         }
-<<<<<<< HEAD
         l_sync_group->name = (char *)l_group->data;
         // Need change after iterator applying
         // if (a_flags & F_DB_LOG_SYNC_FROM_ZERO)
@@ -447,19 +441,6 @@
         dap_db_iter_t *l_iter = dap_global_db_driver_iter_create(l_sync_group->name);
         l_sync_group->count = dap_global_db_driver_count(l_iter, 0);
         dap_global_db_driver_iter_delete(l_iter);
-
-=======
-
-        l_sync_group->name = (char*)l_group->data;
-        l_sync_group->last_id_synced = a_flags & F_DB_LOG_SYNC_FROM_ZERO ? 0 : dap_db_get_last_id_remote(a_node_addr, l_sync_group->name);
-        l_sync_group->count = dap_global_db_driver_count(l_sync_group->name, l_sync_group->last_id_synced + 1);
-        if (!l_sync_group->count) {
-            log_it(L_MSG, "[!] Group %s is empty on our side, skip it", l_sync_group->name);
-            l_dap_db_log_list->groups = dap_list_delete_link(l_dap_db_log_list->groups, l_group);
-            DAP_DELETE(l_sync_group);
-            continue;
-        }
->>>>>>> c75815da
         l_dap_db_log_list->items_number += l_sync_group->count;
         l_group->data = l_sync_group;
     }
