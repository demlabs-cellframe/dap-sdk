--- conflicted
+++ resolved
@@ -48,10 +48,10 @@
 target_include_directories(${PROJECT_NAME} PUBLIC include)
 target_include_directories(${PROJECT_NAME} PUBLIC ${CMAKE_CURRENT_SOURCE_DIR}/../3rdparty/uthash/src)
 
-<<<<<<< HEAD
 if (BUILD_GLOBAL_DB_TEST)
     add_subdirectory(test)
-=======
+endif()
+
 if(INSTALL_DAP_SDK)
 set_target_properties(${PROJECT_NAME}  PROPERTIES PUBLIC_HEADER "${dap_global_db_HDR}")
 INSTALL(TARGETS ${PROJECT_NAME} 
@@ -59,5 +59,4 @@
         ARCHIVE DESTINATION lib/dap/global_db/
         PUBLIC_HEADER DESTINATION include/dap/global_db/
 )
->>>>>>> 290068cd
 endif()