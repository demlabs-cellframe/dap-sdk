--- conflicted
+++ resolved
@@ -40,85 +40,6 @@
                                } dap_enc_data_type_t;
 
 
-
-<<<<<<< HEAD
-typedef enum dap_enc_key_type{
-
-                           DAP_ENC_KEY_TYPE_INVALID = -1,
-                           DAP_ENC_KEY_TYPE_IAES, // Symmetric AES
-                           DAP_ENC_KEY_TYPE_OAES,// from https://github.com/monero-project/monero/tree/master/src/crypto
-
-                           DAP_ENC_KEY_TYPE_BF_CBC,// BlowFish CBCmode
-                           DAP_ENC_KEY_TYPE_BF_OFB,//BlowFish OFBmode
-
-                           DAP_ENC_KEY_TYPE_GOST_OFB,//GOST28147_89
-                           DAP_ENC_KEY_TYPE_KUZN_OFB,//GOST28147_14
-
-                           DAP_ENC_KEY_TYPE_SALSA2012,//SALSA2012//http://www.ecrypt.eu.org/stream/salsa20pf.html//https://ianix.com/pub/salsa20-deployment.html
-
-                           DAP_ENC_KEY_TYPE_SEED_OFB,//SEED Cipher in OFB mode
-
-                           DAP_ENC_KEY_TYPE_RLWE_NEWHOPE_CPA_KEM, // "NewHope": key exchange from the ring learning with errors problem
-                                                //  (Alkim, Ducas, Pöppelmann, Schwabe, USENIX Security 2016 )
-                                                //  Using the reference C implementation of NewHope
-                                                // from https://github.com/tpoeppelmann/newhop
-                                                // https://eprint.iacr.org/2015/1092
-                           DAP_ENC_KEY_TYPE_MSRLN,
-
-                           DAP_ENC_KEY_TYPE_RLWE_MSRLN16,
-                            //DAP_ENC_KEY_TYPE_RLWE_MSRLN16, // Microsoft Research implementation of Peikert's ring-LWE key exchange
-                                                // (Longa, Naehrig, CANS 2016, https://eprint.iacr.org/2016/504)
-                                                // based on the implementation of Alkim, Ducas, Pöppelmann, and Schwabe,
-                                                // with improvements from Longa and Naehrig,
-                                                //  https://www.microsoft.com/en-us/research/project/lattice-cryptography-library/
-
-
-                           DAP_ENC_KEY_TYPE_RLWE_BCNS15, // key exchange from the ring learning with errors problem
-                                                     // (Bos, Costello, Naehrig, Stebila,
-                                                     // IEEE Symposium on Security & Privacy 2015,
-                                                     // https://eprint.iacr.org/2014/599)
-
-                           DAP_ENC_KEY_TYPE_LWE_FRODO ,  // "Frodo": key exchange from the learning with errors problem
-                                                // Bos, Costello, Ducas, Mironov, Naehrig, Nikolaenko, Raghunathan, Stebila
-                                                // ACM Conference on Computer and Communications Security 2016
-                                                // https://eprint.iacr.org/2016/659
-                           DAP_ENC_KEY_TYPE_CODE_MCBITS, // "McBits": key exchange from the error correcting codes,
-                                                // specifically Niederreiter's form of McEliece public key encryption
-                                                //  using hidden Goppa codes (Bernstein, Chou, Schwabe, CHES 2013, https://eprint.iacr.org/2015/610)
-                                                // using the implementation of McBits from https://www.win.tue.nl/~tchou/mcbits/
-
-                           DAP_ENC_KEY_TYPE_NTRU,   // NTRU: key transport using NTRU public key encryption
-                                               // (Hoffstein, Pipher, Silverman, ANTS 1998) with the EES743EP1 parameter set
-                                               //  wrapper around the implementation from the NTRU Open Source project
-                                               // https://github.com/NTRUOpenSourceProject/NTRUEncrypt)
-
-                           DAP_ENC_KEY_TYPE_MLWE_KYBER, // Kyber: a CCA-secure module-lattice-based key exchange mechanism
-                                               // (Bos, Ducas, Kiltz, Lepoint, Lyubashevsky, Schwabe, Shanck, Stehlé)
-                                               // Real World Crypto 2017, https://eprint.iacr.org/2017/634)
-                                               // using the reference C implementation of Kyber from pq-crystals/kyber
-                           DAP_ENC_KEY_TYPE_SIG_PICNIC,  // signature based on zero-knowledge proof as specified in
-                                               // Post-Quantum Zero-Knowledge and Signatures from Symmetric-Key Primitives
-                                               // (Melissa Chase and David Derler and Steven Goldfeder and Claudio Orlandi
-                                               // and Sebastian Ramacher and Christian Rechberger and Daniel Slamanig and Greg Zaverucha
-                                               // https://eprint.iacr.org/2017/279.pdf), using the optimized implemenation
-                                               //  from https://github.com/IAIK/Picnic
-                           DAP_ENC_KEY_TYPE_SIG_BLISS,  // signature based on zero-knowledge proof as specified in
-                                               // Post-Quantum Zero-Knowledge and Signatures from Symmetric-Key Primitives
-
-                           DAP_ENC_KEY_TYPE_SIG_TESLA,  // signature based on Ring_LWE problem with zero-knowledge proof as specified in
-                                               // Post-Quantum Zero-Knowledge and Signatures from Symmetric-Key Primitives
-
-                           DAP_ENC_KEY_TYPE_SIG_DILITHIUM,
-                           DAP_ENC_KEY_TYPE_SIG_FALCON,
-
-                           DAP_ENC_KEY_TYPE_SIG_RINGCT20,//ring signature for confidentional transaction
-
-                           DAP_ENC_KEY_TYPE_KEM_KYBER512, // NIST Kyber KEM implementation
-                           DAP_ENC_KEY_TYPE_LAST = DAP_ENC_KEY_TYPE_KEM_KYBER512,
-                           DAP_ENC_KEY_TYPE_NULL = 0 // avoid using it: 0 is a DAP_ENC_KEY_TYPE_NULL and DAP_ENC_KEY_TYPE_IAES at the same time
-
-                         }  dap_enc_key_type_t;
-=======
 typedef enum dap_enc_key_type {
 
     DAP_ENC_KEY_TYPE_INVALID = -1,
@@ -190,10 +111,10 @@
     DAP_ENC_KEY_TYPE_SIG_RINGCT20 = 22,//ring signature for confidentional transaction
 
     DAP_ENC_KEY_TYPE_KEM_KYBER512 = 23, // NIST Kyber KEM implementation
-    DAP_ENC_KEY_TYPE_LAST = DAP_ENC_KEY_TYPE_KEM_KYBER512,
+    DAP_ENC_KEY_TYPE_SIG_FALCON = 24, 
+    DAP_ENC_KEY_TYPE_LAST = DAP_ENC_KEY_TYPE_SIG_FALCON,
 
 } dap_enc_key_type_t;
->>>>>>> 6aac418f
 
 struct dap_enc_key;
 
