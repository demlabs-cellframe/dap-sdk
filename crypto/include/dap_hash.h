--- conflicted
+++ resolved
@@ -53,7 +53,6 @@
 extern "C" {
 #endif
 
-//size_t dap_chain_hash_fast_to_str(dap_chain_hash_fast_t * a_hash, char * a_str, size_t a_str_max);
 int dap_chain_hash_fast_from_str( const char * a_hash_str, dap_hash_fast_t * a_hash);
 
 /**
@@ -74,18 +73,12 @@
 
     SHA3_256( (unsigned char *)a_hash_out, (const unsigned char *)a_data_in, a_data_in_size );
 
-  //SHA3_256( (unsigned char *)a_hash_out, (const unsigned char *)a_data_in, a_data_in_size );
-
-  return true;
+    return true;
 }
 
 
 /**
-<<<<<<< HEAD
  * @brief dap_hash_fast_compare
-=======
- * @brief 
->>>>>>> faa3fc04
  * compare to hashes (dap_hash_fast_t) through memcmp
  * @param a_hash1 - dap_hash_fast_t hash1
  * @param a_hash2 - dap_hash_fast_t hash2
@@ -102,12 +95,7 @@
 
 static inline bool dap_hash_fast_is_blank( dap_hash_fast_t *a_hash )
 {
-    static dap_hash_fast_t l_blank_hash = { 0};
-//    uint8_t *l_hast_bytes = (uint8_t*) a_hash;
-//    for(size_t i = 0; i < sizeof(dap_chain_hash_fast_t); i++) {
-//        if(l_hast_bytes[i])
-//            return false;
-//    }
+    static dap_hash_fast_t l_blank_hash = {};
     return dap_hash_fast_compare( a_hash, &l_blank_hash);
 }
 
