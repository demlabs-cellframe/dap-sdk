#include <unistd.h>
#include "dap_common.h"
#include "dap_enc_test.h"
#include "dap_test.h"
#include "rand/dap_rand.h"
#include "dap_sign.h"
#include "dap_enc.h"

#define LOG_TAG "dap_crypto_enc_tests"

int get_cur_time_msec();

#define TEST_SER_FILE_NAME "keystorage.txt"
void test_encypt_decrypt(int count_steps, const dap_enc_key_type_t key_type, const int cipher_key_size)
{
    dap_print_module_name(dap_enc_get_type_name(key_type));
    const int max_source_size = 10000;
    int time_beg = get_cur_time_msec();



    for(int i = 0; i < count_steps; i++) {
        size_t source_size = 0;
        const size_t seed_size = 16;
        uint8_t seed[seed_size];

        const size_t kex_size = 32;
        uint8_t kex[kex_size];
        randombytes(seed, seed_size);
        randombytes(kex, kex_size);

        dap_enc_key_t* key = dap_enc_key_new_generate(key_type, kex, kex_size, seed, seed_size, cipher_key_size);
        source_size = 256;//1 + random_uint32_t(max_source_size);

        uint8_t *source = DAP_NEW_SIZE(uint8_t, source_size);

        randombytes(source, source_size);//randombase64(source, source_size);
        uint8_t * buf_encrypted = NULL;
        uint8_t * buf_decrypted = NULL;


        size_t encrypted_size = key->enc(key, source, source_size, (void**) &buf_encrypted);
        size_t result_size = key->dec(key, buf_encrypted, encrypted_size, (void**) &buf_decrypted);

        dap_assert_PIF(source_size == result_size, "Check result decode size");

        dap_assert_PIF(memcmp(source, buf_decrypted, source_size) == 0,
                "Check source and encode->decode data");

        DAP_DELETE(source);
        DAP_DELETE(buf_encrypted);
        DAP_DELETE(buf_decrypted);
        dap_enc_key_delete(key);
    }
    int time_end = get_cur_time_msec();
    char pass_msg_buf[256];
    snprintf(pass_msg_buf, sizeof(pass_msg_buf), "Encode and decode      %d times T = %f (%f per once)", count_steps, (time_end - time_beg)/1000.0,(time_end - time_beg)/1000.0/count_steps);
    dap_pass_msg(pass_msg_buf);

}

void test_encypt_decrypt_fast(int count_steps, const dap_enc_key_type_t key_type, const int cipher_key_size)
{
    const int max_source_size = 10000;
    dap_print_module_name(dap_enc_get_type_name(key_type));
    char buf_encrypt_out[max_source_size+128];
    char buf_decrypt_out[max_source_size+32];
    int time_beg = get_cur_time_msec();


    size_t seed_size = 16;
    uint8_t seed[seed_size];

    size_t kex_size = 32;
    uint8_t kex[kex_size];

    randombytes(seed, seed_size);
    randombytes(kex, kex_size);

    dap_enc_key_t* key = dap_enc_key_new_generate(key_type, kex, kex_size, seed, seed_size, cipher_key_size);

    size_t source_size = 0;

    for(int i = 0; i < count_steps; i++) {
        source_size = 1 + random_uint32_t(max_source_size);
//        printf("ss = %d\n", source_size);fflush(stdout);

        uint8_t *source = DAP_NEW_SIZE(uint8_t,source_size + 0);
        randombytes(source, source_size);//randombase64(source, source_size);


        size_t encrypted_size = key->enc_na(key, source, source_size, buf_encrypt_out, max_source_size+128);

        size_t result_size = key->dec_na(key, buf_encrypt_out, encrypted_size, buf_decrypt_out, max_source_size+32);



        dap_assert_PIF(source_size == result_size, "Check result decode size");

        dap_assert_PIF(memcmp(source, buf_decrypt_out, source_size) == 0,
                "Check source and encode->decode data");
        DAP_DELETE(source);
    }

    dap_enc_key_delete(key);
    int time_end = get_cur_time_msec();
    char pass_msg_buf[256];
    snprintf(pass_msg_buf, sizeof(pass_msg_buf), "Encode and decode fast %d times T = %f (%f per once)", count_steps, (time_end - time_beg)/1000.0,(time_end - time_beg)/1000.0/count_steps);
    dap_pass_msg(pass_msg_buf);
}


static void _encrypt_decrypt(enum dap_enc_key_type key_type,
                             enum dap_enc_data_type data_type,
                             size_t count_steps)
{
    size_t source_size = 1;
    const int MAX_SEED_SIZE = 100;
    uint8_t seed[MAX_SEED_SIZE];
    for (size_t i = 0; i < count_steps; i++) {
        source_size = 1 + random_uint32_t(2000);

        const char *kex_data = "123";
        size_t kex_size = strlen(kex_data);
        const size_t seed_size = 1 + random_uint32_t(MAX_SEED_SIZE-1);

        randombytes(seed, seed_size);
//        printf("i = %d ss = %d, ss=%d\n",i, source_size,seed_size );fflush(stdout);
        uint8_t *source = DAP_NEW_SIZE(uint8_t, source_size);
//        printf(".");fflush(stdout);
        randombytes(source, source_size);
//        printf(".");fflush(stdout);
        dap_enc_key_t* key = dap_enc_key_new_generate(key_type, kex_data, kex_size, seed, seed_size, 0);
//        printf(".");fflush(stdout);

        size_t encrypt_buff_size = dap_enc_code_out_size(key, source_size, data_type);
        uint8_t *encrypt_result = DAP_NEW_SIZE(uint8_t, encrypt_buff_size);
//        printf(".");fflush(stdout);
        size_t encrypted_size = dap_enc_code(key, source,
                                             source_size,
                                             encrypt_result,
                                             encrypt_buff_size,
                                             data_type);
//        printf(".");fflush(stdout);
        size_t min_decode_buff_size = dap_enc_decode_out_size(key, encrypt_buff_size, data_type);
//        printf(".");fflush(stdout);
        uint8_t *decode_result = DAP_NEW_SIZE(uint8_t, min_decode_buff_size);
//        printf(".");fflush(stdout);
        size_t out_size = dap_enc_decode(key,
                                         encrypt_result,
                                         encrypted_size,
                                         decode_result,
                                         min_decode_buff_size,
                                         data_type);
//        printf("source_size = %d, out_size = %d, min_decode_buff_size = %d, encrypt_buff_size = %d, encrypted_size = %d\n",
//               source_size, out_size,min_decode_buff_size, encrypt_buff_size, encrypted_size);
//        printf("%.2x%.2x\n", source[0], source[1]);
//        printf(".");fflush(stdout);

        dap_assert_PIF(source_size == out_size, "Check result decode size");

//        printf(".");fflush(stdout);
        dap_assert_PIF(memcmp(source, decode_result, source_size) == 0, "Check source and encode->decode data");
//        printf(".");fflush(stdout);
//#ifdef xxxxx



//#endif
        DAP_DELETE(decode_result);
        DAP_DELETE(encrypt_result);
        DAP_DELETE(source);
        dap_enc_key_delete(key);
    }
}

void test_encode_decode_raw(size_t count_steps)
{
    _encrypt_decrypt(DAP_ENC_KEY_TYPE_IAES, DAP_ENC_DATA_TYPE_RAW, count_steps);
    dap_pass_msg("Encode->decode raw");
}

void test_encode_decode_raw_b64(size_t count_steps)
{
    _encrypt_decrypt(DAP_ENC_KEY_TYPE_IAES, DAP_ENC_DATA_TYPE_B64, count_steps);
    dap_pass_msg("Encode->decode raw base64");
}

void test_encode_decode_raw_b64_url_safe(size_t count_steps)
{
    _encrypt_decrypt(DAP_ENC_KEY_TYPE_IAES, DAP_ENC_DATA_TYPE_B64_URLSAFE, count_steps);
    dap_pass_msg("Encode->decode raw base64 url safe");
}

void dap_init_test_case()
{
    srand((uint32_t) time(NULL));
    dap_enc_key_init();
}

void dap_cleanup_test_case()
{
    dap_enc_key_deinit();
}

static void _write_key_in_file(void* key, size_t key_size,
                               const char* file_name)
{
    FILE *f = fopen(file_name, "wb");
    dap_assert(f, "Create file");
    fwrite(key, key_size, 1, f);
    fclose(f);
}

void* _read_key_from_file(const char* file_name, size_t key_size)
{
    FILE *f = fopen(file_name, "rb");
    dap_assert(f, "Open key file");
    void* resut_key = calloc(1, key_size);//sizeof(dap_enc_key_serialize_t)
    fread(resut_key, key_size, 1, f);// sizeof(dap_enc_key_serialize_t)
    fclose(f);
    return resut_key;
}

/**
 * @key_type may be DAP_ENC_KEY_TYPE_IAES, DAP_ENC_KEY_TYPE_OAES
 */
static void test_serialize_deserialize(dap_enc_key_type_t key_type)
{
    const char *kex_data = "1234567890123456789012345678901234567890";//"123";
    size_t kex_size = strlen(kex_data);
    const size_t seed_size = 1 + random_uint32_t( 1000);
    uint8_t seed[seed_size];

    randombytes(seed, seed_size);

//  for key_type==DAP_ENC_KEY_TYPE_OAES must be: key_size=[16|24|32] and kex_size>=key_size
    dap_enc_key_t* key = dap_enc_key_new_generate(key_type, kex_data, kex_size, seed, seed_size, 32);
<<<<<<< HEAD
    dap_enc_key_serialize_t* serealize_key = dap_enc_key_serialize(key);
    _write_key_in_file(serealize_key, sizeof (dap_enc_key_serialize_t), TEST_SER_FILE_NAME);
    dap_enc_key_serialize_t* deserealize_key = _read_key_from_file(TEST_SER_FILE_NAME, sizeof(dap_enc_key_serialize_t));
    dap_assert(memcmp(serealize_key, deserealize_key, sizeof(dap_enc_key_serialize_t)) == 0,
               "dap_enc_key_serialize_t equals");

    dap_enc_key_t* key2 = dap_enc_key_deserialize(deserealize_key, sizeof (*deserealize_key));
=======
    dap_enc_key_serialize_t* serialize_key = dap_enc_key_serialize(key);
    _write_key_in_file(serialize_key, sizeof (dap_enc_key_serialize_t), TEST_SER_FILE_NAME);
    dap_enc_key_serialize_t* deserialize_key = _read_key_from_file(TEST_SER_FILE_NAME, sizeof(dap_enc_key_serialize_t));
    dap_assert(memcmp(serialize_key, deserialize_key, sizeof(dap_enc_key_serialize_t)) == 0,
               "dap_enc_key_serialize_t equals");

    dap_enc_key_t* key2 = dap_enc_key_deserialize(deserialize_key, sizeof (*deserialize_key));
>>>>>>> 32be3025

    dap_assert(key->type == key2->type, "Key type");
    dap_assert(key->last_used_timestamp == key2->last_used_timestamp,
               "Last used timestamp");
    dap_assert(key->priv_key_data_size == key2->priv_key_data_size, "Priv key data size");
    dap_assert(key->pub_key_data_size == key2->pub_key_data_size, "Pub key data size");

    dap_assert(memcmp(key->priv_key_data, key2->priv_key_data, key2->priv_key_data_size) == 0,
               "Priv key data");

    if(key->pub_key_data_size) {
        dap_assert(memcmp(key->pub_key_data, key2->pub_key_data, key2->pub_key_data_size) == 0,
                   "Pub key data");
    }
    dap_assert(key->enc == key2->enc, "Enc callback");
    dap_assert(key->dec == key2->dec, "Dec callback");

    const char* source = "simple test";
    size_t source_size = strlen(source);

    size_t encrypt_size = dap_enc_code_out_size(key, source_size, DAP_ENC_DATA_TYPE_RAW);
    uint8_t encrypt_result[encrypt_size];


    size_t encrypted_size = dap_enc_code(key2, source,
                                         source_size,
                                         encrypt_result,
                                         encrypt_size,
                                         DAP_ENC_DATA_TYPE_RAW);

    size_t min_decode_size = dap_enc_decode_out_size(key, encrypt_size, DAP_ENC_DATA_TYPE_RAW);

    uint8_t decode_result[min_decode_size];
    size_t decode_size = dap_enc_decode(key,
                                        encrypt_result,
                                        encrypted_size,
                                        decode_result,
                                        min_decode_size,
                                        DAP_ENC_DATA_TYPE_RAW);

    dap_assert_PIF(source_size == decode_size, "Check result decode size");

    dap_assert_PIF(memcmp(source, decode_result, source_size) == 0,
                   "Check source and encode->decode data");

    free(serialize_key);
    free(deserialize_key);
    dap_enc_key_delete(key);
    dap_enc_key_delete(key2);

    dap_pass_msg("Key serialize->deserialize");
    unlink(TEST_SER_FILE_NAME);
}

/**
 * @key_type may be DAP_ENC_KEY_TYPE_SIG_BLISS, DAP_ENC_KEY_TYPE_SIG_TESLA, DAP_ENC_KEY_TYPE_SIG_PICNIC
 */
static void test_serialize_deserialize_pub_priv(dap_enc_key_type_t key_type)
{
    const char *kex_data = "1234567890123456789012345678901234567890"; //"123";
    size_t kex_size = strlen(kex_data);
    const size_t seed_size = 1 + random_uint32_t( 1000);
    uint8_t seed[seed_size];
    randombytes(seed, seed_size);

    // Generate key
    dap_enc_key_t* key = dap_enc_key_new_generate(key_type, kex_data, kex_size, seed, seed_size, 32);
    // Serialize key & save/read to/from buf
    size_t l_data_pub_size = 0;
    //uint8_t *l_data_pub = DAP_NEW_SIZE(uint8_t, l_data_pub_size);//dap_enc_key_serialize_pub_key(key, &l_data_pub_size);
    uint8_t *l_data_pub = dap_enc_key_serialize_pub_key(key, &l_data_pub_size);
    _write_key_in_file(l_data_pub, l_data_pub_size, TEST_SER_FILE_NAME);
    uint8_t *l_data_pub_read = _read_key_from_file(TEST_SER_FILE_NAME, l_data_pub_size);

    size_t l_data_priv_size = 0;
    uint8_t *l_data_priv = dap_enc_key_serialize_priv_key(key, &l_data_priv_size);
    _write_key_in_file(l_data_priv, l_data_priv_size, TEST_SER_FILE_NAME);
    uint8_t *l_data_priv_read = _read_key_from_file(TEST_SER_FILE_NAME, l_data_priv_size);

    // create new key2
    dap_enc_key_t *key2 = dap_enc_key_new(key_type);
    // Deserialize key2
    dap_enc_key_deserialize_pub_key(key2, l_data_pub_read, l_data_pub_size);
    dap_enc_key_deserialize_priv_key(key2, l_data_priv_read, l_data_priv_size);

    DAP_DELETE(l_data_pub);
    DAP_DELETE(l_data_pub_read);
    DAP_DELETE(l_data_priv);
    DAP_DELETE(l_data_priv_read);

    dap_assert(key->priv_key_data_size == key2->priv_key_data_size, "Priv key data size");
    dap_assert(key->pub_key_data_size == key2->pub_key_data_size, "Pub key data size");
    dap_pass_msg("Key serialize->deserialize");

    size_t source_size = 10 + random_uint32_t( 20);
    uint8_t source_buf[source_size];
    size_t sig_buf_size = 0;
    uint8_t *sig_buf = NULL;
    randombytes(source_buf, source_size);

    // encode by key
    int is_sig = 0, is_vefify = 0;
    switch (key_type) {
        case DAP_ENC_KEY_TYPE_SIG_BLISS:
        case DAP_ENC_KEY_TYPE_SIG_PICNIC:
        case DAP_ENC_KEY_TYPE_SIG_TESLA:
        case DAP_ENC_KEY_TYPE_SIG_DILITHIUM:
        case DAP_ENC_KEY_TYPE_SIG_FALCON:
        case DAP_ENC_KEY_TYPE_SIG_SPHINCSPLUS:
            sig_buf_size = dap_sign_create_output_unserialized_calc_size(key, 0);
            sig_buf = calloc(sig_buf_size, 1);
            is_sig = key->sign_get(key, source_buf, source_size, sig_buf, sig_buf_size);
            break;
        default:
            sig_buf_size = 0;
    }
    dap_enc_key_delete(key);

    dap_assert_PIF(sig_buf_size > 0 && !is_sig, "Check make signature");

    // serialize & deserialize signature
    size_t sig_buf_len = sig_buf_size;
    uint8_t *l_sign_tmp = dap_enc_key_serialize_sign(key_type, sig_buf, &sig_buf_len);
    dap_enc_key_signature_delete(key_type, sig_buf);
    sig_buf = dap_enc_key_deserialize_sign(key_type, l_sign_tmp, &sig_buf_len);
    DAP_DELETE(l_sign_tmp);

    dap_assert_PIF(sig_buf, "Check serialize->deserialize signature");

    // decode by key2
    switch (key_type) {
    case DAP_ENC_KEY_TYPE_SIG_BLISS:
    case DAP_ENC_KEY_TYPE_SIG_PICNIC:
    case DAP_ENC_KEY_TYPE_SIG_TESLA:
    case DAP_ENC_KEY_TYPE_SIG_DILITHIUM:
    case DAP_ENC_KEY_TYPE_SIG_FALCON:
    case DAP_ENC_KEY_TYPE_SIG_SPHINCSPLUS:
        is_vefify = key2->sign_verify(key2, source_buf, source_size, sig_buf, sig_buf_size);
        break;
    default:
        is_vefify = 1;
    }
    //dap_enc_key_delete(key);
    dap_enc_key_delete(key2);
    dap_enc_key_signature_delete(key_type, sig_buf);


    dap_assert_PIF(!is_vefify, "Check verify signature");

    dap_pass_msg("Verify signature");
    unlink(TEST_SER_FILE_NAME);
}

void dap_enc_tests_run() {
    dap_print_module_name("dap_enc");
    dap_init_test_case();
    test_encode_decode_raw(500);
    test_encode_decode_raw_b64(500);
    test_encode_decode_raw_b64_url_safe(500);
    dap_print_module_name("dap_enc serialize->deserialize IAES");
    test_serialize_deserialize(DAP_ENC_KEY_TYPE_IAES);
    dap_print_module_name("dap_enc serialize->deserialize OAES");
    test_serialize_deserialize(DAP_ENC_KEY_TYPE_OAES);

    dap_print_module_name("dap_enc_sig serialize->deserialize BLISS");
    test_serialize_deserialize_pub_priv(DAP_ENC_KEY_TYPE_SIG_BLISS);
    dap_print_module_name("dap_enc_sig serialize->deserialize PICNIC");
    test_serialize_deserialize_pub_priv(DAP_ENC_KEY_TYPE_SIG_PICNIC); //sometimes fail
    dap_print_module_name("dap_enc_sig serialize->deserialize TESLA");
    test_serialize_deserialize_pub_priv(DAP_ENC_KEY_TYPE_SIG_TESLA);
    dap_print_module_name("dap_enc_sig serialize->deserialize DILITHIUM");
    test_serialize_deserialize_pub_priv(DAP_ENC_KEY_TYPE_SIG_DILITHIUM);
    dap_print_module_name("dap_enc_sig serialize->deserialize FALCON");
    test_serialize_deserialize_pub_priv(DAP_ENC_KEY_TYPE_SIG_FALCON);
    dap_print_module_name("dap_enc_sig serialize->deserialize SPHINCSPLUS");
    test_serialize_deserialize_pub_priv(DAP_ENC_KEY_TYPE_SIG_SPHINCSPLUS);
    dap_cleanup_test_case();
}<|MERGE_RESOLUTION|>--- conflicted
+++ resolved
@@ -236,15 +236,6 @@
 
 //  for key_type==DAP_ENC_KEY_TYPE_OAES must be: key_size=[16|24|32] and kex_size>=key_size
     dap_enc_key_t* key = dap_enc_key_new_generate(key_type, kex_data, kex_size, seed, seed_size, 32);
-<<<<<<< HEAD
-    dap_enc_key_serialize_t* serealize_key = dap_enc_key_serialize(key);
-    _write_key_in_file(serealize_key, sizeof (dap_enc_key_serialize_t), TEST_SER_FILE_NAME);
-    dap_enc_key_serialize_t* deserealize_key = _read_key_from_file(TEST_SER_FILE_NAME, sizeof(dap_enc_key_serialize_t));
-    dap_assert(memcmp(serealize_key, deserealize_key, sizeof(dap_enc_key_serialize_t)) == 0,
-               "dap_enc_key_serialize_t equals");
-
-    dap_enc_key_t* key2 = dap_enc_key_deserialize(deserealize_key, sizeof (*deserealize_key));
-=======
     dap_enc_key_serialize_t* serialize_key = dap_enc_key_serialize(key);
     _write_key_in_file(serialize_key, sizeof (dap_enc_key_serialize_t), TEST_SER_FILE_NAME);
     dap_enc_key_serialize_t* deserialize_key = _read_key_from_file(TEST_SER_FILE_NAME, sizeof(dap_enc_key_serialize_t));
@@ -252,7 +243,6 @@
                "dap_enc_key_serialize_t equals");
 
     dap_enc_key_t* key2 = dap_enc_key_deserialize(deserialize_key, sizeof (*deserialize_key));
->>>>>>> 32be3025
 
     dap_assert(key->type == key2->type, "Key type");
     dap_assert(key->last_used_timestamp == key2->last_used_timestamp,
