/*
 * Authors:
 * Dmitriy A. Gearasimov <gerasimov.dmitriy@demlabs.net>
 * DeM Labs Inc.   https://demlabs.net    https:/gitlab.com/demlabs
 * Kelvin Project https://github.com/kelvinblockchain
 * Copyright  (c) 2017-2018
 * All rights reserved.

 This file is part of DAP (Deus Applications Prototypes) the open source project

    DAP (Deus Applicaions Prototypes) is free software: you can redistribute it and/or modify
    it under the terms of the GNU General Public License as published by
    the Free Software Foundation, either version 3 of the License, or
    (at your option) any later version.

    DAP is distributed in the hope that it will be useful,
    but WITHOUT ANY WARRANTY; without even the implied warranty of
    MERCHANTABILITY or FITNESS FOR A PARTICULAR PURPOSE.  See the
    GNU General Public License for more details.

    You should have received a copy of the GNU General Public License
    along with any DAP based project.  If not, see <http://www.gnu.org/licenses/>.
*/

#include <string.h>

#include "dap_common.h"
#include "dap_strfuncs.h"
#include "dap_hash.h"
#include "dap_sign.h"
#include "dap_enc_bliss.h"
#include "dap_enc_tesla.h"
#include "dap_enc_picnic.h"
#include "dap_enc_dilithium.h"

#define LOG_TAG "dap_sign"

//static dap_sign_t * s_sign_null = NULL;
static bliss_signature_t s_sign_bliss_null = {0};

// calc signature size
size_t dap_sign_create_output_unserialized_calc_size(dap_enc_key_t * a_key, size_t a_output_wish_size )
{
    (void)a_output_wish_size;

    if(!a_key)
        return 0;
    size_t l_sign_size = 0;
    switch (a_key->type){
        case DAP_ENC_KEY_TYPE_SIG_BLISS: l_sign_size = sizeof(s_sign_bliss_null); break;
        case DAP_ENC_KEY_TYPE_SIG_PICNIC: l_sign_size = dap_enc_picnic_calc_signature_size(a_key); break;
        case DAP_ENC_KEY_TYPE_SIG_TESLA: l_sign_size = dap_enc_tesla_calc_signature_size(); break;
        case DAP_ENC_KEY_TYPE_SIG_DILITHIUM: l_sign_size = dap_enc_dilithium_calc_signature_unserialized_size(); break;
        default : return 0;

    }
    return l_sign_size;
    //return sizeof(s_sign_null->header)+ a_key->pub_key_data_size + l_sign_size;
}


/**
 * @brief dap_sign_type_from_key_type
 * @param a_key_type
 * @return
 */
dap_sign_type_t dap_sign_type_from_key_type( dap_enc_key_type_t a_key_type)
{
    dap_sign_type_t l_sign_type;
    memset(&l_sign_type, 0, sizeof(l_sign_type));
    switch (a_key_type){
        case DAP_ENC_KEY_TYPE_SIG_BLISS: l_sign_type.type = SIG_TYPE_BLISS; break;
        case DAP_ENC_KEY_TYPE_SIG_PICNIC: l_sign_type.type = SIG_TYPE_PICNIC; break;
        case DAP_ENC_KEY_TYPE_SIG_TESLA: l_sign_type.type = SIG_TYPE_TESLA; break;
        case DAP_ENC_KEY_TYPE_SIG_DILITHIUM: l_sign_type.type = SIG_TYPE_DILITHIUM; break;
        default: l_sign_type.raw = 0;
    }
    return l_sign_type;
}

/**
 * @brief dap_sign_type_to_key_type
 * @param a_chain_sign_type
 * @return
 */
dap_enc_key_type_t  dap_sign_type_to_key_type(dap_sign_type_t  a_chain_sign_type)
{
    switch (a_chain_sign_type.type) {
        case SIG_TYPE_BLISS: return DAP_ENC_KEY_TYPE_SIG_BLISS;
        case SIG_TYPE_TESLA: return DAP_ENC_KEY_TYPE_SIG_TESLA;
        case SIG_TYPE_PICNIC: return DAP_ENC_KEY_TYPE_SIG_PICNIC;
        case SIG_TYPE_DILITHIUM: return DAP_ENC_KEY_TYPE_SIG_DILITHIUM;
        default: return DAP_ENC_KEY_TYPE_INVALID;
    }
}



/**
 * @brief dap_sign_type_to_str
 * @param a_chain_sign_type
 * @return
 */
const char * dap_sign_type_to_str(dap_sign_type_t a_chain_sign_type)
{
    switch (a_chain_sign_type.type) {
        case SIG_TYPE_BLISS: return "sig_bliss";
        case SIG_TYPE_TESLA: return "sig_tesla";
        case SIG_TYPE_PICNIC: return "sig_picnic";
        case SIG_TYPE_DILITHIUM: return "sig_dil";
        case SIG_TYPE_MULTI_COMBINED: return "sig_multi2";
        case SIG_TYPE_MULTI_CHAINED: return "sig_multi";
        default: return "UNDEFINED";//DAP_ENC_KEY_TYPE_NULL;
    }

}

/**
 * @brief dap_pkey_type_from_sign
 * @param a_pkey_type
 * @return
 */
dap_sign_type_t dap_pkey_type_from_sign( dap_pkey_type_t a_pkey_type)
{
    dap_sign_type_t l_sign_type={0};
    switch (a_pkey_type.type){
        case PKEY_TYPE_SIGN_BLISS: l_sign_type.type = SIG_TYPE_BLISS; break;
        case PKEY_TYPE_SIGN_PICNIC: l_sign_type.type = SIG_TYPE_PICNIC; break;
        case PKEY_TYPE_SIGN_TESLA: l_sign_type.type = SIG_TYPE_TESLA; break;
        case PKEY_TYPE_SIGN_DILITHIUM : l_sign_type.type = SIG_TYPE_DILITHIUM; break;
        case PKEY_TYPE_MULTI: l_sign_type.type = SIG_TYPE_MULTI_CHAINED; break;
        case PKEY_TYPE_NULL: l_sign_type.type = SIG_TYPE_NULL; break;
    }
    return l_sign_type;
}


/**
 * @brief dap_sign_type_from_str
 * @param a_type_str
 * @return
 */
dap_sign_type_t dap_sign_type_from_str(const char * a_type_str)
{
    dap_sign_type_t l_sign_type = {0};
    if ( dap_strcmp (a_type_str,"sig_bliss") == 0 ){
        l_sign_type.type = SIG_TYPE_BLISS;
    } else if ( dap_strcmp (a_type_str,"sig_tesla") == 0){
        l_sign_type.type = SIG_TYPE_TESLA;
    } else if ( dap_strcmp (a_type_str,"sig_picnic") == 0){
        l_sign_type.type = SIG_TYPE_PICNIC;
    }else if ( dap_strcmp (a_type_str,"sig_dil") == 0){
        l_sign_type.type = SIG_TYPE_DILITHIUM;
    }else if ( dap_strcmp (a_type_str,"sig_multi") == 0){
        l_sign_type.type = SIG_TYPE_MULTI_CHAINED;
    }else if ( dap_strcmp (a_type_str,"sig_multi2") == 0){
        l_sign_type.type = SIG_TYPE_MULTI_COMBINED;
    }else{
        log_it(L_WARNING, "Wrong sign type string \"%s\"", a_type_str ? a_type_str : "(null)");
    }
    return l_sign_type;
}

/**
 * @brief dap_sign_create_output
 * @param a_key
 * @param a_data
 * @param a_data_size
 * @param a_output [in/out]
 * @return
 */
static int dap_sign_create_output(dap_enc_key_t *a_key, const void * a_data, const size_t a_data_size,
        void * a_output, size_t *a_output_size)
{
    if(!a_key || !a_key->priv_key_data || !a_key->priv_key_data_size){
        log_it (L_ERROR, "Can't find the private key to create signature");
        return -1;
    }
    switch (a_key->type) {
        case DAP_ENC_KEY_TYPE_SIG_TESLA:
        case DAP_ENC_KEY_TYPE_SIG_PICNIC:
        case DAP_ENC_KEY_TYPE_SIG_DILITHIUM:
                // For PICNIC a_output_size should decrease
            //*a_output_size = dap_enc_sig_dilithium_get_sign(a_key,a_data,a_data_size,a_output,sizeof(dilithium_signature_t));
            a_key->enc_na(a_key, a_data, a_data_size, a_output, *a_output_size);
            return (*a_output_size > 0) ? 0 : -1;

        case DAP_ENC_KEY_TYPE_SIG_BLISS:
            return (dap_enc_sig_bliss_get_sign(a_key, a_data, a_data_size, a_output, *a_output_size) == BLISS_B_NO_ERROR)
                   ? 0 : -1;
        default:
            return -1;
    }
}

/**
 * @brief dap_sign_create
 * @param a_key
 * @param a_data
 * @param a_data_size
 * @param a_output_wish_size
 * @return
 */
dap_sign_t * dap_sign_create(dap_enc_key_t *a_key, const void * a_data,
        const size_t a_data_size, size_t a_output_wish_size)
{
    // calculate max signature size
    size_t l_sign_unserialized_size = dap_sign_create_output_unserialized_calc_size(a_key, a_output_wish_size);
    if(l_sign_unserialized_size > 0) {
        size_t l_pub_key_size = 0;
        uint8_t *l_pub_key = dap_enc_key_serealize_pub_key(a_key, &l_pub_key_size);
        if(!l_pub_key)
            return NULL;
        uint8_t* l_sign_unserialized = DAP_NEW_Z_SIZE(uint8_t, l_sign_unserialized_size);
        // calc signature [sign_size may decrease slightly]
        if( dap_sign_create_output(a_key, a_data, a_data_size,
                                         l_sign_unserialized, &l_sign_unserialized_size) != 0) {
            dap_enc_key_signature_delete(a_key->type, l_sign_unserialized);
            DAP_DELETE(l_pub_key);
            return NULL;
        } else {
            size_t l_sign_ser_size = l_sign_unserialized_size;
            uint8_t *l_sign_ser = dap_enc_key_serealize_sign(a_key->type, l_sign_unserialized, &l_sign_ser_size);
            if ( l_sign_ser ){
                dap_sign_t * l_ret = DAP_NEW_Z_SIZE(dap_sign_t,
                        sizeof(dap_sign_hdr_t) + l_sign_ser_size + l_pub_key_size);
                // write serialized public key to dap_sign_t
                memcpy(l_ret->pkey_n_sign, l_pub_key, l_pub_key_size);
                l_ret->header.type = dap_sign_type_from_key_type(a_key->type);
                // write serialized signature to dap_sign_t
                memcpy(l_ret->pkey_n_sign + l_pub_key_size, l_sign_ser, l_sign_ser_size);
                l_ret->header.sign_pkey_size =(uint32_t) l_pub_key_size;
                l_ret->header.sign_size = (uint32_t) l_sign_ser_size;
                DAP_DELETE(l_sign_ser);
                dap_enc_key_signature_delete(a_key->type, l_sign_unserialized);
                DAP_DELETE(l_pub_key);
                return l_ret;
            }else {
                log_it(L_WARNING,"Can't serialize signature: NULL returned");
                return NULL;
            }
        }
    }
    return NULL;
}
/**
 * @brief dap_sign_pack
 * @param a_key
 * @param a_sign_ser
 * @param a_sign_ser_size
 * @param a_pkey
 * @param a_pub_key_size
 * @return dap_sign_t*
 */
dap_sign_t * dap_sign_pack(dap_enc_key_t *a_key, const void * a_sign_ser, const size_t a_sign_ser_size, const void * a_pkey, const size_t a_pub_key_size)
{
    dap_sign_t * l_ret = DAP_NEW_Z_SIZE(dap_sign_t, sizeof(dap_sign_hdr_t) + a_sign_ser_size + a_pub_key_size);
    // write serialized public key to dap_sign_t
    memcpy(l_ret->pkey_n_sign, a_pkey, a_pub_key_size);
    l_ret->header.type = dap_sign_type_from_key_type(a_key->type);
    // write serialized signature to dap_sign_t
    memcpy(l_ret->pkey_n_sign + a_pub_key_size, a_sign_ser, a_sign_ser_size);
    l_ret->header.sign_pkey_size = (uint32_t) a_pub_key_size;
    l_ret->header.sign_size = (uint32_t) a_sign_ser_size;
    return l_ret;
}

/**
 * @brief dap_sign_get_sign
 * @param a_sign
 * @param a_sign_out
 * @return
 */
uint8_t* dap_sign_get_sign(dap_sign_t *a_sign, size_t *a_sign_out)
{
    if(!a_sign)
        return NULL;
    if(a_sign_out)
        *a_sign_out = a_sign->header.sign_size;
    return a_sign->pkey_n_sign + a_sign->header.sign_pkey_size;
}

/**
 * @brief dap_sign_get_pkey
 * @param a_sign
 * @param a_pub_key_out
 * @return
 */
uint8_t* dap_sign_get_pkey(dap_sign_t *a_sign, size_t *a_pub_key_out)
{
    if(!a_sign)
        return NULL;
    if(a_pub_key_out)
        *a_pub_key_out = a_sign->header.sign_pkey_size;
    return a_sign->pkey_n_sign;
}

/**
 * @brief dap_sign_get_pkey_hash
 * @param a_sign
 * @param a_sign_hash
 * @return
 */
bool dap_sign_get_pkey_hash(dap_sign_t *a_sign, dap_chain_hash_fast_t * a_sign_hash)
{
    if(!a_sign){
        log_it( L_WARNING, "Sign is NULL on enter");
        return false;
    }
    if( ! a_sign->header.sign_pkey_size ){
        log_it( L_WARNING, "Sign public key's size is 0");
        return false;
    }
    return dap_hash_fast( a_sign->pkey_n_sign,a_sign->header.sign_pkey_size,a_sign_hash );
}


bool dap_sign_verify_size(dap_sign_t *a_sign, size_t a_max_key_size)
{
    if (a_sign->header.sign_pkey_size > a_max_key_size)
        return false;
    if (a_sign->header.sign_size > a_max_key_size)
<<<<<<< HEAD
        return false;
    if (a_sign->header.sign_pkey_size > a_sign->header.sign_size)
=======
>>>>>>> faa3fc04
        return false;
    return true;
}

/**
 * @brief dap_sign_to_enc_key
 * @param a_chain_sign
 * @return
 */
dap_enc_key_t *dap_sign_to_enc_key(dap_sign_t * a_chain_sign)
{
    dap_enc_key_type_t l_type = dap_sign_type_to_key_type(a_chain_sign->header.type);
    if (l_type == DAP_ENC_KEY_TYPE_INVALID)
        return NULL;
    size_t l_pkey_size = 0;
    uint8_t *l_pkey = dap_sign_get_pkey(a_chain_sign, &l_pkey_size);
    dap_enc_key_t * l_ret =  dap_enc_key_new(l_type);
    // deserialize public key
    dap_enc_key_deserealize_pub_key(l_ret, l_pkey, l_pkey_size);
    return l_ret;
}

/**
 * @brief dap_sign_verify
 * @param a_chain_sign
 * @param a_data
 * @param a_data_size
 * @return 1 valid signature, 0 invalid signature, -1 unsupported sign type
 */
int dap_sign_verify(dap_sign_t * a_chain_sign, const void * a_data, const size_t a_data_size)
{
    if (!a_chain_sign || !a_data)
        return -2;

    dap_enc_key_t * l_key = dap_sign_to_enc_key(a_chain_sign);
    if ( ! l_key ){
        log_it(L_WARNING,"Incorrect signature, can't extract key");
        return -3;
    }
    size_t l_sign_data_ser_size;
    uint8_t *l_sign_data_ser = dap_sign_get_sign(a_chain_sign, &l_sign_data_ser_size);

    if ( ! l_sign_data_ser ){
        dap_enc_key_delete(l_key);
        log_it(L_WARNING,"Incorrect signature, can't extract serialized signature's data ");
        return -4;
    }

    size_t l_sign_data_size = a_chain_sign->header.sign_size;
    // deserialize signature
    uint8_t * l_sign_data = dap_enc_key_deserealize_sign(l_key->type, l_sign_data_ser, &l_sign_data_size);

    if ( ! l_sign_data ){
        log_it(L_WARNING,"Incorrect signature, can't deserialize signature's data");
        dap_enc_key_delete(l_key);
        dap_enc_key_signature_delete(l_key->type, l_sign_data);
        return -5;
    }

    int l_ret;
    //uint8_t * l_sign = a_chain_sign->pkey_n_sign + a_chain_sign->header.sign_pkey_size;
    switch (l_key->type) {
        case DAP_ENC_KEY_TYPE_SIG_TESLA:
        case DAP_ENC_KEY_TYPE_SIG_PICNIC:
        case DAP_ENC_KEY_TYPE_SIG_DILITHIUM:
            if(l_key->dec_na(l_key, a_data, a_data_size, l_sign_data, l_sign_data_size) > 0)
                l_ret = 0;
            else
                l_ret = 1;
            break;
        case DAP_ENC_KEY_TYPE_SIG_BLISS:
            if(dap_enc_sig_bliss_verify_sign(l_key, a_data, a_data_size, l_sign_data, l_sign_data_size) != BLISS_B_NO_ERROR)
                l_ret = 0;
            else
                l_ret = 1;
            break;
        default:
            l_ret = -6;
    }
    dap_enc_key_signature_delete(l_key->type, l_sign_data);
    dap_enc_key_delete(l_key);
    return l_ret;
}

/**
 * Get size of struct dap_sign_t
 */
size_t dap_sign_get_size(dap_sign_t * a_chain_sign)
{
    if(!a_chain_sign)
        return 0;
    return (sizeof(dap_sign_t) + a_chain_sign->header.sign_size + a_chain_sign->header.sign_pkey_size);
}


/**
 * @brief dap_multi_sign_calc_size Auxiliary function to calculate multi-signature strucrutre size
 * @param a_sign The multi-signature
 * @return Multi-signature size
 */
size_t dap_multi_sign_calc_size(dap_multi_sign_t *a_sign)
{
    if (!a_sign)
        return 0;
    size_t l_meta_data_size = sizeof(dap_sign_type_t) + 2 * sizeof(uint8_t) +
            a_sign->sign_count * (sizeof(dap_multi_sign_keys_t) + sizeof(dap_multi_sign_meta_t));
    size_t l_pkeys_hashes_size = a_sign->total_count * sizeof(dap_chain_hash_fast_t);
    size_t l_pkeys_size = 0, l_signes_size = 0;
    for (int i = 0; i < a_sign->sign_count; i++) {
        l_pkeys_size += a_sign->meta[i].pkey_size;
        l_signes_size += a_sign->meta[i].sign_size;
    }
    return l_meta_data_size + l_pkeys_hashes_size + l_pkeys_size + l_signes_size;
}

/**
 * @brief dap_multi_sign_serialize Makes a serialization for multi-signature structure
 * @param a_sign Pointer to multi-signature
 * @param a_out_len OUT Output data lenght
 * @return Pointer to serialized data
 */
uint8_t *dap_multi_sign_serialize(dap_multi_sign_t *a_sign, size_t *a_out_len)
{
    if (a_sign->type.type != SIG_TYPE_MULTI_CHAINED) {
        log_it(L_ERROR, "Unsupported multi-signature type");
        return NULL;
    }
    *a_out_len = dap_multi_sign_calc_size(a_sign) + sizeof(size_t);
    uint8_t *l_ret = DAP_NEW_SIZE(uint8_t, *a_out_len);
    size_t l_mem_shift = 0;
    memcpy(l_ret, a_out_len, sizeof(size_t));
    l_mem_shift += sizeof(size_t);
    memcpy(&l_ret[l_mem_shift], &a_sign->type, sizeof(dap_sign_type_t));
    l_mem_shift += sizeof(dap_sign_type_t);
    memcpy(&l_ret[l_mem_shift], &a_sign->total_count, 1);
    l_mem_shift++;
    memcpy(&l_ret[l_mem_shift], &a_sign->sign_count, 1);
    l_mem_shift++;
    for (int i = 0; i < a_sign->sign_count; i++) {
        memcpy(&l_ret[l_mem_shift], &a_sign->key_seq[i].num, 1);
        l_mem_shift++;
        memcpy(&l_ret[l_mem_shift], &a_sign->key_seq[i].type, sizeof(dap_sign_type_t));
        l_mem_shift += sizeof(dap_sign_type_t);
    }
    for (int i = 0; i < a_sign->sign_count; i++) {
        memcpy(&l_ret[l_mem_shift], &a_sign->meta[i].pkey_size, sizeof(uint32_t));
        l_mem_shift += sizeof(uint32_t);
        memcpy(&l_ret[l_mem_shift], &a_sign->meta[i].sign_size, sizeof(uint32_t));
        l_mem_shift += sizeof(uint32_t);
    }
    for (int i = 0; i < a_sign->total_count; i++) {
        memcpy(&l_ret[l_mem_shift], &a_sign->key_hashes[i], sizeof(dap_chain_hash_fast_t));
        l_mem_shift += sizeof(dap_chain_hash_fast_t);
    }
    uint32_t l_data_shift = 0, l_data_size = 0;
    for (int i = 0; i < a_sign->sign_count; i++) {
        l_data_size = a_sign->meta[i].pkey_size;
        memcpy(&l_ret[l_mem_shift], &a_sign->pub_keys[l_data_shift], l_data_size);
        l_mem_shift += l_data_size;
        l_data_shift += l_data_size;
    }
    l_data_shift = l_data_size = 0;
    for (int i = 0; i < a_sign->sign_count; i++) {
        l_data_size = a_sign->meta[i].sign_size;
        memcpy(&l_ret[l_mem_shift], &a_sign->sign_data[l_data_shift], l_data_size);
        l_mem_shift += l_data_size;
        l_data_shift += l_data_size;
    }
    return l_ret;
}

/**
 * @brief dap_multi_sign_deserialize Makes a deserialization for multi-signature structure
 * @param a_sign Pointer to serialized data
 * @param a_sign_len Input data lenght
 * @return Pointer to multi-signature
 */
dap_multi_sign_t *dap_multi_sign_deserialize(dap_sign_type_enum_t a_type, uint8_t *a_sign, size_t a_sign_len)
{
    if (a_type != SIG_TYPE_MULTI_CHAINED) {
        log_it(L_ERROR, "Unsupported multi-signature type");
        return NULL;
    }
    size_t l_sign_len = *(size_t *)a_sign;
    if (l_sign_len != a_sign_len) {
        return NULL;
    }
    dap_multi_sign_t *l_sign = DAP_NEW(dap_multi_sign_t);
    size_t l_mem_shift = sizeof(size_t);
    memcpy(&l_sign->type, &a_sign[l_mem_shift], sizeof(dap_sign_type_t));
    l_mem_shift += sizeof(dap_sign_type_t);
    memcpy(&l_sign->total_count, &a_sign[l_mem_shift], 1);
    l_mem_shift++;
    memcpy(&l_sign->sign_count, &a_sign[l_mem_shift], 1);
    l_mem_shift++;
    if(l_sign->sign_count)
        l_sign->key_seq = DAP_NEW_Z_SIZE(dap_multi_sign_keys_t, l_sign->sign_count * sizeof(dap_multi_sign_keys_t));
    for (int i = 0; i < l_sign->sign_count; i++) {
        memcpy(&l_sign->key_seq[i].num, &a_sign[l_mem_shift], 1);
        l_mem_shift++;
        memcpy(&l_sign->key_seq[i].type, &a_sign[l_mem_shift], sizeof(dap_sign_type_t));
        l_mem_shift += sizeof(dap_sign_type_t);
    }
    size_t l_pkeys_size = 0, l_signes_size = 0;
    if(l_sign->sign_count){
        l_sign->meta = DAP_NEW_Z_SIZE(dap_multi_sign_meta_t, l_sign->sign_count * sizeof(dap_multi_sign_meta_t));
        for (int i = 0; i < l_sign->sign_count; i++) {
            memcpy(&l_sign->meta[i].pkey_size, &a_sign[l_mem_shift], sizeof(uint32_t));
            l_mem_shift += sizeof(uint32_t);
            l_pkeys_size += l_sign->meta[i].pkey_size;
            memcpy(&l_sign->meta[i].sign_size, &a_sign[l_mem_shift], sizeof(uint32_t));
            l_mem_shift += sizeof(uint32_t);
            l_signes_size += l_sign->meta[i].sign_size;
        }
    }
    if(l_sign->total_count){
        l_sign->key_hashes = DAP_NEW_Z_SIZE(dap_chain_hash_fast_t, l_sign->total_count * sizeof(dap_chain_hash_fast_t));
        for (int i = 0; i < l_sign->total_count; i++) {
            memcpy(&l_sign->key_hashes[i], &a_sign[l_mem_shift], sizeof(dap_chain_hash_fast_t));
            l_mem_shift += sizeof(dap_chain_hash_fast_t);
        }
    }
    uint32_t l_data_shift = 0, l_data_size = 0;
    if(l_pkeys_size){
        l_sign->pub_keys = DAP_NEW_Z_SIZE(uint8_t, l_pkeys_size);
        for (int i = 0; i < l_sign->sign_count; i++) {
            l_data_size = l_sign->meta[i].pkey_size;
            memcpy( &l_sign->pub_keys[l_data_shift], &a_sign[l_mem_shift],l_data_size);
            l_mem_shift += l_data_size;
            l_data_shift += l_data_size;
        }
        l_data_shift = l_data_size = 0;
    }
    if(l_signes_size){
        l_sign->sign_data = DAP_NEW_Z_SIZE(uint8_t, l_signes_size);
        for (int i = 0; i < l_sign->sign_count; i++) {
            l_data_size = l_sign->meta[i].sign_size;
            memcpy(&l_sign->sign_data[l_data_shift], &a_sign[l_mem_shift], l_data_size);
            l_mem_shift += l_data_size;
            l_data_shift += l_data_size;
        }
    }
    return l_sign;
}

/**
 * @brief dap_multi_sign_params_make Auxiliary function which helps fill multi-signature params structure
 * @param a_type Type of multi-signature
 * @param a_total_count Number of total key count
 * @param a_sign_count Number of keys participating in multi-signing algorithm
 * @param a_key[1 .. total_count] Set of keys
 * @param a_num[1 .. sign_count] Signing keys sequence
 * @return Pointer to multi-signature params structure
 */
dap_multi_sign_params_t *dap_multi_sign_params_make(dap_sign_type_enum_t a_type, uint8_t a_total_count, uint8_t a_sign_count, dap_enc_key_t *a_key1, ...)
{
    dap_multi_sign_params_t *l_params = DAP_NEW(dap_multi_sign_params_t);
    l_params->type.type = a_type;
    l_params->total_count = a_total_count;
    l_params->keys = DAP_NEW_SIZE(dap_enc_key_t *, a_total_count * sizeof(dap_enc_key_t *));
    l_params->sign_count = a_sign_count;
    l_params->key_seq = DAP_NEW_SIZE(uint8_t, a_sign_count);
    l_params->keys[0] = a_key1;
    va_list list;
    va_start(list, a_key1);
    for (int i = 1; i < a_total_count; i++) {
        l_params->keys[i] = va_arg(list, dap_enc_key_t *);
    }
    for (int i = 0; i < a_sign_count; i++) {
        l_params->key_seq[i] = va_arg(list, int) - 1;
    }
    va_end(list);
    return l_params;
}

/**
 * @brief dap_multi_sign_delete Destroy multi-signature params structure
 * @param a_sign Pointer to multi-signature params structure to destroy
 * @return None
 */
void dap_multi_sign_params_delete(dap_multi_sign_params_t *a_params)
{
    if (!a_params)
        return;
    if (a_params->key_seq) {
        DAP_DELETE(a_params->key_seq);
    }
    if (a_params->keys) {
        DAP_DELETE(a_params->keys);
    }
    DAP_DELETE(a_params);
}

/**
 * @brief dap_multi_sign_hash_data Make multi-signature hash for specified message
 * @param a_sign Pointer to multi-signature structure
 * @param a_data Pointer to message to be signed with this multi-signature
 * @param a_data_size Message size
 * @param a_hash OUT Pointer to calculated hash
 * @return True if success, overwise return false
 */
bool dap_multi_sign_hash_data(dap_multi_sign_t *a_sign, const void *a_data, const size_t a_data_size, dap_chain_hash_fast_t *a_hash)
{
    uint8_t *l_concatenated_hash = DAP_NEW_SIZE(uint8_t, 3 * sizeof(dap_chain_hash_fast_t));
    if (!dap_hash_fast(a_data, a_data_size, a_hash)) {
        DAP_DELETE(l_concatenated_hash);
        return false;
    }
    memcpy(l_concatenated_hash, a_hash, sizeof(dap_chain_hash_fast_t));
    uint32_t l_meta_data_size = sizeof(dap_sign_type_t) + 2 * sizeof(uint8_t) + a_sign->sign_count * sizeof(dap_multi_sign_keys_t);
    uint8_t *l_meta_data = DAP_NEW_SIZE(uint8_t, l_meta_data_size);
    int l_meta_data_mem_shift = 0;
    memcpy(l_meta_data, &a_sign->type, sizeof(dap_sign_type_t));
    l_meta_data_mem_shift += sizeof(dap_sign_type_t);
    l_meta_data[l_meta_data_mem_shift++] = a_sign->total_count;
    l_meta_data[l_meta_data_mem_shift++] = a_sign->sign_count;
    memcpy(&l_meta_data[l_meta_data_mem_shift], a_sign->key_seq, a_sign->sign_count * sizeof(dap_multi_sign_keys_t));
    if (!dap_hash_fast(l_meta_data, l_meta_data_size, a_hash)) {
        DAP_DELETE(l_meta_data);
        DAP_DELETE(l_concatenated_hash);
        return false;
    }
    DAP_DELETE(l_meta_data);
    memcpy(l_concatenated_hash + sizeof(dap_chain_hash_fast_t), a_hash, sizeof(dap_chain_hash_fast_t));
    if (!dap_hash_fast(a_sign->key_hashes, a_sign->total_count * sizeof(dap_chain_hash_fast_t), a_hash)) {
        DAP_DELETE(l_concatenated_hash);
        return false;
    }
    memcpy(l_concatenated_hash + 2 * sizeof(dap_chain_hash_fast_t), a_hash, sizeof(dap_chain_hash_fast_t));
    if (!dap_hash_fast(l_concatenated_hash, 3 * sizeof(dap_chain_hash_fast_t), a_hash)) {
        DAP_DELETE(l_concatenated_hash);
        return false;
    }
    DAP_DELETE(l_concatenated_hash);
    return true;
}

/**
 * @brief dap_multi_sign_create Make multi-signature for specified message
 * @param a_params Pointer to multi-signature params structure
 * @param a_data Pointer to message to be signed with this multi-signature
 * @param a_data_size Message size
 * @return Pointer to multi-signature structure for specified message
 */
dap_multi_sign_t *dap_multi_sign_create(dap_multi_sign_params_t *a_params, const void *a_data, const size_t a_data_size)
{
    if (a_params->type.type != SIG_TYPE_MULTI_CHAINED) {
        log_it (L_ERROR, "Unsupported multi-signature type");
        return NULL;
    }
    if (!a_params || !a_params->total_count) {
        log_it (L_ERROR, "Wrong parameters of multi-signature");
        return NULL;
    }
    dap_multi_sign_t *l_sign = DAP_NEW_Z(dap_multi_sign_t);
    l_sign->type = a_params->type;
    l_sign->total_count = a_params->total_count;
    l_sign->key_hashes = DAP_NEW_Z_SIZE(dap_chain_hash_fast_t, a_params->total_count * sizeof(dap_chain_hash_fast_t));
    for (int i = 0; i < a_params->total_count; i++) {
        if (!dap_hash_fast(a_params->keys[i]->pub_key_data, a_params->keys[i]->pub_key_data_size, &l_sign->key_hashes[i])) {
            log_it (L_ERROR, "Can't create multi-signature hash");
            dap_multi_sign_delete(l_sign);
            return NULL;
        }
    }
    l_sign->sign_count = a_params->sign_count;
    l_sign->key_seq = DAP_NEW_Z_SIZE(dap_multi_sign_keys_t, a_params->sign_count * sizeof(dap_multi_sign_keys_t));
    l_sign->meta = DAP_NEW_Z_SIZE(dap_multi_sign_meta_t, a_params->sign_count * sizeof(dap_multi_sign_meta_t));
    for (int i = 0; i < l_sign->sign_count; i++) {
        uint8_t l_num = a_params->key_seq[i];
        l_sign->key_seq[i].num = l_num;
        l_sign->key_seq[i].type = dap_sign_type_from_key_type(a_params->keys[l_num]->type);
    }
    uint32_t l_pkeys_mem_shift = 0, l_signs_mem_shift = 0;
    size_t l_pkey_size, l_sign_size;
    dap_chain_hash_fast_t l_data_hash;
    bool l_hashed;
    for (int i = 0; i < l_sign->sign_count; i++) {
        if (i == 0) {
             l_hashed = dap_multi_sign_hash_data(l_sign, a_data, a_data_size, &l_data_hash);
        } else {
             l_hashed = dap_hash_fast(&l_sign->sign_data[l_signs_mem_shift], l_sign_size, &l_data_hash);
             l_signs_mem_shift += l_sign_size;
        }
        if (!l_hashed) {
            log_it (L_ERROR, "Can't create multi-signature hash");
            dap_multi_sign_delete(l_sign);
            return NULL;
        }
        int l_num = l_sign->key_seq[i].num;
        dap_sign_t *l_dap_sign_step = dap_sign_create(a_params->keys[l_num], &l_data_hash, sizeof(dap_chain_hash_fast_t), 0);
        if (!l_dap_sign_step) {
            log_it (L_ERROR, "Can't create multi-signature step signature");
            dap_multi_sign_delete(l_sign);
            return NULL;
        }
        uint8_t *l_pkey = dap_sign_get_pkey(l_dap_sign_step, &l_pkey_size);
        l_sign->meta[i].pkey_size = l_pkey_size;
        if (l_pkeys_mem_shift == 0) {
            l_sign->pub_keys = DAP_NEW_Z_SIZE(uint8_t, l_pkey_size);
        } else {
            l_sign->pub_keys = DAP_REALLOC(l_sign->pub_keys, l_pkeys_mem_shift + l_pkey_size);
        }
        memcpy(&l_sign->pub_keys[l_pkeys_mem_shift], l_pkey, l_pkey_size);
        l_pkeys_mem_shift += l_pkey_size;
        uint8_t *l_sign_step = dap_sign_get_sign(l_dap_sign_step, &l_sign_size);
        l_sign->meta[i].sign_size = l_sign_size;
        if (l_signs_mem_shift == 0) {
            l_sign->sign_data = DAP_NEW_Z_SIZE(uint8_t, l_sign_size);
        } else {
            l_sign->sign_data = DAP_REALLOC(l_sign->sign_data, l_signs_mem_shift + l_sign_size);
        }
        memcpy(&l_sign->sign_data[l_signs_mem_shift], l_sign_step, l_sign_size);
        DAP_DELETE(l_dap_sign_step);
    }
    return l_sign;
}

/**
 * @brief dap_multi_sign_verify Make verification test for multi-signed message
 * @param a_sign Pointer to multi-signature structure
 * @param a_data Pointer to message signed with this multi-signature
 * @param a_data_size Signed message size
 * @return 1 valid signature, 0 invalid signature, -1 verification error
 */
int dap_multi_sign_verify(dap_multi_sign_t *a_sign, const void *a_data, const size_t a_data_size)
{
    if (!a_sign || !a_data)
        return -1;
    if (a_sign->type.type != SIG_TYPE_MULTI_CHAINED) {
        log_it (L_ERROR, "Unsupported multi-signature type");
        return -1;
    }
    if (!a_sign->pub_keys || !a_sign->sign_data || !a_sign->key_hashes || !a_sign->meta || !a_sign->key_seq) {
        log_it (L_ERROR, "Invalid multi-signature format");
        return -1;
    }
    uint32_t l_pkeys_mem_shift = 0, l_signs_mem_shift = 0;
    for (int i = 0; i < a_sign->sign_count - 1; i++) {
        l_pkeys_mem_shift += a_sign->meta[i].pkey_size;
        l_signs_mem_shift += a_sign->meta[i].sign_size;
    }
    dap_chain_hash_fast_t l_data_hash;
    bool l_hashed;
    int l_verified = 0;
    for (int i = a_sign->sign_count - 1; i >= 0; i--) {
        size_t l_pkey_size = a_sign->meta[i].pkey_size;
        size_t l_sign_size = a_sign->meta[i].sign_size;
        dap_sign_t *l_step_sign = DAP_NEW_Z_SIZE(dap_sign_t,
                sizeof(dap_sign_hdr_t) + l_pkey_size + l_sign_size);
        l_step_sign->header.type = a_sign->key_seq[i].type;
        l_step_sign->header.sign_pkey_size = l_pkey_size;
        l_step_sign->header.sign_size = l_sign_size;
        memcpy(l_step_sign->pkey_n_sign, &a_sign->pub_keys[l_pkeys_mem_shift], l_pkey_size);
        if (i > 0) {
            l_pkeys_mem_shift -= a_sign->meta[i - 1].pkey_size;
        }
        memcpy(&l_step_sign->pkey_n_sign[l_pkey_size], &a_sign->sign_data[l_signs_mem_shift], l_sign_size);
        if (i > 0) {
            l_signs_mem_shift -= a_sign->meta[i - 1].sign_size;
        }
        if (i ==0) {
            l_hashed = dap_multi_sign_hash_data(a_sign, a_data, a_data_size, &l_data_hash);
        } else {
            l_hashed = dap_hash_fast(&a_sign->sign_data[l_signs_mem_shift], a_sign->meta[i - 1].sign_size, &l_data_hash);
        }
        if (!l_hashed) {
            log_it (L_ERROR, "Can't create multi-signature hash");
            DAP_DELETE(l_step_sign);
            return -1;
        }
        l_verified = dap_sign_verify(l_step_sign, &l_data_hash, sizeof(dap_chain_hash_fast_t));
        DAP_DELETE(l_step_sign);
        if (l_verified != 1) {
            return l_verified;
        }
    }
    return l_verified;
}

/**
 * @brief dap_multi_sign_delete Destroy multi-signature structure
 * @param a_sign Pointer to multi-signature structure to destroy
 * @return None
 */
void dap_multi_sign_delete(dap_multi_sign_t *a_sign)
{
    if (!a_sign)
        return;
    if (a_sign->sign_data) {
        DAP_DELETE(a_sign->sign_data);
    }
    if (a_sign->pub_keys) {
        DAP_DELETE(a_sign->pub_keys);
    }
    if (a_sign->key_hashes) {
        DAP_DELETE(a_sign->key_hashes);
    }
    if (a_sign->meta) {
        DAP_DELETE(a_sign->meta);
    }
    if (a_sign->key_seq) {
        DAP_DELETE(a_sign->key_seq);
    }
    DAP_DELETE(a_sign);
}

/**
 * @brief dap_sign_get_information Added in string information about signature
 * @param a_sign Signature can be NULL
 * @param a_str_out The output string pointer
 */
void dap_sign_get_information(dap_sign_t* a_sign, dap_string_t *a_str_out){
    dap_string_append_printf(a_str_out, "Signature: \n");
    if (a_sign != NULL){
        dap_chain_hash_fast_t l_hash_pkey;
        dap_string_append_printf(a_str_out, "\tType: %s\n",
                                 dap_sign_type_to_str(a_sign->header.type));
        if(dap_sign_get_pkey_hash(a_sign, &l_hash_pkey)){
            dap_string_append_printf(a_str_out, "\tPublic key hash: %s\n", dap_chain_hash_fast_to_str_new(&l_hash_pkey));
        }
        dap_string_append_printf(a_str_out, "\tPublic key size: %u\n"
                                            "\tSignature size: %u\n",
                                 a_sign->header.sign_pkey_size,
                                 a_sign->header.sign_size);
    }else {
        dap_string_append_printf(a_str_out, "! Signature has data, corrupted or not valid\n");
    }
}<|MERGE_RESOLUTION|>--- conflicted
+++ resolved
@@ -320,11 +320,6 @@
     if (a_sign->header.sign_pkey_size > a_max_key_size)
         return false;
     if (a_sign->header.sign_size > a_max_key_size)
-<<<<<<< HEAD
-        return false;
-    if (a_sign->header.sign_pkey_size > a_sign->header.sign_size)
-=======
->>>>>>> faa3fc04
         return false;
     return true;
 }
