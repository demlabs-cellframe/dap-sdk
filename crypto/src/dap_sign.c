--- conflicted
+++ resolved
@@ -82,10 +82,7 @@
         case DAP_ENC_KEY_TYPE_SIG_SPHINCSPLUS: l_sign_type.type = SIG_TYPE_SPHINCSPLUS; break;
 #ifdef DAP_ECDSA
         case DAP_ENC_KEY_TYPE_SIG_ECDSA: l_sign_type.type = SIG_TYPE_ECDSA; break;
-<<<<<<< HEAD
         case DAP_ENC_KEY_TYPE_SIG_MULTI_ECDSA_DILITHIUM: l_sign_type.type = SIG_TYPE_MULTI_ECDSA_DILITHIUM; break;
-=======
->>>>>>> 082a40bc
 #endif
         case DAP_ENC_KEY_TYPE_SIG_SHIPOVNIK: l_sign_type.type = SIG_TYPE_SHIPOVNIK; break;
         case DAP_ENC_KEY_TYPE_SIG_MULTI_CHAINED: l_sign_type.type = SIG_TYPE_MULTI_CHAINED; break;
@@ -110,10 +107,7 @@
         case SIG_TYPE_SPHINCSPLUS: return DAP_ENC_KEY_TYPE_SIG_SPHINCSPLUS;
 #ifdef DAP_ECDSA
         case SIG_TYPE_ECDSA: return DAP_ENC_KEY_TYPE_SIG_ECDSA;
-<<<<<<< HEAD
         case SIG_TYPE_MULTI_ECDSA_DILITHIUM: return DAP_ENC_KEY_TYPE_SIG_MULTI_ECDSA_DILITHIUM;
-=======
->>>>>>> 082a40bc
 #endif
         case SIG_TYPE_SHIPOVNIK: return DAP_ENC_KEY_TYPE_SIG_SHIPOVNIK;
         case SIG_TYPE_MULTI_CHAINED: return DAP_ENC_KEY_TYPE_SIG_MULTI_CHAINED;
@@ -140,10 +134,7 @@
         case SIG_TYPE_SPHINCSPLUS: return "sig_sphincs";
 #ifdef DAP_ECDSA
         case SIG_TYPE_ECDSA: return "sig_ecdsa";
-<<<<<<< HEAD
         case SIG_TYPE_MULTI_ECDSA_DILITHIUM: return "sig_multi_ecdsa_dil";
-=======
->>>>>>> 082a40bc
 #endif
         case SIG_TYPE_SHIPOVNIK: return "sig_shipovnik";
         case SIG_TYPE_MULTI_COMBINED: return "sig_multi_combined";
@@ -177,11 +168,8 @@
 #ifdef DAP_ECDSA
     } else if ( !dap_strcmp (a_type_str, "sig_ecdsa") ) {
          l_sign_type.type = SIG_TYPE_ECDSA;
-<<<<<<< HEAD
     } else if ( !dap_strcmp (a_type_str,"sig_multi_ecdsa_dil") ){
         l_sign_type.type = SIG_TYPE_MULTI_ECDSA_DILITHIUM;
-=======
->>>>>>> 082a40bc
 #endif
     } else if ( !dap_strcmp (a_type_str, "sig_shipovnik") ) {
          l_sign_type.type = SIG_TYPE_SHIPOVNIK;
@@ -231,10 +219,7 @@
         case DAP_ENC_KEY_TYPE_SIG_FALCON:
 #ifdef DAP_ECDSA
         case DAP_ENC_KEY_TYPE_SIG_ECDSA:
-<<<<<<< HEAD
         case DAP_ENC_KEY_TYPE_SIG_MULTI_ECDSA_DILITHIUM:
-=======
->>>>>>> 082a40bc
 #endif
         case DAP_ENC_KEY_TYPE_SIG_SHIPOVNIK:
         case DAP_ENC_KEY_TYPE_SIG_SPHINCSPLUS:
@@ -479,10 +464,7 @@
         case DAP_ENC_KEY_TYPE_SIG_SPHINCSPLUS:
 #ifdef DAP_ECDSA
         case DAP_ENC_KEY_TYPE_SIG_ECDSA:
-<<<<<<< HEAD
         case DAP_ENC_KEY_TYPE_SIG_MULTI_ECDSA_DILITHIUM:
-=======
->>>>>>> 082a40bc
 #endif
         case DAP_ENC_KEY_TYPE_SIG_SHIPOVNIK:
         case DAP_ENC_KEY_TYPE_SIG_MULTI_CHAINED:
@@ -614,10 +596,7 @@
     return "sig_dil\nsig_falcon\n"
 #ifdef DAP_ECDSA
     "sig_ecdsa\n"
-<<<<<<< HEAD
     "sig_multi_ecdsa_dil\n"
-=======
->>>>>>> 082a40bc
 #endif
     "sig_sphincs\nsig_shipovnik\nsig_multi_chained\n";
 }