/*
 * Authors:
 * Dmitriy A. Gearasimov <gerasimov.dmitriy@demlabs.net>
 * DeM Labs Inc.   https://demlabs.net    https:/gitlab.com/demlabs
 * Kelvin Project https://github.com/kelvinblockchain
 * Copyright  (c) 2017-2018
 * All rights reserved.

 This file is part of DAP (Distributed Applications Platform) the open source project

    DAP (Distributed Applications Platform) is free software: you can redistribute it and/or modify
    it under the terms of the GNU General Public License as published by
    the Free Software Foundation, either version 3 of the License, or
    (at your option) any later version.

    DAP is distributed in the hope that it will be useful,
    but WITHOUT ANY WARRANTY; without even the implied warranty of
    MERCHANTABILITY or FITNESS FOR A PARTICULAR PURPOSE.  See the
    GNU General Public License for more details.

    You should have received a copy of the GNU General Public License
    along with any DAP based project.  If not, see <http://www.gnu.org/licenses/>.
*/

#include <string.h>

#include "dap_common.h"
#include "dap_enc_key.h"
#include "dap_strfuncs.h"
#include "dap_hash.h"
#include "dap_sign.h"
#include "dap_enc_base58.h"
#include "dap_json_rpc_errors.h"

#define LOG_TAG "dap_sign"

static uint8_t s_sign_hash_type_default = DAP_SIGN_HASH_TYPE_SHA3;

/**
 * @brief dap_sign_init
 * @param a_sign_hash_type_default Wich hash type will be used for new created signatures
 * @return
 */
int dap_sign_init(uint8_t a_sign_hash_type_default)
{
    s_sign_hash_type_default = a_sign_hash_type_default;
    return 0;
}


/**
 * @brief get signature size (different for specific crypto algorithm)
 * 
 * @param a_key dap_enc_key_t * encryption key object
 * @param a_output_wish_size size_t output size
 * @return size_t 
 */
size_t dap_sign_create_output_unserialized_calc_size(dap_enc_key_t *a_key, UNUSED_ARG size_t a_output_wish_size )
{ 
    return dap_enc_calc_signature_unserialized_size(a_key);
}


/**
 * @brief get sign type (dap_sign_type_t) type from key type (dap_enc_key_type_t)
 * @param a_key_type dap_enc_key_type_t key type
 * @return
 */
dap_sign_type_t dap_sign_type_from_key_type( dap_enc_key_type_t a_key_type)
{
    dap_sign_type_t l_sign_type;
    memset(&l_sign_type, 0, sizeof(l_sign_type));
    switch (a_key_type){
        case DAP_ENC_KEY_TYPE_SIG_BLISS: l_sign_type.type = SIG_TYPE_BLISS; break;
        case DAP_ENC_KEY_TYPE_SIG_PICNIC: l_sign_type.type = SIG_TYPE_PICNIC; break;
        case DAP_ENC_KEY_TYPE_SIG_TESLA: l_sign_type.type = SIG_TYPE_TESLA; break;
        case DAP_ENC_KEY_TYPE_SIG_DILITHIUM: l_sign_type.type = SIG_TYPE_DILITHIUM; break;
        case DAP_ENC_KEY_TYPE_SIG_FALCON: l_sign_type.type = SIG_TYPE_FALCON; break;
        case DAP_ENC_KEY_TYPE_SIG_SPHINCSPLUS: l_sign_type.type = SIG_TYPE_SPHINCSPLUS; break;
        case DAP_ENC_KEY_TYPE_SIG_ECDSA: l_sign_type.type = SIG_TYPE_ECDSA; break;
        case DAP_ENC_KEY_TYPE_SIG_SHIPOVNIK: l_sign_type.type = SIG_TYPE_SHIPOVNIK; break;
        case DAP_ENC_KEY_TYPE_SIG_MULTI_CHAINED: l_sign_type.type = SIG_TYPE_MULTI_CHAINED; break;
        default: l_sign_type.raw = 0;
    }
    return l_sign_type;
}

/**
 * @brief convert chain sign type (dap_sign_type_t) to encryption key type (dap_enc_key_type_t)
 * @param a_chain_sign_type dap_enc_key_type_t signature type
 * @return dap_enc_key_type_t
 */
dap_enc_key_type_t  dap_sign_type_to_key_type(dap_sign_type_t  a_chain_sign_type)
{
    switch (a_chain_sign_type.type) {
        case SIG_TYPE_BLISS: return DAP_ENC_KEY_TYPE_SIG_BLISS;
        case SIG_TYPE_TESLA: return DAP_ENC_KEY_TYPE_SIG_TESLA;
        case SIG_TYPE_PICNIC: return DAP_ENC_KEY_TYPE_SIG_PICNIC;
        case SIG_TYPE_DILITHIUM: return DAP_ENC_KEY_TYPE_SIG_DILITHIUM;
        case SIG_TYPE_FALCON: return DAP_ENC_KEY_TYPE_SIG_FALCON;
        case SIG_TYPE_SPHINCSPLUS: return DAP_ENC_KEY_TYPE_SIG_SPHINCSPLUS;
        case SIG_TYPE_ECDSA: return DAP_ENC_KEY_TYPE_SIG_ECDSA;
        case SIG_TYPE_SHIPOVNIK: return DAP_ENC_KEY_TYPE_SIG_SHIPOVNIK;
        case SIG_TYPE_MULTI_CHAINED: return DAP_ENC_KEY_TYPE_SIG_MULTI_CHAINED;
        default: return DAP_ENC_KEY_TYPE_INVALID;
    }
}



/**
 * @brief convert sign type (dap_sign_type_t) to string format
 * [sig_bliss,sig_tesla,sig_picnic,sig_dil,sig_multi2,sig_multi]
 * @param a_chain_sign_type sign type dap_sign_type_t
 * @return const char* 
 */
const char * dap_sign_type_to_str(dap_sign_type_t a_chain_sign_type)
{
    switch (a_chain_sign_type.type) {
        case SIG_TYPE_BLISS: return "sig_bliss";
        case SIG_TYPE_TESLA: return "sig_tesla";
        case SIG_TYPE_PICNIC: return "sig_picnic";
        case SIG_TYPE_DILITHIUM: return "sig_dil";
        case SIG_TYPE_FALCON: return "sig_falcon";
        case SIG_TYPE_SPHINCSPLUS: return "sig_sphincs";
        case SIG_TYPE_ECDSA: return "sig_ecdsa";
        case SIG_TYPE_SHIPOVNIK: return "sig_shipovnik";
        case SIG_TYPE_MULTI_COMBINED: return "sig_multi_combined";
        case SIG_TYPE_MULTI_CHAINED: return "sig_multi_chained";
        default: return "UNDEFINED";//DAP_ENC_KEY_TYPE_NULL;
    }

}

/**
 * @brief convert string to dap_sign_type_t type
 * 
 * @param a_type_str const char * algorithm type [sig_bliss,sig_tesla,sig_picnic,sig_dil,sig_multi2,sig_multi]
 * @return dap_sign_type_t 
 */
dap_sign_type_t dap_sign_type_from_str(const char * a_type_str)
{
    dap_sign_type_t l_sign_type = {0};
    if ( !dap_strcmp (a_type_str,"sig_bliss") ){
        l_sign_type.type = SIG_TYPE_BLISS;
    } else if ( !dap_strcmp (a_type_str,"sig_tesla") ){
        l_sign_type.type = SIG_TYPE_TESLA;
    } else if ( !dap_strcmp (a_type_str,"sig_picnic") ){
        l_sign_type.type = SIG_TYPE_PICNIC;
    }else if ( !dap_strcmp (a_type_str,"sig_dil") ){
        l_sign_type.type = SIG_TYPE_DILITHIUM;
    }else if ( !dap_strcmp (a_type_str, "sig_falcon") ) {
        l_sign_type.type = SIG_TYPE_FALCON;
    }else if ( !dap_strcmp (a_type_str, "sig_sphincs") ) {
         l_sign_type.type = SIG_TYPE_SPHINCSPLUS;
    }else if ( !dap_strcmp (a_type_str, "sig_ecdsa") ) {
         l_sign_type.type = SIG_TYPE_ECDSA;
    }else if ( !dap_strcmp (a_type_str, "sig_shipovnik") ) {
         l_sign_type.type = SIG_TYPE_SHIPOVNIK;
    }else if ( !dap_strcmp (a_type_str,"sig_multi_chained") ){
        l_sign_type.type = SIG_TYPE_MULTI_CHAINED;
    // } else if ( !dap_strcmp (a_type_str,"sig_multi_combined") ){
    //     l_sign_type.type = SIG_TYPE_MULTI_COMBINED;
    } else {
        log_it(L_WARNING, "Wrong sign type string \"%s\"", a_type_str ? a_type_str : "(null)");
    }
    return l_sign_type;
}

/**
 * @brief The function checks the signature type to see if it is outdated.
 * @param a_sign_type
 * @return bool
 */
bool dap_sign_type_is_depricated(dap_sign_type_t a_sign_type){
    if (a_sign_type.type == SIG_TYPE_PICNIC || a_sign_type.type == SIG_TYPE_BLISS || a_sign_type.type == SIG_TYPE_TESLA)
        return true;
    return false;
}

/**
 * @brief encrypt data
 * call a_key->sign_get
 * @param a_key dap_enc_key_t key object
 * @param a_data const void * data
 * @param a_data_size const size_t size of data
 * @param a_output void * output buffer
 * @param a_output_size size_t size of output buffer
 * @return int 
 */
int dap_sign_create_output(dap_enc_key_t *a_key, const void * a_data, const size_t a_data_size,
                           void * a_output, size_t *a_output_size)
{
    if(!a_key){
        log_it (L_ERROR, "Can't find the private key to create signature");
        return -1;
    }
    switch (a_key->type) {
        case DAP_ENC_KEY_TYPE_SIG_TESLA:
        case DAP_ENC_KEY_TYPE_SIG_PICNIC:
        case DAP_ENC_KEY_TYPE_SIG_BLISS:
        case DAP_ENC_KEY_TYPE_SIG_DILITHIUM:
        case DAP_ENC_KEY_TYPE_SIG_FALCON:
        case DAP_ENC_KEY_TYPE_SIG_ECDSA:
        case DAP_ENC_KEY_TYPE_SIG_SHIPOVNIK:
        case DAP_ENC_KEY_TYPE_SIG_SPHINCSPLUS:
        case DAP_ENC_KEY_TYPE_SIG_MULTI_CHAINED:
            return a_key->sign_get(a_key, a_data, a_data_size, a_output, *a_output_size);
        default:
            return -1;
    }
}

/**
 * @brief sign data with specified key
 * 
 * @param a_key dap_enc_key_t key object
 * @param a_data const void * buffer with data
 * @param a_data_size const size_t buffer size
 * @param a_output_wish_size size_t output buffer size
 * @return dap_sign_t* 
 */
dap_sign_t * dap_sign_create(dap_enc_key_t *a_key, const void * a_data,
        const size_t a_data_size, size_t a_output_wish_size)
{
    dap_return_val_if_fail(a_key && a_key->priv_key_data && a_key->priv_key_data_size, NULL);
    const void * l_sign_data;
    size_t l_sign_data_size;

    dap_chain_hash_fast_t l_sign_data_hash;

    if(s_sign_hash_type_default == DAP_SIGN_HASH_TYPE_NONE || a_key->type == DAP_ENC_KEY_TYPE_SIG_ECDSA) {
        l_sign_data = a_data;
        l_sign_data_size = a_data_size;
    }else{
        l_sign_data = &l_sign_data_hash;
        l_sign_data_size = sizeof(l_sign_data_hash);
        switch(s_sign_hash_type_default){
            case DAP_SIGN_HASH_TYPE_SHA3: dap_hash_fast(a_data,a_data_size,&l_sign_data_hash); break;
            default: log_it(L_CRITICAL, "We can't hash with hash type 0x%02x",s_sign_hash_type_default);
        }
    }

    // calculate max signature size
    size_t l_sign_unserialized_size = dap_sign_create_output_unserialized_calc_size(a_key, a_output_wish_size);
    if(l_sign_unserialized_size > 0) {
        size_t l_pub_key_size = 0;
        uint8_t* l_sign_unserialized = NULL;
        uint8_t *l_pub_key = dap_enc_key_serialize_pub_key(a_key, &l_pub_key_size);

        // dap_return_val_if_pass(!l_pub_key, NULL);
        DAP_NEW_Z_SIZE_RET_VAL(l_sign_unserialized, uint8_t, l_sign_unserialized_size, NULL, l_pub_key);
        // calc signature [sign_size may decrease slightly]
        if( dap_sign_create_output(a_key, l_sign_data, l_sign_data_size,
                                         l_sign_unserialized, &l_sign_unserialized_size) != 0) {
            DAP_DEL_MULTY(l_sign_unserialized, l_pub_key);
            return NULL;
        } else {
            size_t l_sign_ser_size = l_sign_unserialized_size;
            uint8_t *l_sign_ser = dap_enc_key_serialize_sign(a_key->type, l_sign_unserialized, &l_sign_ser_size);
            if ( l_sign_ser ){
                dap_sign_t *l_ret = NULL;
                DAP_NEW_Z_SIZE_RET_VAL(l_ret, dap_sign_t, sizeof(dap_sign_hdr_t) + l_sign_ser_size + l_pub_key_size, NULL, l_sign_unserialized, l_pub_key, l_sign_ser);
                // write serialized public key to dap_sign_t
                memcpy(l_ret->pkey_n_sign, l_pub_key, l_pub_key_size);
                l_ret->header.type = dap_sign_type_from_key_type(a_key->type);
                // write serialized signature to dap_sign_t
                memcpy(l_ret->pkey_n_sign + l_pub_key_size, l_sign_ser, l_sign_ser_size);
                l_ret->header.sign_pkey_size =(uint32_t) l_pub_key_size;
                l_ret->header.sign_size = (uint32_t) l_sign_ser_size;
                l_ret->header.hash_type = s_sign_hash_type_default;

                dap_enc_key_signature_delete(a_key->type, l_sign_unserialized);
                DAP_DEL_MULTY(l_sign_ser, l_pub_key);
                return l_ret;
            } else {
                log_it(L_WARNING,"Can't serialize signature: NULL returned");
                return NULL;
            }
        }
    }
    return NULL;
}

/**
 * @brief 
 * get a_sign->pkey_n_sign + a_sign->header.sign_pkey_size
 * @param a_sign dap_sign_t object (header + raw signature data)
 * @param a_sign_out  a_sign->header.sign_size
 * @return uint8_t* 
 */
uint8_t* dap_sign_get_sign(dap_sign_t *a_sign, size_t *a_sign_size)
{
    dap_return_val_if_pass(!a_sign, NULL);

    if (a_sign_size)
        *a_sign_size = a_sign->header.sign_size;
    return a_sign->pkey_n_sign + a_sign->header.sign_pkey_size;
}

/**
 * @brief get a_sign->pkey_n_sign and a_sign->header.sign_pkey_size (optionally)
 * 
 * @param a_sign dap_sign_t sign object
 * @param a_pub_key_out [option] output pointer to a_sign->header.sign_pkey_size
 * @return uint8_t* 
 */
uint8_t* dap_sign_get_pkey(dap_sign_t *a_sign, size_t *a_pub_key_out)
{
    dap_return_val_if_pass(!a_sign, NULL);

    if(a_pub_key_out)
        *a_pub_key_out = a_sign->header.sign_pkey_size;
    return a_sign->pkey_n_sign;
}

/**
 * @brief get SHA3 hash of buffer (a_sign), storing in output buffer a_sign_hash
 * 
 * @param a_sign input buffer
 * @param a_sign_hash output buffer
 * @return true 
 * @return false 
 */
bool dap_sign_get_pkey_hash(dap_sign_t *a_sign, dap_chain_hash_fast_t *a_sign_hash)
{
    dap_return_val_if_fail(a_sign && a_sign->header.sign_pkey_size, false);
    return dap_hash_fast(a_sign->pkey_n_sign, a_sign->header.sign_pkey_size, a_sign_hash);
}

/**
 * @brief Compare two sign
 *
 * @param l_sign1
 * @param l_sign2
 * @return true or false
 */
bool dap_sign_compare_pkeys(dap_sign_t *l_sign1, dap_sign_t *l_sign2)
{
    size_t l_pkey_ser_size1 = 0, l_pkey_ser_size2 = 0;
    // Get public key from sign
<<<<<<< HEAD
    const uint8_t *l_pkey_ser1 = dap_sign_get_pkey(l_sign1, &l_pkey_ser_size1);
    const uint8_t *l_pkey_ser2 = dap_sign_get_pkey(l_sign2, &l_pkey_ser_size2);
    return l_pkey_ser_size1 == l_pkey_ser_size2 && !memcmp(l_pkey_ser1, l_pkey_ser2, l_pkey_ser_size1);
=======
    const uint8_t   *l_pkey_ser1 = dap_sign_get_pkey(l_sign1, &l_pkey_ser_size1),
                    *l_pkey_ser2 = dap_sign_get_pkey(l_sign2, &l_pkey_ser_size2);
    return (l_pkey_ser_size1 == l_pkey_ser_size2) && !memcmp(l_pkey_ser1, l_pkey_ser2, l_pkey_ser_size1);
>>>>>>> 99a35bf5
}

/**
 * @brief verify, if a_sign->header.sign_pkey_size and a_sign->header.sign_size bigger, then a_max_key_size
 * 
 * @param a_sign signed data object 
 * @param a_max_sign_size max size of signature
 * @return true 
 * @return false 
 */
bool dap_sign_verify_size(dap_sign_t *a_sign, size_t a_max_sign_size)
{
    return (a_max_sign_size > sizeof(dap_sign_t)) && (a_sign->header.sign_size) &&
           (a_sign->header.sign_pkey_size) && (a_sign->header.type.type != SIG_TYPE_NULL) &&
           ((uint64_t)a_sign->header.sign_size + a_sign->header.sign_pkey_size + sizeof(dap_sign_t) <= (uint64_t)a_max_sign_size);
}

/**
 * @brief get deserialized pub key from dap_sign_t
 * 
 * @param a_chain_sign dap_sign_t object
 * @return dap_enc_key_t* 
 */
dap_enc_key_t *dap_sign_to_enc_key(dap_sign_t * a_chain_sign)
{
    dap_enc_key_type_t l_type = dap_sign_type_to_key_type(a_chain_sign->header.type);
    dap_return_val_if_pass(l_type == DAP_ENC_KEY_TYPE_INVALID, NULL);

    size_t l_pkey_size = 0;
    uint8_t *l_pkey = dap_sign_get_pkey(a_chain_sign, &l_pkey_size);
    dap_enc_key_t * l_ret =  dap_enc_key_new(l_type);
    // deserialize public key
    if (dap_enc_key_deserialize_pub_key(l_ret, l_pkey, l_pkey_size)) {
        log_it(L_ERROR, "Error in enc pub key deserialize");
        DAP_DEL_Z(l_ret);
    }
    return l_ret;
}

/**
 * @brief dap_sign_verify data signature
 * @param a_chain_sign dap_sign_t a_chain_sign object
 * @param a_data const void * buffer with data
 * @param a_data_size const size_t  buffer size
 * @return 0 valid signature, else invalid signature with error code
 */
int dap_sign_verify(dap_sign_t *a_chain_sign, const void *a_data, const size_t a_data_size)
{
    dap_return_val_if_pass(!a_chain_sign || !a_data, -2);

    dap_enc_key_t *l_key = dap_sign_to_enc_key(a_chain_sign);
    if ( !l_key ){
        log_it(L_WARNING,"Incorrect signature, can't extract key");
        return -3;
    }
    size_t l_sign_data_ser_size;
    uint8_t *l_sign_data_ser = dap_sign_get_sign(a_chain_sign, &l_sign_data_ser_size);

    if ( !l_sign_data_ser ){
        dap_enc_key_delete(l_key);
        log_it(L_WARNING,"Incorrect signature, can't extract serialized signature's data ");
        return -4;
    }

    size_t l_sign_data_size = a_chain_sign->header.sign_size;
    // deserialize signature
    uint8_t *l_sign_data = dap_enc_key_deserialize_sign(l_key->type, l_sign_data_ser, &l_sign_data_size);

    if ( !l_sign_data ){
        log_it(L_WARNING,"Incorrect signature, can't deserialize signature's data");
        dap_enc_key_delete(l_key);
        return -5;
    }

    int l_ret = 0;
    //uint8_t * l_sign = a_chain_sign->pkey_n_sign + a_chain_sign->header.sign_pkey_size;
    const void *l_verify_data;
    size_t l_verify_data_size;
    dap_chain_hash_fast_t l_verify_data_hash;

    if(a_chain_sign->header.hash_type == DAP_SIGN_HASH_TYPE_NONE || l_key->type == DAP_ENC_KEY_TYPE_SIG_ECDSA){
        l_verify_data = a_data;
        l_verify_data_size = a_data_size;
    }else{
        l_verify_data = &l_verify_data_hash;
        l_verify_data_size = sizeof(l_verify_data_hash);
        switch(s_sign_hash_type_default){
            case DAP_SIGN_HASH_TYPE_SHA3: dap_hash_fast(a_data,a_data_size,&l_verify_data_hash); break;
            default: log_it(L_CRITICAL, "Incorrect signature: we can't check hash with hash type 0x%02x",s_sign_hash_type_default);
            dap_enc_key_signature_delete(l_key->type, l_sign_data);
            dap_enc_key_delete(l_key);
            return -5;
        }
    }
    switch (l_key->type) {
        case DAP_ENC_KEY_TYPE_SIG_TESLA:
        case DAP_ENC_KEY_TYPE_SIG_BLISS:
        case DAP_ENC_KEY_TYPE_SIG_PICNIC:
        case DAP_ENC_KEY_TYPE_SIG_DILITHIUM:
        case DAP_ENC_KEY_TYPE_SIG_FALCON:
        case DAP_ENC_KEY_TYPE_SIG_SPHINCSPLUS:
        case DAP_ENC_KEY_TYPE_SIG_ECDSA:
        case DAP_ENC_KEY_TYPE_SIG_SHIPOVNIK:
        case DAP_ENC_KEY_TYPE_SIG_MULTI_CHAINED:
            l_ret = l_key->sign_verify(l_key, l_verify_data, l_verify_data_size, l_sign_data, l_sign_data_size);
            break;
        default:
            l_ret = -6;
    }
    dap_enc_key_signature_delete(l_key->type, l_sign_data);
    dap_enc_key_delete(l_key);
    return l_ret;
}


/**
 * @brief Get size of struct dap_sign_t
 * 
 * @param a_chain_sign dap_sign_t object
 * @return size_t 
 */
size_t dap_sign_get_size(dap_sign_t * a_chain_sign)
{
    dap_return_val_if_pass(!a_chain_sign || a_chain_sign->header.type.type == SIG_TYPE_NULL, 0);
    return (sizeof(dap_sign_t) + a_chain_sign->header.sign_size + a_chain_sign->header.sign_pkey_size);
}

dap_sign_t **dap_sign_get_unique_signs(void *a_data, size_t a_data_size, size_t *a_signs_count)
{
<<<<<<< HEAD
    const uint16_t l_realloc_count = 10;
    dap_return_val_if_fail(a_signs_count, NULL);
    dap_return_val_if_fail(a_data && a_data_size, (*a_signs_count = 0, NULL));
    size_t l_signs_count = *a_signs_count ? *a_signs_count : l_realloc_count;
    dap_sign_t **ret = NULL;
    size_t i = 0, l_sign_size = 0;
    for (size_t l_offset = 0; l_offset + sizeof(dap_sign_t) < a_data_size; l_offset += l_sign_size) {
        dap_sign_t *l_sign = (dap_sign_t *)((byte_t *)a_data + l_offset);
        l_sign_size = dap_sign_get_size(l_sign);
        if (l_offset + l_sign_size < l_offset || l_offset + l_sign_size > a_data_size)
            break;
        bool l_repeat = false;
        if (ret) {
            // Check duplicate signs
            for (size_t j = 0; j < i; j++) {
                if (dap_sign_compare_pkeys(l_sign, ret[j])) {
                    l_repeat = true;
                    break;
                }
            }
            if (l_repeat)
                continue;
        } else
            DAP_NEW_Z_COUNT_RET_VAL(ret, dap_sign_t *, l_signs_count, NULL, NULL);
        ret[i++] = l_sign;
        if (*a_signs_count && i == *a_signs_count)
            break;
        if (i == l_signs_count) {
            l_signs_count += l_realloc_count;
            ret = (dap_sign_t **)DAP_REALLOC(ret, l_signs_count * sizeof(dap_sign_t *));
            if (!ret) {
                log_it(L_CRITICAL, c_error_memory_alloc);
                return NULL;
            }
        }
    }
    *a_signs_count = i;
    return ret;
=======
    dap_return_val_if_fail(a_data && a_signs_count && a_data_size, NULL);
    byte_t *l_pos = a_data, *l_end = l_pos + a_data_size;
    dap_sign_t **l_ret_signs = NULL, *l_sign = NULL;
    size_t l_count = 0;
    while (l_pos < l_end) {
        l_sign = (dap_sign_t*)l_pos;
        size_t l_sign_size = dap_sign_get_size(l_sign);
        if (!l_sign_size || l_sign_size > (size_t)(l_end - l_pos)) {
            log_it(L_ERROR, "Broken sign, size: %lu, unprocessed bytes left: %zu", l_sign_size, (size_t)(l_end - l_pos));
            break;
        }
        l_pos += l_sign_size;
        bool l_dup = false;
        for (size_t i = 0; i < l_count; ++i) {
            if (( l_dup = dap_sign_compare_pkeys(l_ret_signs[i], l_sign) ))
                break;
        }
        if (l_dup)
            continue;
        l_ret_signs = DAP_REALLOC_COUNT(l_ret_signs, l_count + 1);
        l_ret_signs[l_count++] = l_sign;        
    }
    if (l_pos != l_end) {
        log_it(L_ERROR, "Inconsistent signs storage, residual %lu bytes", l_end - l_pos);
    }
    *a_signs_count = l_count;
    return l_ret_signs;
>>>>>>> 99a35bf5
}

/**
 * @brief dap_sign_get_information Added in string information about signature
 * @param a_sign Signature can be NULL
 * @param a_str_out The output string pointer
 */
void dap_sign_get_information(dap_sign_t* a_sign, dap_string_t *a_str_out, const char *a_hash_out_type)
{
    dap_string_append_printf(a_str_out, "Signature: \n");
    if (!a_sign) {
        dap_string_append_printf(a_str_out, "! Corrupted signature data\n");
        return;
    }
    dap_chain_hash_fast_t l_hash_pkey;
    dap_string_append_printf(a_str_out, "\tType: %s\n",
                             dap_sign_type_to_str(a_sign->header.type));
    if(dap_sign_get_pkey_hash(a_sign, &l_hash_pkey)) {
        const char *l_hash_str = dap_strcmp(a_hash_out_type, "hex")
             ? dap_enc_base58_encode_hash_to_str_static(&l_hash_pkey)
             : dap_chain_hash_fast_to_str_static(&l_hash_pkey);
             dap_string_append_printf(a_str_out, "\tPublic key hash: %s\n", l_hash_str);
    }
    dap_string_append_printf(a_str_out, "\tPublic key size: %u\n"
                                        "\tSignature size: %u\n",
                             a_sign->header.sign_pkey_size,
                             a_sign->header.sign_size);
}

/**
 * @brief dap_sign_get_information Added in string information about signature
 * @param a_sign Signature can be NULL
 * @param a_json_out The output string pointer
 */
void dap_sign_get_information_json(dap_sign_t* a_sign, json_object *a_json_out, const char *a_hash_out_type)
{
    json_object_object_add(a_json_out,"Signature", json_object_new_string(""));
    if (!a_sign) {
        dap_json_rpc_error_add(-1, "Corrupted signature data");
        return;
    }
    dap_chain_hash_fast_t l_hash_pkey;
    json_object_object_add(a_json_out,"Type",json_object_new_string(dap_sign_type_to_str(a_sign->header.type)));
    if(dap_sign_get_pkey_hash(a_sign, &l_hash_pkey)) {
        const char *l_hash_str = dap_strcmp(a_hash_out_type, "hex")
             ? dap_enc_base58_encode_hash_to_str_static(&l_hash_pkey)
             : dap_chain_hash_fast_to_str_static(&l_hash_pkey);
             json_object_object_add(a_json_out,"Public key hash",json_object_new_string(l_hash_str));             
    }
    json_object_object_add(a_json_out,"Public key size",json_object_new_uint64(a_sign->header.sign_pkey_size));
    json_object_object_add(a_json_out,"Signature size",json_object_new_uint64(a_sign->header.sign_size));

}<|MERGE_RESOLUTION|>--- conflicted
+++ resolved
@@ -339,15 +339,9 @@
 {
     size_t l_pkey_ser_size1 = 0, l_pkey_ser_size2 = 0;
     // Get public key from sign
-<<<<<<< HEAD
-    const uint8_t *l_pkey_ser1 = dap_sign_get_pkey(l_sign1, &l_pkey_ser_size1);
-    const uint8_t *l_pkey_ser2 = dap_sign_get_pkey(l_sign2, &l_pkey_ser_size2);
-    return l_pkey_ser_size1 == l_pkey_ser_size2 && !memcmp(l_pkey_ser1, l_pkey_ser2, l_pkey_ser_size1);
-=======
     const uint8_t   *l_pkey_ser1 = dap_sign_get_pkey(l_sign1, &l_pkey_ser_size1),
                     *l_pkey_ser2 = dap_sign_get_pkey(l_sign2, &l_pkey_ser_size2);
     return (l_pkey_ser_size1 == l_pkey_ser_size2) && !memcmp(l_pkey_ser1, l_pkey_ser2, l_pkey_ser_size1);
->>>>>>> 99a35bf5
 }
 
 /**
@@ -477,7 +471,6 @@
 
 dap_sign_t **dap_sign_get_unique_signs(void *a_data, size_t a_data_size, size_t *a_signs_count)
 {
-<<<<<<< HEAD
     const uint16_t l_realloc_count = 10;
     dap_return_val_if_fail(a_signs_count, NULL);
     dap_return_val_if_fail(a_data && a_data_size, (*a_signs_count = 0, NULL));
@@ -489,16 +482,16 @@
         l_sign_size = dap_sign_get_size(l_sign);
         if (l_offset + l_sign_size < l_offset || l_offset + l_sign_size > a_data_size)
             break;
-        bool l_repeat = false;
+        bool l_dup = false;
         if (ret) {
             // Check duplicate signs
             for (size_t j = 0; j < i; j++) {
                 if (dap_sign_compare_pkeys(l_sign, ret[j])) {
-                    l_repeat = true;
+                    l_dup = true;
                     break;
                 }
             }
-            if (l_repeat)
+            if (l_dup)
                 continue;
         } else
             DAP_NEW_Z_COUNT_RET_VAL(ret, dap_sign_t *, l_signs_count, NULL, NULL);
@@ -507,7 +500,7 @@
             break;
         if (i == l_signs_count) {
             l_signs_count += l_realloc_count;
-            ret = (dap_sign_t **)DAP_REALLOC(ret, l_signs_count * sizeof(dap_sign_t *));
+            ret = DAP_REALLOC_COUNT(ret, l_signs_count);
             if (!ret) {
                 log_it(L_CRITICAL, c_error_memory_alloc);
                 return NULL;
@@ -516,35 +509,6 @@
     }
     *a_signs_count = i;
     return ret;
-=======
-    dap_return_val_if_fail(a_data && a_signs_count && a_data_size, NULL);
-    byte_t *l_pos = a_data, *l_end = l_pos + a_data_size;
-    dap_sign_t **l_ret_signs = NULL, *l_sign = NULL;
-    size_t l_count = 0;
-    while (l_pos < l_end) {
-        l_sign = (dap_sign_t*)l_pos;
-        size_t l_sign_size = dap_sign_get_size(l_sign);
-        if (!l_sign_size || l_sign_size > (size_t)(l_end - l_pos)) {
-            log_it(L_ERROR, "Broken sign, size: %lu, unprocessed bytes left: %zu", l_sign_size, (size_t)(l_end - l_pos));
-            break;
-        }
-        l_pos += l_sign_size;
-        bool l_dup = false;
-        for (size_t i = 0; i < l_count; ++i) {
-            if (( l_dup = dap_sign_compare_pkeys(l_ret_signs[i], l_sign) ))
-                break;
-        }
-        if (l_dup)
-            continue;
-        l_ret_signs = DAP_REALLOC_COUNT(l_ret_signs, l_count + 1);
-        l_ret_signs[l_count++] = l_sign;        
-    }
-    if (l_pos != l_end) {
-        log_it(L_ERROR, "Inconsistent signs storage, residual %lu bytes", l_end - l_pos);
-    }
-    *a_signs_count = l_count;
-    return l_ret_signs;
->>>>>>> 99a35bf5
 }
 
 /**
