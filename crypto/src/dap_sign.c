/*
 * Authors:
 * Dmitriy A. Gearasimov <gerasimov.dmitriy@demlabs.net>
 * DeM Labs Inc.   https://demlabs.net    https:/gitlab.com/demlabs
 * Kelvin Project https://github.com/kelvinblockchain
 * Copyright  (c) 2017-2018
 * All rights reserved.

 This file is part of DAP (Deus Applications Prototypes) the open source project

    DAP (Deus Applicaions Prototypes) is free software: you can redistribute it and/or modify
    it under the terms of the GNU General Public License as published by
    the Free Software Foundation, either version 3 of the License, or
    (at your option) any later version.

    DAP is distributed in the hope that it will be useful,
    but WITHOUT ANY WARRANTY; without even the implied warranty of
    MERCHANTABILITY or FITNESS FOR A PARTICULAR PURPOSE.  See the
    GNU General Public License for more details.

    You should have received a copy of the GNU General Public License
    along with any DAP based project.  If not, see <http://www.gnu.org/licenses/>.
*/

#include <string.h>

#include "dap_common.h"
#include "dap_enc_key.h"
#include "dap_strfuncs.h"
#include "dap_hash.h"
#include "dap_sign.h"
#include "dap_enc_base58.h"
#include "dap_enc_bliss.h"
#include "dap_enc_tesla.h"
#include "dap_enc_picnic.h"
#include "dap_enc_dilithium.h"
#include "dap_enc_falcon.h"

#ifdef DAP_PQLR
#include "dap_pqrl_dilithium.h"
#include "dap_pqrl_falcon.h"
#include "dap_pqrl_sphincs.h"
#endif

#include "dap_list.h"

#define LOG_TAG "dap_sign"

//static dap_sign_t * s_sign_null = NULL;
static bliss_signature_t s_sign_bliss_null = {0};
static uint8_t s_sign_hash_type_default = DAP_SIGN_HASH_TYPE_SHA3;

/**
 * @brief dap_sign_init
 * @param a_sign_hash_type_default Wich hash type will be used for new created signatures
 * @return
 */
int dap_sign_init(uint8_t a_sign_hash_type_default)
{
    s_sign_hash_type_default = a_sign_hash_type_default;
    return 0;
}


/**
 * @brief get signature size (different for specific crypto algorithm)
 * 
 * @param a_key dap_enc_key_t * encryption key object
 * @param a_output_wish_size size_t output size
 * @return size_t 
 */
size_t dap_sign_create_output_unserialized_calc_size(dap_enc_key_t * a_key, size_t a_output_wish_size )
{
    (void)a_output_wish_size;

    if(!a_key)
        return 0;
    size_t l_sign_size = 0;
    switch (a_key->type){
        case DAP_ENC_KEY_TYPE_SIG_BLISS: l_sign_size = sizeof(s_sign_bliss_null); break;
        case DAP_ENC_KEY_TYPE_SIG_PICNIC: l_sign_size = dap_enc_picnic_calc_signature_size(a_key); break;
        case DAP_ENC_KEY_TYPE_SIG_TESLA: l_sign_size = dap_enc_tesla_calc_signature_size(); break;
        case DAP_ENC_KEY_TYPE_SIG_DILITHIUM: l_sign_size = dap_enc_dilithium_calc_signature_unserialized_size(); break;
        case DAP_ENC_KEY_TYPE_SIG_FALCON: l_sign_size = dap_enc_falcon_calc_signature_unserialized_size(); break;
#ifdef DAP_PQRL
    case DAP_ENC_KEY_TYPE_SIG_PQLR_DILITHIUM: l_sign_size = dap_pqlr_dilithium_calc_signature_size(a_key); break;
#endif
        default : return 0;

    }
    return l_sign_size;
    //return sizeof(s_sign_null->header)+ a_key->pub_key_data_size + l_sign_size;
}


/**
 * @brief get sign type (dap_sign_type_t) type from key type (dap_enc_key_type_t)
 * @param a_key_type dap_enc_key_type_t key type
 * @return
 */
dap_sign_type_t dap_sign_type_from_key_type( dap_enc_key_type_t a_key_type)
{
    dap_sign_type_t l_sign_type;
    memset(&l_sign_type, 0, sizeof(l_sign_type));
    switch (a_key_type){
        case DAP_ENC_KEY_TYPE_SIG_BLISS: l_sign_type.type = SIG_TYPE_BLISS; break;
        case DAP_ENC_KEY_TYPE_SIG_PICNIC: l_sign_type.type = SIG_TYPE_PICNIC; break;
        case DAP_ENC_KEY_TYPE_SIG_TESLA: l_sign_type.type = SIG_TYPE_TESLA; break;
        case DAP_ENC_KEY_TYPE_SIG_DILITHIUM: l_sign_type.type = SIG_TYPE_DILITHIUM; break;
        case DAP_ENC_KEY_TYPE_SIG_FALCON: l_sign_type.type = SIG_TYPE_FALCON; break;
        default: l_sign_type.raw = 0;
    }
    return l_sign_type;
}

/**
 * @brief convert chain sign type (dap_sign_type_t) to encryption key type (dap_enc_key_type_t)
 * @param a_chain_sign_type dap_enc_key_type_t signature type
 * @return dap_enc_key_type_t
 */
dap_enc_key_type_t  dap_sign_type_to_key_type(dap_sign_type_t  a_chain_sign_type)
{
    switch (a_chain_sign_type.type) {
        case SIG_TYPE_BLISS: return DAP_ENC_KEY_TYPE_SIG_BLISS;
        case SIG_TYPE_TESLA: return DAP_ENC_KEY_TYPE_SIG_TESLA;
        case SIG_TYPE_PICNIC: return DAP_ENC_KEY_TYPE_SIG_PICNIC;
        case SIG_TYPE_DILITHIUM: return DAP_ENC_KEY_TYPE_SIG_DILITHIUM;
        case SIG_TYPE_FALCON: return DAP_ENC_KEY_TYPE_SIG_FALCON;
        default: return DAP_ENC_KEY_TYPE_INVALID;
    }
}



/**
 * @brief convert sign type (dap_sign_type_t) to string format
 * [sig_bliss,sig_tesla,sig_picnic,sig_dil,sig_multi2,sig_multi]
 * @param a_chain_sign_type sign type dap_sign_type_t
 * @return const char* 
 */
const char * dap_sign_type_to_str(dap_sign_type_t a_chain_sign_type)
{
    switch (a_chain_sign_type.type) {
        case SIG_TYPE_BLISS: return "sig_bliss";
        case SIG_TYPE_TESLA: return "sig_tesla";
        case SIG_TYPE_PICNIC: return "sig_picnic";
        case SIG_TYPE_DILITHIUM: return "sig_dil";
        case SIG_TYPE_FALCON: return "sig_falcon";
        case SIG_TYPE_MULTI_COMBINED: return "sig_multi2";
        case SIG_TYPE_MULTI_CHAINED: return "sig_multi";
        default: return "UNDEFINED";//DAP_ENC_KEY_TYPE_NULL;
    }

}

/**
 * @brief convert string to dap_sign_type_t type
 * 
 * @param a_type_str const char * algorithm type [sig_bliss,sig_tesla,sig_picnic,sig_dil,sig_multi2,sig_multi]
 * @return dap_sign_type_t 
 */
dap_sign_type_t dap_sign_type_from_str(const char * a_type_str)
{
    dap_sign_type_t l_sign_type = {0};
    if ( dap_strcmp (a_type_str,"sig_bliss") == 0 ){
        l_sign_type.type = SIG_TYPE_BLISS;
    } else if ( dap_strcmp (a_type_str,"sig_tesla") == 0){
        l_sign_type.type = SIG_TYPE_TESLA;
    } else if ( dap_strcmp (a_type_str,"sig_picnic") == 0){
        l_sign_type.type = SIG_TYPE_PICNIC;
    }else if ( dap_strcmp (a_type_str,"sig_dil") == 0){
        l_sign_type.type = SIG_TYPE_DILITHIUM;
    }else if ( dap_strcmp (a_type_str, "sig_falcon") == 0) {
        l_sign_type.type = SIG_TYPE_FALCON;
    }else if ( dap_strcmp (a_type_str,"sig_multi") == 0){
        l_sign_type.type = SIG_TYPE_MULTI_CHAINED;
    }else if ( dap_strcmp (a_type_str,"sig_multi2") == 0){
        l_sign_type.type = SIG_TYPE_MULTI_COMBINED;
    }
    else {
        log_it(L_WARNING, "Wrong sign type string \"%s\"", a_type_str ? a_type_str : "(null)");
    }
    return l_sign_type;
}

/**
 * @brief encrypt data
 * call a_key->enc_na or dap_enc_sig_bliss_get_sign
 * @param a_key dap_enc_key_t key object
 * @param a_data const void * data
 * @param a_data_size const size_t size of data
 * @param a_output void * output buffer
 * @param a_output_size size_t size of output buffer
 * @return int 
 */
static int dap_sign_create_output(dap_enc_key_t *a_key, const void * a_data, const size_t a_data_size,
        void * a_output, size_t *a_output_size)
{
    if(!a_key || !a_key->priv_key_data || !a_key->priv_key_data_size){
        log_it (L_ERROR, "Can't find the private key to create signature");
        return -1;
    }
    switch (a_key->type) {
        case DAP_ENC_KEY_TYPE_SIG_TESLA:
        case DAP_ENC_KEY_TYPE_SIG_PICNIC:
        case DAP_ENC_KEY_TYPE_SIG_DILITHIUM:
        case DAP_ENC_KEY_TYPE_SIG_FALCON:
                // For PICNIC a_output_size should decrease
            //*a_output_size = dap_enc_sig_dilithium_get_sign(a_key,a_data,a_data_size,a_output,sizeof(dilithium_signature_t));
            a_key->enc_na(a_key, a_data, a_data_size, a_output, *a_output_size);
            return (*a_output_size > 0) ? 0 : -1;

        case DAP_ENC_KEY_TYPE_SIG_BLISS:
            return (dap_enc_sig_bliss_get_sign(a_key, a_data, a_data_size, a_output, *a_output_size) == BLISS_B_NO_ERROR)
                   ? 0 : -1;
        default:
            return -1;
    }
}

/**
 * @brief sign data with specified key
 * 
 * @param a_key dap_enc_key_t key object
 * @param a_data const void * buffer with data
 * @param a_data_size const size_t buffer size
 * @param a_output_wish_size size_t output buffer size
 * @return dap_sign_t* 
 */
dap_sign_t * dap_sign_create(dap_enc_key_t *a_key, const void * a_data,
        const size_t a_data_size, size_t a_output_wish_size)
{
    const void * l_sign_data;
    size_t l_sign_data_size;

    dap_chain_hash_fast_t l_sign_data_hash;

    if(s_sign_hash_type_default == DAP_SIGN_HASH_TYPE_NONE){
        l_sign_data = a_data;
        l_sign_data_size = a_data_size;
    }else{
        l_sign_data = &l_sign_data_hash;
        l_sign_data_size = sizeof(l_sign_data_hash);
        switch(s_sign_hash_type_default){
            case DAP_SIGN_HASH_TYPE_SHA3: dap_hash_fast(a_data,a_data_size,&l_sign_data_hash); break;
            default: log_it(L_CRITICAL, "We can't hash with hash type 0x%02x",s_sign_hash_type_default);
        }
    }

    // calculate max signature size
    size_t l_sign_unserialized_size = dap_sign_create_output_unserialized_calc_size(a_key, a_output_wish_size);
    if(l_sign_unserialized_size > 0) {
        size_t l_pub_key_size = 0;
        uint8_t *l_pub_key = dap_enc_key_serialize_pub_key(a_key, &l_pub_key_size);
        if(!l_pub_key)
            return NULL;
        uint8_t* l_sign_unserialized = DAP_NEW_Z_SIZE(uint8_t, l_sign_unserialized_size);
        // calc signature [sign_size may decrease slightly]
        if( dap_sign_create_output(a_key, l_sign_data, l_sign_data_size,
                                         l_sign_unserialized, &l_sign_unserialized_size) != 0) {
            dap_enc_key_signature_delete(a_key->type, l_sign_unserialized);
            DAP_DELETE(l_pub_key);
            return NULL;
        } else {
            size_t l_sign_ser_size = l_sign_unserialized_size;
            uint8_t *l_sign_ser = dap_enc_key_serialize_sign(a_key->type, l_sign_unserialized, &l_sign_ser_size);
            if ( l_sign_ser ){
                dap_sign_t * l_ret = DAP_NEW_Z_SIZE(dap_sign_t,
                        sizeof(dap_sign_hdr_t) + l_sign_ser_size + l_pub_key_size);
                // write serialized public key to dap_sign_t
                memcpy(l_ret->pkey_n_sign, l_pub_key, l_pub_key_size);
                l_ret->header.type = dap_sign_type_from_key_type(a_key->type);
                // write serialized signature to dap_sign_t
                memcpy(l_ret->pkey_n_sign + l_pub_key_size, l_sign_ser, l_sign_ser_size);
                l_ret->header.sign_pkey_size =(uint32_t) l_pub_key_size;
                l_ret->header.sign_size = (uint32_t) l_sign_ser_size;
                l_ret->header.hash_type = s_sign_hash_type_default;
                DAP_DELETE(l_sign_ser);
                dap_enc_key_signature_delete(a_key->type, l_sign_unserialized);
                DAP_DELETE(l_pub_key);
                return l_ret;
            }else {
                log_it(L_WARNING,"Can't serialize signature: NULL returned");
                return NULL;
            }
        }
    }
    return NULL;
}

/**
 * @brief create signed object header (dap_sign_t) from variables
 * 
 * @param a_key dap_enc_key_t key object
 * @param a_sign_ser signed data buffer
 * @param a_sign_ser_size buffer size
 * @param a_pkey public key
 * @param a_pub_key_size public key size
 * @return dap_sign_t* 
 */
dap_sign_t * dap_sign_pack(dap_enc_key_t *a_key, const void * a_sign_ser, const size_t a_sign_ser_size, const void * a_pkey, const size_t a_pub_key_size)
{
    dap_sign_t * l_ret = DAP_NEW_Z_SIZE(dap_sign_t, sizeof(dap_sign_hdr_t) + a_sign_ser_size + a_pub_key_size);
    // write serialized public key to dap_sign_t
    memcpy(l_ret->pkey_n_sign, a_pkey, a_pub_key_size);
    l_ret->header.type = dap_sign_type_from_key_type(a_key->type);
    // write serialized signature to dap_sign_t
    memcpy(l_ret->pkey_n_sign + a_pub_key_size, a_sign_ser, a_sign_ser_size);
    l_ret->header.sign_pkey_size = (uint32_t) a_pub_key_size;
    l_ret->header.sign_size = (uint32_t) a_sign_ser_size;
    return l_ret;
}

/**
 * @brief 
 * get a_sign->pkey_n_sign + a_sign->header.sign_pkey_size
 * @param a_sign dap_sign_t object (header + raw signature data)
 * @param a_sign_out  a_sign->header.sign_size
 * @return uint8_t* 
 */
uint8_t* dap_sign_get_sign(dap_sign_t *a_sign, size_t *a_sign_size)
{
    if(!a_sign)
        return NULL;
    if (a_sign_size)
        *a_sign_size = a_sign->header.sign_size;
    return a_sign->pkey_n_sign + a_sign->header.sign_pkey_size;
}

/**
 * @brief get a_sign->pkey_n_sign and a_sign->header.sign_pkey_size (optionally)
 * 
 * @param a_sign dap_sign_t sign object
 * @param a_pub_key_out [option] output pointer to a_sign->header.sign_pkey_size
 * @return uint8_t* 
 */
uint8_t* dap_sign_get_pkey(dap_sign_t *a_sign, size_t *a_pub_key_out)
{
    if(!a_sign)
        return NULL;
    if(a_pub_key_out)
        *a_pub_key_out = a_sign->header.sign_pkey_size;
    return a_sign->pkey_n_sign;
}

/**
 * @brief get SHA3 hash of buffer (a_sign), storing in output buffer a_sign_hash
 * 
 * @param a_sign input buffer
 * @param a_sign_hash output buffer
 * @return true 
 * @return false 
 */
bool dap_sign_get_pkey_hash(dap_sign_t *a_sign, dap_chain_hash_fast_t * a_sign_hash)
{
    if(!a_sign){
        log_it( L_WARNING, "Sign is NULL on enter");
        return false;
    }
    if( ! a_sign->header.sign_pkey_size ){
        log_it( L_WARNING, "Sign public key's size is 0");
        return false;
    }
    return dap_hash_fast( a_sign->pkey_n_sign,a_sign->header.sign_pkey_size,a_sign_hash );
}

/**
 * @brief Compare two sign
 *
 * @param l_sign1
 * @param l_sign2
 * @return true or false
 */
bool dap_sign_match_pkey_signs(dap_sign_t *l_sign1, dap_sign_t *l_sign2)
{
    size_t l_pkey_ser_size1 = 0, l_pkey_ser_size2 = 0;
    // Get public key from sign
    const uint8_t *l_pkey_ser1 = dap_sign_get_pkey(l_sign1, &l_pkey_ser_size1);
    const uint8_t *l_pkey_ser2 = dap_sign_get_pkey(l_sign2, &l_pkey_ser_size2);
    if(l_pkey_ser_size1 == l_pkey_ser_size2) {
        if(!memcmp(l_pkey_ser1, l_pkey_ser2, l_pkey_ser_size1))
            return true;
    }
    return false;
}

/**
 * @brief verify, if a_sign->header.sign_pkey_size and a_sign->header.sign_size bigger, then a_max_key_size
 * 
 * @param a_sign signed data object 
 * @param a_max_sign_size max size of signature
 * @return true 
 * @return false 
 */
bool dap_sign_verify_size(dap_sign_t *a_sign, size_t a_max_sign_size) {
    return (a_sign->header.sign_size) && (a_sign->header.sign_pkey_size) && (a_sign->header.type.type != SIG_TYPE_NULL)
           && (a_sign->header.sign_size + a_sign->header.sign_pkey_size + sizeof(*a_sign) <= a_max_sign_size);
}

/**
 * @brief get deserialized pub key from dap_sign_t
 * 
 * @param a_chain_sign dap_sign_t object
 * @return dap_enc_key_t* 
 */
dap_enc_key_t *dap_sign_to_enc_key(dap_sign_t * a_chain_sign)
{
    dap_enc_key_type_t l_type = dap_sign_type_to_key_type(a_chain_sign->header.type);
    if (l_type == DAP_ENC_KEY_TYPE_INVALID)
        return NULL;
    size_t l_pkey_size = 0;
    uint8_t *l_pkey = dap_sign_get_pkey(a_chain_sign, &l_pkey_size);
    dap_enc_key_t * l_ret =  dap_enc_key_new(l_type);
    // deserialize public key
    dap_enc_key_deserialize_pub_key(l_ret, l_pkey, l_pkey_size);
    return l_ret;
}

/**
 * @brief dap_sign_verify data signature
 * @param a_chain_sign dap_sign_t a_chain_sign object
 * @param a_data const void * buffer with data
 * @param a_data_size const size_t  buffer size
 * @return 1 valid signature, 0 invalid signature, -1 unsupported sign type
 */
int dap_sign_verify(dap_sign_t * a_chain_sign, const void * a_data, const size_t a_data_size)
{
    if (!a_chain_sign || !a_data)
        return -2;

    dap_enc_key_t * l_key = dap_sign_to_enc_key(a_chain_sign);
    if ( ! l_key ){
        log_it(L_WARNING,"Incorrect signature, can't extract key");
        return -3;
    }
    size_t l_sign_data_ser_size;
    uint8_t *l_sign_data_ser = dap_sign_get_sign(a_chain_sign, &l_sign_data_ser_size);

    if ( ! l_sign_data_ser ){
        dap_enc_key_delete(l_key);
        log_it(L_WARNING,"Incorrect signature, can't extract serialized signature's data ");
        return -4;
    }

    size_t l_sign_data_size = a_chain_sign->header.sign_size;
    // deserialize signature
    uint8_t * l_sign_data = dap_enc_key_deserialize_sign(l_key->type, l_sign_data_ser, &l_sign_data_size);

    if ( ! l_sign_data ){
        log_it(L_WARNING,"Incorrect signature, can't deserialize signature's data");
        dap_enc_key_delete(l_key);
        return -5;
    }

    int l_ret;
    //uint8_t * l_sign = a_chain_sign->pkey_n_sign + a_chain_sign->header.sign_pkey_size;
    const void * l_verify_data;
    size_t l_verify_data_size;
    dap_chain_hash_fast_t l_verify_data_hash;

    if(a_chain_sign->header.hash_type == DAP_SIGN_HASH_TYPE_NONE){
        l_verify_data = a_data;
        l_verify_data_size = a_data_size;
    }else{
        l_verify_data = &l_verify_data_hash;
        l_verify_data_size = sizeof(l_verify_data_hash);
        switch(s_sign_hash_type_default){
            case DAP_SIGN_HASH_TYPE_SHA3: dap_hash_fast(a_data,a_data_size,&l_verify_data_hash); break;
            default: log_it(L_CRITICAL, "Incorrect signature: we can't check hash with hash type 0x%02x",s_sign_hash_type_default);
            return -5;
        }
    }

    switch (l_key->type) {
        case DAP_ENC_KEY_TYPE_SIG_TESLA:
        case DAP_ENC_KEY_TYPE_SIG_PICNIC:
        case DAP_ENC_KEY_TYPE_SIG_DILITHIUM:
        case DAP_ENC_KEY_TYPE_SIG_FALCON:
            if((ssize_t)l_key->dec_na(l_key, l_verify_data, l_verify_data_size, l_sign_data, l_sign_data_size) < 0)
                l_ret = 0;
            else
                l_ret = 1;
            break;
        case DAP_ENC_KEY_TYPE_SIG_BLISS:
            if(dap_enc_sig_bliss_verify_sign(l_key, l_verify_data, l_verify_data_size, l_sign_data, l_sign_data_size) != BLISS_B_NO_ERROR)
                l_ret = 0;
            else
                l_ret = 1;
            break;
        default:
            l_ret = -6;
    }
    dap_enc_key_signature_delete(l_key->type, l_sign_data);
    dap_enc_key_delete(l_key);
    return l_ret;
}


/**
 * @brief Get size of struct dap_sign_t
 * 
 * @param a_chain_sign dap_sign_t object
 * @return size_t 
 */
size_t dap_sign_get_size(dap_sign_t * a_chain_sign)
{
    if(!a_chain_sign || a_chain_sign->header.type.type == SIG_TYPE_NULL)
        return 0;
    return (sizeof(dap_sign_t) + a_chain_sign->header.sign_size + a_chain_sign->header.sign_pkey_size);
}


dap_sign_t **dap_sign_get_unique_signs(void *a_data, size_t a_data_size, size_t *a_signs_count)
{
    size_t l_offset = 0;
    dap_list_t *l_list_signs = NULL;
    while (l_offset < a_data_size) {
        dap_sign_t *l_sign = (dap_sign_t *)(a_data+l_offset);
        size_t l_sign_size = dap_sign_get_size(l_sign);
        if (!l_sign_size){
            break;
        }
        if (l_sign_size > a_data_size-l_offset ){
            break;
        }
        // Check duplicate signs
        bool l_sign_duplicate = false;
        if (l_list_signs) {
            dap_list_t *l_list = dap_list_first(l_list_signs);
            while (l_list) {
                if ( memcmp( ((dap_sign_t *)l_list->data)->pkey_n_sign,
                            l_sign->pkey_n_sign, l_sign->header.sign_pkey_size ) == 0 ) {
                    l_sign_duplicate = true;
                    break;
                }
                l_list = l_list->next;
            }
        }
        if (!l_sign_duplicate) {
            l_list_signs = dap_list_append(l_list_signs, l_sign);
        }
        l_offset += l_sign_size;
    }
    unsigned int l_list_length = dap_list_length(l_list_signs);
    *a_signs_count = (size_t)l_list_length;
    dap_sign_t **l_ret = DAP_NEW_Z_SIZE(dap_sign_t *, sizeof(dap_sign_t *)*l_list_length);
    unsigned int i = 0;
    dap_list_t *l_list = dap_list_first(l_list_signs);
    while(l_list) {
        l_ret[i] = l_list->data;
        i++;
        l_list = l_list->next;
    }
    dap_list_free(l_list_signs);
    return l_ret;
}


/**
 * @brief dap_multi_sign_calc_size Auxiliary function to calculate multi-signature strucrutre size
 * @param a_sign The multi-signature
 * @return Multi-signature size
 */
size_t dap_multi_sign_calc_size(dap_multi_sign_t *a_sign)
{
    if (!a_sign)
        return 0;
    size_t l_meta_data_size = sizeof(dap_sign_type_t) + 2 * sizeof(uint8_t) +
            a_sign->sign_count * (sizeof(dap_multi_sign_keys_t) + sizeof(dap_multi_sign_meta_t));
    size_t l_pkeys_hashes_size = a_sign->total_count * sizeof(dap_chain_hash_fast_t);
    size_t l_pkeys_size = 0, l_signes_size = 0;
    for (int i = 0; i < a_sign->sign_count; i++) {
        l_pkeys_size += a_sign->meta[i].pkey_size;
        l_signes_size += a_sign->meta[i].sign_size;
    }
    return l_meta_data_size + l_pkeys_hashes_size + l_pkeys_size + l_signes_size;
}

/**
 * @brief dap_multi_sign_serialize Makes a serialization for multi-signature structure
 * @param a_sign Pointer to multi-signature
 * @param a_out_len OUT Output data lenght
 * @return Pointer to serialized data
 */
uint8_t *dap_multi_sign_serialize(dap_multi_sign_t *a_sign, size_t *a_out_len)
{
    if (a_sign->type.type != SIG_TYPE_MULTI_CHAINED) {
        log_it(L_ERROR, "Unsupported multi-signature type");
        return NULL;
    }
    *a_out_len = dap_multi_sign_calc_size(a_sign) + sizeof(size_t);
    uint8_t *l_ret = DAP_NEW_SIZE(uint8_t, *a_out_len);
    size_t l_mem_shift = 0;
    memcpy(l_ret, a_out_len, sizeof(size_t));
    l_mem_shift += sizeof(size_t);
    memcpy(&l_ret[l_mem_shift], &a_sign->type, sizeof(dap_sign_type_t));
    l_mem_shift += sizeof(dap_sign_type_t);
    memcpy(&l_ret[l_mem_shift], &a_sign->total_count, 1);
    l_mem_shift++;
    memcpy(&l_ret[l_mem_shift], &a_sign->sign_count, 1);
    l_mem_shift++;
    for (int i = 0; i < a_sign->sign_count; i++) {
        memcpy(&l_ret[l_mem_shift], &a_sign->key_seq[i].num, 1);
        l_mem_shift++;
        memcpy(&l_ret[l_mem_shift], &a_sign->key_seq[i].type, sizeof(dap_sign_type_t));
        l_mem_shift += sizeof(dap_sign_type_t);
    }
    for (int i = 0; i < a_sign->sign_count; i++) {
        memcpy(&l_ret[l_mem_shift], &a_sign->meta[i].pkey_size, sizeof(uint32_t));
        l_mem_shift += sizeof(uint32_t);
        memcpy(&l_ret[l_mem_shift], &a_sign->meta[i].sign_size, sizeof(uint32_t));
        l_mem_shift += sizeof(uint32_t);
    }
    for (int i = 0; i < a_sign->total_count; i++) {
        memcpy(&l_ret[l_mem_shift], &a_sign->key_hashes[i], sizeof(dap_chain_hash_fast_t));
        l_mem_shift += sizeof(dap_chain_hash_fast_t);
    }
    uint32_t l_data_shift = 0, l_data_size = 0;
    for (int i = 0; i < a_sign->sign_count; i++) {
        l_data_size = a_sign->meta[i].pkey_size;
        memcpy(&l_ret[l_mem_shift], &a_sign->pub_keys[l_data_shift], l_data_size);
        l_mem_shift += l_data_size;
        l_data_shift += l_data_size;
    }
    l_data_shift = l_data_size = 0;
    for (int i = 0; i < a_sign->sign_count; i++) {
        l_data_size = a_sign->meta[i].sign_size;
        memcpy(&l_ret[l_mem_shift], &a_sign->sign_data[l_data_shift], l_data_size);
        l_mem_shift += l_data_size;
        l_data_shift += l_data_size;
    }
    return l_ret;
}

/**
 * @brief dap_multi_sign_deserialize Makes a deserialization for multi-signature structure
 * @param a_sign Pointer to serialized data
 * @param a_sign_len Input data lenght
 * @return Pointer to multi-signature
 */
dap_multi_sign_t *dap_multi_sign_deserialize(dap_sign_type_enum_t a_type, uint8_t *a_sign, size_t a_sign_len)
{
    if (a_type != SIG_TYPE_MULTI_CHAINED) {
        log_it(L_ERROR, "Unsupported multi-signature type");
        return NULL;
    }
    size_t l_sign_len = *(size_t *)a_sign;
    if (l_sign_len != a_sign_len) {
        return NULL;
    }
    dap_multi_sign_t *l_sign = DAP_NEW(dap_multi_sign_t);
    if (!l_sign) {
        log_it(L_ERROR, "Memory allocation error in %s, line %d", __PRETTY_FUNCTION__, __LINE__);
        return NULL;
    }
    size_t l_mem_shift = sizeof(size_t);
    memcpy(&l_sign->type, &a_sign[l_mem_shift], sizeof(dap_sign_type_t));
    l_mem_shift += sizeof(dap_sign_type_t);
    memcpy(&l_sign->total_count, &a_sign[l_mem_shift], 1);
    l_mem_shift++;
    memcpy(&l_sign->sign_count, &a_sign[l_mem_shift], 1);
    l_mem_shift++;
    if(l_sign->sign_count)
        l_sign->key_seq = DAP_NEW_Z_SIZE(dap_multi_sign_keys_t, l_sign->sign_count * sizeof(dap_multi_sign_keys_t));
    if (!l_sign->key_seq) {
<<<<<<< HEAD
        log_it(L_ERROR, "Memory allocation error in dap_multi_sign_deserialize");
=======
        log_it(L_ERROR, "Memory allocation error in %s, line %d", __PRETTY_FUNCTION__, __LINE__);
>>>>>>> 519e9413
        DAP_DEL_Z(l_sign);
        return NULL;
    }
    for (int i = 0; i < l_sign->sign_count; i++) {
        memcpy(&l_sign->key_seq[i].num, &a_sign[l_mem_shift], 1);
        l_mem_shift++;
        memcpy(&l_sign->key_seq[i].type, &a_sign[l_mem_shift], sizeof(dap_sign_type_t));
        l_mem_shift += sizeof(dap_sign_type_t);
    }
    size_t l_pkeys_size = 0, l_signes_size = 0;
    if(l_sign->sign_count){
        l_sign->meta = DAP_NEW_Z_SIZE(dap_multi_sign_meta_t, l_sign->sign_count * sizeof(dap_multi_sign_meta_t));
        if (!l_sign->meta) {
        log_it(L_ERROR, "Memory allocation error in %s, line %d", __PRETTY_FUNCTION__, __LINE__);
            DAP_DEL_Z(l_sign->key_seq);
            DAP_DEL_Z(l_sign);
            return NULL;
        }
        for (int i = 0; i < l_sign->sign_count; i++) {
            memcpy(&l_sign->meta[i].pkey_size, &a_sign[l_mem_shift], sizeof(uint32_t));
            l_mem_shift += sizeof(uint32_t);
            l_pkeys_size += l_sign->meta[i].pkey_size;
            memcpy(&l_sign->meta[i].sign_size, &a_sign[l_mem_shift], sizeof(uint32_t));
            l_mem_shift += sizeof(uint32_t);
            l_signes_size += l_sign->meta[i].sign_size;
        }
    }
    if(l_sign->total_count){
        l_sign->key_hashes = DAP_NEW_Z_SIZE(dap_chain_hash_fast_t, l_sign->total_count * sizeof(dap_chain_hash_fast_t));
        if (!l_sign->key_hashes) {
            log_it(L_ERROR, "Memory allocation error in %s, line %d", __PRETTY_FUNCTION__, __LINE__);
            DAP_DEL_Z(l_sign->key_seq);
            DAP_DEL_Z(l_sign->meta);
            DAP_DEL_Z(l_sign);
            return NULL;
        }
        for (int i = 0; i < l_sign->total_count; i++) {
            memcpy(&l_sign->key_hashes[i], &a_sign[l_mem_shift], sizeof(dap_chain_hash_fast_t));
            l_mem_shift += sizeof(dap_chain_hash_fast_t);
        }
    }
    uint32_t l_data_shift = 0, l_data_size = 0;
    if(l_pkeys_size){
        l_sign->pub_keys = DAP_NEW_Z_SIZE(uint8_t, l_pkeys_size);
        if (!l_sign->pub_keys) {
            log_it(L_ERROR, "Memory allocation error in %s, line %d", __PRETTY_FUNCTION__, __LINE__);
            DAP_DEL_Z(l_sign->key_seq);
            DAP_DEL_Z(l_sign->key_hashes);
            DAP_DEL_Z(l_sign->meta);
            DAP_DEL_Z(l_sign);
            return NULL;
        }
        for (int i = 0; i < l_sign->sign_count; i++) {
            l_data_size = l_sign->meta[i].pkey_size;
            memcpy( &l_sign->pub_keys[l_data_shift], &a_sign[l_mem_shift],l_data_size);
            l_mem_shift += l_data_size;
            l_data_shift += l_data_size;
        }
        l_data_shift = l_data_size = 0;
    }
    if(l_signes_size){
        l_sign->sign_data = DAP_NEW_Z_SIZE(uint8_t, l_signes_size);
        if (!l_sign->sign_data) {
            log_it(L_ERROR, "Memory allocation error in %s, line %d", __PRETTY_FUNCTION__, __LINE__);
            DAP_DEL_Z(l_sign->key_seq);
            DAP_DEL_Z(l_sign->key_hashes);
            DAP_DEL_Z(l_sign->pub_keys);
            DAP_DEL_Z(l_sign->meta);
            DAP_DEL_Z(l_sign);
            return NULL;
        }
        for (int i = 0; i < l_sign->sign_count; i++) {
            l_data_size = l_sign->meta[i].sign_size;
            memcpy(&l_sign->sign_data[l_data_shift], &a_sign[l_mem_shift], l_data_size);
            l_mem_shift += l_data_size;
            l_data_shift += l_data_size;
        }
    }
    return l_sign;
}

/**
 * @brief dap_multi_sign_params_make Auxiliary function which helps fill multi-signature params structure
 * @param a_type Type of multi-signature
 * @param a_total_count Number of total key count
 * @param a_sign_count Number of keys participating in multi-signing algorithm
 * @param a_key[1 .. total_count] Set of keys
 * @param a_num[1 .. sign_count] Signing keys sequence
 * @return Pointer to multi-signature params structure
 */
dap_multi_sign_params_t *dap_multi_sign_params_make(dap_sign_type_enum_t a_type, uint8_t a_total_count, uint8_t a_sign_count, dap_enc_key_t *a_key1, ...)
{
    dap_multi_sign_params_t *l_params = DAP_NEW(dap_multi_sign_params_t);
    if (!l_params) {
        log_it(L_ERROR, "Memory allocation error in %s, line %d", __PRETTY_FUNCTION__, __LINE__);
        return NULL;
    }
    l_params->type.type = a_type;
    l_params->total_count = a_total_count;
    l_params->keys = DAP_NEW_SIZE(dap_enc_key_t *, a_total_count * sizeof(dap_enc_key_t *));
    if (!l_params->keys) {
        log_it(L_ERROR, "Memory allocation error in %s, line %d", __PRETTY_FUNCTION__, __LINE__);
        DAP_DEL_Z(l_params);
        return NULL;
    }
    l_params->sign_count = a_sign_count;
    l_params->key_seq = DAP_NEW_SIZE(uint8_t, a_sign_count);
    if (!l_params->key_seq) {
        log_it(L_ERROR, "Memory allocation error in %s, line %d", __PRETTY_FUNCTION__, __LINE__);
        DAP_DEL_Z(l_params->keys);
        DAP_DEL_Z(l_params);
        return NULL;
    }
    l_params->keys[0] = a_key1;
    va_list list;
    va_start(list, a_key1);
    for (int i = 1; i < a_total_count; i++) {
        l_params->keys[i] = va_arg(list, dap_enc_key_t *);
    }
    for (int i = 0; i < a_sign_count; i++) {
        l_params->key_seq[i] = va_arg(list, int) - 1;
    }
    va_end(list);
    return l_params;
}

/**
 * @brief dap_multi_sign_delete Destroy multi-signature params structure
 * @param a_sign Pointer to multi-signature params structure to destroy
 * @return None
 */
void dap_multi_sign_params_delete(dap_multi_sign_params_t *a_params)
{
    if (!a_params)
        return;
    if (a_params->key_seq) {
        DAP_DELETE(a_params->key_seq);
    }
    if (a_params->keys) {
        DAP_DELETE(a_params->keys);
    }
    DAP_DELETE(a_params);
}

/**
 * @brief dap_multi_sign_hash_data Make multi-signature hash for specified message
 * @param a_sign Pointer to multi-signature structure
 * @param a_data Pointer to message to be signed with this multi-signature
 * @param a_data_size Message size
 * @param a_hash OUT Pointer to calculated hash
 * @return True if success, overwise return false
 */
bool dap_multi_sign_hash_data(dap_multi_sign_t *a_sign, const void *a_data, const size_t a_data_size, dap_chain_hash_fast_t *a_hash)
{
    //types missunderstanding?
    uint8_t *l_concatenated_hash = DAP_NEW_SIZE(uint8_t, 3 * sizeof(dap_chain_hash_fast_t));
    if (!l_concatenated_hash) {
        log_it(L_ERROR, "Memory allocation error in %s, line %d", __PRETTY_FUNCTION__, __LINE__);
        return false;
    }
    if (!dap_hash_fast(a_data, a_data_size, a_hash)) {
        DAP_DELETE(l_concatenated_hash);
        return false;
    }
    memcpy(l_concatenated_hash, a_hash, sizeof(dap_chain_hash_fast_t));
    uint32_t l_meta_data_size = sizeof(dap_sign_type_t) + 2 * sizeof(uint8_t) + a_sign->sign_count * sizeof(dap_multi_sign_keys_t);
    uint8_t *l_meta_data = DAP_NEW_SIZE(uint8_t, l_meta_data_size);
    if (!l_meta_data) {
        log_it(L_ERROR, "Memory allocation error in %s, line %d", __PRETTY_FUNCTION__, __LINE__);
        DAP_DELETE(l_concatenated_hash);
        return false;
    }
    int l_meta_data_mem_shift = 0;
    memcpy(l_meta_data, &a_sign->type, sizeof(dap_sign_type_t));
    l_meta_data_mem_shift += sizeof(dap_sign_type_t);
    l_meta_data[l_meta_data_mem_shift++] = a_sign->total_count;
    l_meta_data[l_meta_data_mem_shift++] = a_sign->sign_count;
    memcpy(&l_meta_data[l_meta_data_mem_shift], a_sign->key_seq, a_sign->sign_count * sizeof(dap_multi_sign_keys_t));
    if (!dap_hash_fast(l_meta_data, l_meta_data_size, a_hash)) {
        DAP_DELETE(l_meta_data);
        DAP_DELETE(l_concatenated_hash);
        return false;
    }
    DAP_DELETE(l_meta_data);
    memcpy(l_concatenated_hash + sizeof(dap_chain_hash_fast_t), a_hash, sizeof(dap_chain_hash_fast_t));
    if (!dap_hash_fast(a_sign->key_hashes, a_sign->total_count * sizeof(dap_chain_hash_fast_t), a_hash)) {
        DAP_DELETE(l_concatenated_hash);
        return false;
    }
    memcpy(l_concatenated_hash + 2 * sizeof(dap_chain_hash_fast_t), a_hash, sizeof(dap_chain_hash_fast_t));
    if (!dap_hash_fast(l_concatenated_hash, 3 * sizeof(dap_chain_hash_fast_t), a_hash)) {
        DAP_DELETE(l_concatenated_hash);
        return false;
    }
    DAP_DELETE(l_concatenated_hash);
    return true;
}

/**
 * @brief dap_multi_sign_create Make multi-signature for specified message
 * @param a_params Pointer to multi-signature params structure
 * @param a_data Pointer to message to be signed with this multi-signature
 * @param a_data_size Message size
 * @return Pointer to multi-signature structure for specified message
 */
dap_multi_sign_t *dap_multi_sign_create(dap_multi_sign_params_t *a_params, const void *a_data, const size_t a_data_size)
{
    if (!a_params || !a_params->total_count) {
        log_it (L_ERROR, "Wrong parameters of multi-signature");
        return NULL;
    }
    if (a_params->type.type != SIG_TYPE_MULTI_CHAINED) {
        log_it (L_ERROR, "Unsupported multi-signature type");
        return NULL;
    }
    dap_multi_sign_t *l_sign = DAP_NEW_Z(dap_multi_sign_t);
    if (!l_sign) {
        log_it(L_ERROR, "Memory allocation error in %s, line %d", __PRETTY_FUNCTION__, __LINE__);
        return NULL;
    }
    l_sign->type = a_params->type;
    l_sign->total_count = a_params->total_count;
    l_sign->key_hashes = DAP_NEW_Z_SIZE(dap_chain_hash_fast_t, a_params->total_count * sizeof(dap_chain_hash_fast_t));
    if (!l_sign->key_hashes) {
        log_it(L_ERROR, "Memory allocation error in %s, line %d", __PRETTY_FUNCTION__, __LINE__);
        dap_multi_sign_delete(l_sign);
        return NULL;
    }
    for (int i = 0; i < a_params->total_count; i++) {
        if (!dap_hash_fast(a_params->keys[i]->pub_key_data, a_params->keys[i]->pub_key_data_size, &l_sign->key_hashes[i])) {
            log_it (L_ERROR, "Can't create multi-signature hash");
            dap_multi_sign_delete(l_sign);
            return NULL;
        }
    }
    l_sign->sign_count = a_params->sign_count;
    l_sign->key_seq = DAP_NEW_Z_SIZE(dap_multi_sign_keys_t, a_params->sign_count * sizeof(dap_multi_sign_keys_t));
    l_sign->meta = DAP_NEW_Z_SIZE(dap_multi_sign_meta_t, a_params->sign_count * sizeof(dap_multi_sign_meta_t));
    for (int i = 0; i < l_sign->sign_count; i++) {
        uint8_t l_num = a_params->key_seq[i];
        l_sign->key_seq[i].num = l_num;
        l_sign->key_seq[i].type = dap_sign_type_from_key_type(a_params->keys[l_num]->type);
    }
    uint32_t l_pkeys_mem_shift = 0, l_signs_mem_shift = 0;
    size_t l_pkey_size, l_sign_size;
    dap_chain_hash_fast_t l_data_hash;
    bool l_hashed;
    for (int i = 0; i < l_sign->sign_count; i++) {
        if (i == 0) {
             l_hashed = dap_multi_sign_hash_data(l_sign, a_data, a_data_size, &l_data_hash);
        } else {
             l_hashed = dap_hash_fast(&l_sign->sign_data[l_signs_mem_shift], l_sign_size, &l_data_hash);
             l_signs_mem_shift += l_sign_size;
        }
        if (!l_hashed) {
            log_it (L_ERROR, "Can't create multi-signature hash");
            dap_multi_sign_delete(l_sign);
            return NULL;
        }
        int l_num = l_sign->key_seq[i].num;
        dap_sign_t *l_dap_sign_step = dap_sign_create(a_params->keys[l_num], &l_data_hash, sizeof(dap_chain_hash_fast_t), 0);
        if (!l_dap_sign_step) {
            log_it (L_ERROR, "Can't create multi-signature step signature");
            dap_multi_sign_delete(l_sign);
            return NULL;
        }
        uint8_t *l_pkey = dap_sign_get_pkey(l_dap_sign_step, &l_pkey_size);
        l_sign->meta[i].pkey_size = l_pkey_size;
        if (l_pkeys_mem_shift == 0) {
            l_sign->pub_keys = DAP_NEW_Z_SIZE(uint8_t, l_pkey_size);
        } else {
            l_sign->pub_keys = DAP_REALLOC(l_sign->pub_keys, l_pkeys_mem_shift + l_pkey_size);
        }
        memcpy(&l_sign->pub_keys[l_pkeys_mem_shift], l_pkey, l_pkey_size);
        l_pkeys_mem_shift += l_pkey_size;
        uint8_t *l_sign_step = dap_sign_get_sign(l_dap_sign_step, &l_sign_size);
        l_sign->meta[i].sign_size = l_sign_size;
        if (l_signs_mem_shift == 0) {
            l_sign->sign_data = DAP_NEW_Z_SIZE(uint8_t, l_sign_size);
        } else {
            l_sign->sign_data = DAP_REALLOC(l_sign->sign_data, l_signs_mem_shift + l_sign_size);
        }
        memcpy(&l_sign->sign_data[l_signs_mem_shift], l_sign_step, l_sign_size);
        DAP_DELETE(l_dap_sign_step);
    }
    return l_sign;
}

/**
 * @brief dap_multi_sign_verify Make verification test for multi-signed message
 * @param a_sign Pointer to multi-signature structure
 * @param a_data Pointer to message signed with this multi-signature
 * @param a_data_size Signed message size
 * @return 1 valid signature, 0 invalid signature, -1 verification error
 */
int dap_multi_sign_verify(dap_multi_sign_t *a_sign, const void *a_data, const size_t a_data_size)
{
    if (!a_sign || !a_data)
        return -1;
    if (a_sign->type.type != SIG_TYPE_MULTI_CHAINED) {
        log_it (L_ERROR, "Unsupported multi-signature type");
        return -1;
    }
    if (!a_sign->pub_keys || !a_sign->sign_data || !a_sign->key_hashes || !a_sign->meta || !a_sign->key_seq) {
        log_it (L_ERROR, "Invalid multi-signature format");
        return -1;
    }
    uint32_t l_pkeys_mem_shift = 0, l_signs_mem_shift = 0;
    for (int i = 0; i < a_sign->sign_count - 1; i++) {
        l_pkeys_mem_shift += a_sign->meta[i].pkey_size;
        l_signs_mem_shift += a_sign->meta[i].sign_size;
    }
    dap_chain_hash_fast_t l_data_hash;
    bool l_hashed;
    int l_verified = 0;
    for (int i = a_sign->sign_count - 1; i >= 0; i--) {
        size_t l_pkey_size = a_sign->meta[i].pkey_size;
        size_t l_sign_size = a_sign->meta[i].sign_size;
        dap_sign_t *l_step_sign = DAP_NEW_Z_SIZE(dap_sign_t,
                sizeof(dap_sign_hdr_t) + l_pkey_size + l_sign_size);
        if (!l_step_sign) {
            log_it(L_ERROR, "Memory allocation error in %s, line %d", __PRETTY_FUNCTION__, __LINE__);
            return -1;
        }
        l_step_sign->header.type = a_sign->key_seq[i].type;
        l_step_sign->header.sign_pkey_size = l_pkey_size;
        l_step_sign->header.sign_size = l_sign_size;
        memcpy(l_step_sign->pkey_n_sign, &a_sign->pub_keys[l_pkeys_mem_shift], l_pkey_size);
        if (i > 0) {
            l_pkeys_mem_shift -= a_sign->meta[i - 1].pkey_size;
        }
        memcpy(&l_step_sign->pkey_n_sign[l_pkey_size], &a_sign->sign_data[l_signs_mem_shift], l_sign_size);
        if (i > 0) {
            l_signs_mem_shift -= a_sign->meta[i - 1].sign_size;
        }
        if (i ==0) {
            l_hashed = dap_multi_sign_hash_data(a_sign, a_data, a_data_size, &l_data_hash);
        } else {
            l_hashed = dap_hash_fast(&a_sign->sign_data[l_signs_mem_shift], a_sign->meta[i - 1].sign_size, &l_data_hash);
        }
        if (!l_hashed) {
            log_it (L_ERROR, "Can't create multi-signature hash");
            DAP_DELETE(l_step_sign);
            return -1;
        }
        l_verified = dap_sign_verify(l_step_sign, &l_data_hash, sizeof(dap_chain_hash_fast_t));
        DAP_DELETE(l_step_sign);
        if (l_verified != 1) {
            return l_verified;
        }
    }
    return l_verified;
}

/**
 * @brief dap_multi_sign_delete Destroy multi-signature structure
 * @param a_sign Pointer to multi-signature structure to destroy
 * @return None
 */
void dap_multi_sign_delete(dap_multi_sign_t *a_sign)
{
    if (!a_sign)
        return;
    if (a_sign->sign_data) {
        DAP_DELETE(a_sign->sign_data);
    }
    if (a_sign->pub_keys) {
        DAP_DELETE(a_sign->pub_keys);
    }
    if (a_sign->key_hashes) {
        DAP_DELETE(a_sign->key_hashes);
    }
    if (a_sign->meta) {
        DAP_DELETE(a_sign->meta);
    }
    if (a_sign->key_seq) {
        DAP_DELETE(a_sign->key_seq);
    }
    DAP_DELETE(a_sign);
}

/**
 * @brief dap_sign_get_information Added in string information about signature
 * @param a_sign Signature can be NULL
 * @param a_str_out The output string pointer
 */
void dap_sign_get_information(dap_sign_t* a_sign, dap_string_t *a_str_out, const char *a_hash_out_type)
{
    dap_string_append_printf(a_str_out, "Signature: \n");
    if (a_sign != NULL){
        dap_chain_hash_fast_t l_hash_pkey;
        dap_string_append_printf(a_str_out, "\tType: %s\n",
                                 dap_sign_type_to_str(a_sign->header.type));
        if(dap_sign_get_pkey_hash(a_sign, &l_hash_pkey)){
            char *l_hash_str = dap_strcmp(a_hash_out_type, "hex")
                    ? dap_enc_base58_encode_hash_to_str(&l_hash_pkey)
                    : dap_chain_hash_fast_to_str_new(&l_hash_pkey);
            dap_string_append_printf(a_str_out, "\tPublic key hash: %s\n", l_hash_str);
            DAP_DELETE(l_hash_str);
        }
        dap_string_append_printf(a_str_out, "\tPublic key size: %u\n"
                                            "\tSignature size: %u\n",
                                 a_sign->header.sign_pkey_size,
                                 a_sign->header.sign_size);
    } else {
        dap_string_append_printf(a_str_out, "! Signature has data, corrupted or not valid\n");
    }
}

json_object* dap_sign_to_json(const dap_sign_t *a_sign) {
    if (!a_sign)
        return NULL;
    json_object *l_object = json_object_new_object();
    json_object *l_obj_type_sign = json_object_new_string(dap_sign_type_to_str(a_sign->header.type));
    json_object_object_add(l_object, "type", l_obj_type_sign);
    dap_chain_hash_fast_t l_hash_pkey = {};
    if (dap_sign_get_pkey_hash((dap_sign_t *) a_sign, &l_hash_pkey)) {
        char l_hash[DAP_CHAIN_HASH_FAST_STR_SIZE];
        dap_chain_hash_fast_to_str(&l_hash_pkey, l_hash, sizeof(l_hash));
        json_object *l_obj_pkey_hash = json_object_new_string(l_hash);
        json_object_object_add(l_object, "pkeyHash", l_obj_pkey_hash);
    }
    json_object *l_obj_pkey_size = json_object_new_uint64(a_sign->header.sign_pkey_size);
    json_object *l_obj_sign_size = json_object_new_uint64(a_sign->header.sign_size);
    json_object_object_add(l_object, "signPkeySize", l_obj_pkey_size);
    json_object_object_add(l_object, "signSize", l_obj_sign_size);
    return l_object;
}<|MERGE_RESOLUTION|>--- conflicted
+++ resolved
@@ -663,11 +663,7 @@
     if(l_sign->sign_count)
         l_sign->key_seq = DAP_NEW_Z_SIZE(dap_multi_sign_keys_t, l_sign->sign_count * sizeof(dap_multi_sign_keys_t));
     if (!l_sign->key_seq) {
-<<<<<<< HEAD
-        log_it(L_ERROR, "Memory allocation error in dap_multi_sign_deserialize");
-=======
         log_it(L_ERROR, "Memory allocation error in %s, line %d", __PRETTY_FUNCTION__, __LINE__);
->>>>>>> 519e9413
         DAP_DEL_Z(l_sign);
         return NULL;
     }
