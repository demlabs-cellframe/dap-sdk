/*
 * Authors:
 * Dmitriy A. Gearasimov <gerasimov.dmitriy@demlabs.net>
 * DeM Labs Inc.   https://demlabs.net    https:/gitlab.com/demlabs
 * Kelvin Project https://github.com/kelvinblockchain
 * Copyright  (c) 2017-2018
 * All rights reserved.

 This file is part of DAP (Distributed Applications Platform) the open source project

    DAP (Distributed Applications Platform) is free software: you can redistribute it and/or modify
    it under the terms of the GNU General Public License as published by
    the Free Software Foundation, either version 3 of the License, or
    (at your option) any later version.

    DAP is distributed in the hope that it will be useful,
    but WITHOUT ANY WARRANTY; without even the implied warranty of
    MERCHANTABILITY or FITNESS FOR A PARTICULAR PURPOSE.  See the
    GNU General Public License for more details.

    You should have received a copy of the GNU General Public License
    along with any DAP based project.  If not, see <http://www.gnu.org/licenses/>.
*/

#include <string.h>

#include "dap_common.h"
#include "dap_enc_key.h"
#include "dap_strfuncs.h"
#include "dap_hash.h"
#include "dap_sign.h"
#include "dap_enc_base58.h"
#include "dap_json_rpc_errors.h"
#include "dap_config.h"
#include "dap_pkey.h"

#define LOG_TAG "dap_sign"

static uint8_t s_sign_hash_type_default = DAP_SIGN_HASH_TYPE_SHA3;
static bool s_dap_sign_debug_more = false;
static dap_sign_callback_t s_get_pkey_by_hash_callback = NULL;

/**
 * @brief dap_sign_init
 * @param a_sign_hash_type_default Wich hash type will be used for new created signatures
 * @return
 */
int dap_sign_init(uint8_t a_sign_hash_type_default)
{
    s_sign_hash_type_default = a_sign_hash_type_default;
    s_dap_sign_debug_more = dap_config_get_item_bool_default(g_config, "sign", "debug_more", false);
    return 0;
}


/**
 * @brief get signature size (different for specific crypto algorithm)
 * 
 * @param a_key dap_enc_key_t * encryption key object
 * @return size_t 
 */
DAP_INLINE size_t dap_sign_create_output_unserialized_calc_size(dap_enc_key_t *a_key)
{ 
    return dap_enc_calc_signature_unserialized_size(a_key);
}


/**
 * @brief get sign type (dap_sign_type_t) type from key type (dap_enc_key_type_t)
 * @param a_key_type dap_enc_key_type_t key type
 * @return
 */
dap_sign_type_t dap_sign_type_from_key_type( dap_enc_key_type_t a_key_type)
{
    dap_sign_type_t l_sign_type;
    memset(&l_sign_type, 0, sizeof(l_sign_type));
    switch (a_key_type){
        case DAP_ENC_KEY_TYPE_SIG_BLISS: l_sign_type.type = SIG_TYPE_BLISS; break;
        case DAP_ENC_KEY_TYPE_SIG_PICNIC: l_sign_type.type = SIG_TYPE_PICNIC; break;
        case DAP_ENC_KEY_TYPE_SIG_TESLA: l_sign_type.type = SIG_TYPE_TESLA; break;
        case DAP_ENC_KEY_TYPE_SIG_DILITHIUM: l_sign_type.type = SIG_TYPE_DILITHIUM; break;
        case DAP_ENC_KEY_TYPE_SIG_FALCON: l_sign_type.type = SIG_TYPE_FALCON; break;
        case DAP_ENC_KEY_TYPE_SIG_SPHINCSPLUS: l_sign_type.type = SIG_TYPE_SPHINCSPLUS; break;
#ifdef DAP_ECDSA
        case DAP_ENC_KEY_TYPE_SIG_ECDSA: l_sign_type.type = SIG_TYPE_ECDSA; break;
#endif
#ifdef DAP_SHIPOVNIK
        case DAP_ENC_KEY_TYPE_SIG_SHIPOVNIK: l_sign_type.type = SIG_TYPE_SHIPOVNIK; break;
#endif
        case DAP_ENC_KEY_TYPE_SIG_MULTI_CHAINED: l_sign_type.type = SIG_TYPE_MULTI_CHAINED; break;
        default: l_sign_type.raw = 0;
    }
    return l_sign_type;
}

/**
 * @brief convert chain sign type (dap_sign_type_t) to encryption key type (dap_enc_key_type_t)
 * @param a_chain_sign_type dap_enc_key_type_t signature type
 * @return dap_enc_key_type_t
 */
dap_enc_key_type_t  dap_sign_type_to_key_type(dap_sign_type_t  a_chain_sign_type)
{
    switch (a_chain_sign_type.type) {
        case SIG_TYPE_BLISS: return DAP_ENC_KEY_TYPE_SIG_BLISS;
        case SIG_TYPE_TESLA: return DAP_ENC_KEY_TYPE_SIG_TESLA;
        case SIG_TYPE_PICNIC: return DAP_ENC_KEY_TYPE_SIG_PICNIC;
        case SIG_TYPE_DILITHIUM: return DAP_ENC_KEY_TYPE_SIG_DILITHIUM;
        case SIG_TYPE_FALCON: return DAP_ENC_KEY_TYPE_SIG_FALCON;
        case SIG_TYPE_SPHINCSPLUS: return DAP_ENC_KEY_TYPE_SIG_SPHINCSPLUS;
#ifdef DAP_ECDSA
        case SIG_TYPE_ECDSA: return DAP_ENC_KEY_TYPE_SIG_ECDSA;
#endif
#ifdef DAP_SHIPOVNIK
        case SIG_TYPE_SHIPOVNIK: return DAP_ENC_KEY_TYPE_SIG_SHIPOVNIK;
#endif
        case SIG_TYPE_MULTI_CHAINED: return DAP_ENC_KEY_TYPE_SIG_MULTI_CHAINED;
        default: return DAP_ENC_KEY_TYPE_INVALID;
    }
}



/**
 * @brief convert sign type (dap_sign_type_t) to string format
 * [sig_bliss,sig_tesla,sig_picnic,sig_dil,sig_multi2,sig_multi]
 * @param a_chain_sign_type sign type dap_sign_type_t
 * @return const char* 
 */
const char * dap_sign_type_to_str(dap_sign_type_t a_chain_sign_type)
{
    switch (a_chain_sign_type.type) {
        case SIG_TYPE_BLISS: return "sig_bliss";
        case SIG_TYPE_TESLA: return "sig_tesla";
        case SIG_TYPE_PICNIC: return "sig_picnic";
        case SIG_TYPE_DILITHIUM: return "sig_dil";
        case SIG_TYPE_FALCON: return "sig_falcon";
        case SIG_TYPE_SPHINCSPLUS: return "sig_sphincs";
#ifdef DAP_ECDSA
        case SIG_TYPE_ECDSA: return "sig_ecdsa";
#endif
#ifdef DAP_SHIPOVNIK
        case SIG_TYPE_SHIPOVNIK: return "sig_shipovnik";
#endif
        case SIG_TYPE_MULTI_COMBINED: return "sig_multi_combined";
        case SIG_TYPE_MULTI_CHAINED: return "sig_multi_chained";
        default: return "UNDEFINED";//DAP_ENC_KEY_TYPE_NULL;
    }

}

/**
 * @brief convert string to dap_sign_type_t type
 * 
 * @param a_type_str const char * algorithm type [sig_bliss,sig_tesla,sig_picnic,sig_dil,sig_multi2,sig_multi]
 * @return dap_sign_type_t 
 */
dap_sign_type_t dap_sign_type_from_str(const char * a_type_str)
{
    dap_sign_type_t l_sign_type = {0};
    if ( !dap_strcmp (a_type_str,"sig_bliss") ){
        l_sign_type.type = SIG_TYPE_BLISS;
    } else if ( !dap_strcmp (a_type_str,"sig_tesla") ){
        l_sign_type.type = SIG_TYPE_TESLA;
    } else if ( !dap_strcmp (a_type_str,"sig_picnic") ){
        l_sign_type.type = SIG_TYPE_PICNIC;
    } else if ( !dap_strcmp (a_type_str,"sig_dil") ){
        l_sign_type.type = SIG_TYPE_DILITHIUM;
    } else if ( !dap_strcmp (a_type_str, "sig_falcon") ) {
        l_sign_type.type = SIG_TYPE_FALCON;
    } else if ( !dap_strcmp (a_type_str, "sig_sphincs") ) {
         l_sign_type.type = SIG_TYPE_SPHINCSPLUS;
#ifdef DAP_ECDSA
    } else if ( !dap_strcmp (a_type_str, "sig_ecdsa") ) {
         l_sign_type.type = SIG_TYPE_ECDSA;
#endif
#ifdef DAP_SHIPOVNIK
    } else if ( !dap_strcmp (a_type_str, "sig_shipovnik") ) {
         l_sign_type.type = SIG_TYPE_SHIPOVNIK;
#endif
    } else if ( !dap_strcmp (a_type_str,"sig_multi_chained") ){
        l_sign_type.type = SIG_TYPE_MULTI_CHAINED;
    // } else if ( !dap_strcmp (a_type_str,"sig_multi_combined") ){
    //     l_sign_type.type = SIG_TYPE_MULTI_COMBINED;
    } else {
        log_it(L_WARNING, "Wrong sign type string \"%s\"", a_type_str ? a_type_str : "(null)");
    }
    return l_sign_type;
}

/**
 * @brief The function checks the signature type to see if it is outdated.
 * @param a_sign_type
 * @return bool
 */
bool dap_sign_type_is_depricated(dap_sign_type_t a_sign_type){
    if (a_sign_type.type == SIG_TYPE_PICNIC || a_sign_type.type == SIG_TYPE_BLISS || a_sign_type.type == SIG_TYPE_TESLA)
        return true;
    return false;
}

/**
 * @brief encrypt data
 * call a_key->sign_get
 * @param a_key dap_enc_key_t key object
 * @param a_data const void * data
 * @param a_data_size const size_t size of data
 * @param a_output void * output buffer
 * @param a_output_size size_t size of output buffer
 * @return int 
 */
int dap_sign_create_output(dap_enc_key_t *a_key, const void * a_data, const size_t a_data_size,
                           void * a_output, size_t *a_output_size)
{
    if(!a_key){
        log_it (L_ERROR, "Can't find the private key to create signature");
        return -1;
    }
    switch (a_key->type) {
        case DAP_ENC_KEY_TYPE_SIG_TESLA:
        case DAP_ENC_KEY_TYPE_SIG_PICNIC:
        case DAP_ENC_KEY_TYPE_SIG_BLISS:
        case DAP_ENC_KEY_TYPE_SIG_DILITHIUM:
        case DAP_ENC_KEY_TYPE_SIG_FALCON:
#ifdef DAP_ECDSA
        case DAP_ENC_KEY_TYPE_SIG_ECDSA:
#endif
#ifdef DAP_SHIPOVNIK
        case DAP_ENC_KEY_TYPE_SIG_SHIPOVNIK:
#endif
        case DAP_ENC_KEY_TYPE_SIG_SPHINCSPLUS:
        case DAP_ENC_KEY_TYPE_SIG_MULTI_CHAINED:
            return a_key->sign_get(a_key, a_data, a_data_size, a_output, *a_output_size);
        default:
            return -1;
    }
}

/**
 * @brief sign data with specified key with choosed hash type
 * @param a_key dap_enc_key_t key object
 * @param a_data const void * buffer with data
 * @param a_data_size const size_t buffer size
 * @param a_hash_type data and pkey hash type
 * @return dap_sign_t* 
 */
dap_sign_t *dap_sign_create_with_hash_type(dap_enc_key_t *a_key, const void * a_data,
        const size_t a_data_size, uint32_t a_hash_type)
{
    dap_return_val_if_fail(a_key && a_key->priv_key_data && a_key->priv_key_data_size, NULL);
    const void *l_sign_data = NULL;
    size_t l_sign_data_size = 0;
    dap_chain_hash_fast_t l_sign_data_hash = {};
    uint32_t l_hash_type = DAP_SIGN_REMOVE_PKEY_HASHING_FLAG(a_hash_type);
    bool l_use_pkey_hash = DAP_SIGN_GET_PKEY_HASHING_FLAG(a_hash_type);
    if (dap_enc_key_is_insign_hashing(a_key->type)) {
        if (l_hash_type != DAP_SIGN_HASH_TYPE_SIGN && l_hash_type != DAP_SIGN_HASH_TYPE_DEFAULT)
            log_it(L_WARNING, "%s enc key use insign hashing, hash type change to DAP_SIGN_HASH_TYPE_SIGN (0x%02x)", dap_enc_get_type_name(a_key->type), DAP_SIGN_HASH_TYPE_SIGN);
        l_hash_type = DAP_SIGN_HASH_TYPE_SIGN;
    } else {
        if (l_hash_type == DAP_SIGN_HASH_TYPE_SIGN) {
            log_it(L_WARNING, "%s enc key not use insign hashing, hash type change to default (0x%02x)", dap_enc_get_type_name(a_key->type), s_sign_hash_type_default);
            l_hash_type = s_sign_hash_type_default;
        }
        if (l_hash_type == DAP_SIGN_HASH_TYPE_DEFAULT)
            l_hash_type = s_sign_hash_type_default;
    }
    dap_return_val_if_pass_err(l_use_pkey_hash && l_hash_type == DAP_SIGN_HASH_TYPE_NONE, NULL, "Sign with DAP_PKEY_HASHING_FLAG can't have DAP_SIGN_HASH_TYPE_NONE (0x00)");

    if(l_hash_type == DAP_SIGN_HASH_TYPE_NONE || l_hash_type == DAP_SIGN_HASH_TYPE_SIGN) {
        l_sign_data = a_data;
        l_sign_data_size = a_data_size;
    } else {
        l_sign_data = &l_sign_data_hash;
        l_sign_data_size = sizeof(l_sign_data_hash);
        switch(l_hash_type){
            case DAP_SIGN_HASH_TYPE_SHA3: dap_hash_fast(a_data,a_data_size,&l_sign_data_hash); break;
            default: log_it(L_CRITICAL, "We can't hash with hash type 0x%02x", l_hash_type);
        }
    }

    // calculate max signature size
    size_t l_sign_unserialized_size = dap_sign_create_output_unserialized_calc_size(a_key);
    if(l_sign_unserialized_size > 0) {
        size_t l_pub_key_size = 0;
        uint8_t *l_sign_unserialized = DAP_NEW_Z_SIZE_RET_VAL_IF_FAIL(uint8_t, l_sign_unserialized_size, NULL),
                *l_pub_key = NULL;   
        if (l_use_pkey_hash) {
            l_pub_key = DAP_NEW_Z(dap_hash_fast_t);
            dap_enc_key_get_pkey_hash(a_key, (dap_hash_fast_t *)l_pub_key);
            l_pub_key_size = DAP_HASH_FAST_SIZE;
        } else {
            l_pub_key = dap_enc_key_serialize_pub_key(a_key, &l_pub_key_size);
        }
        // calc signature [sign_size may decrease slightly]
        if( dap_sign_create_output(a_key, l_sign_data, l_sign_data_size,
                                         l_sign_unserialized, &l_sign_unserialized_size) != 0) {
            DAP_DEL_MULTY(l_sign_unserialized, l_pub_key);
            return NULL;
        } else {
            size_t l_sign_ser_size = l_sign_unserialized_size;
            uint8_t *l_sign_ser = dap_enc_key_serialize_sign(a_key->type, l_sign_unserialized, &l_sign_ser_size);
            if ( l_sign_ser ){
                dap_sign_t *l_ret = DAP_NEW_Z_SIZE_RET_VAL_IF_FAIL(dap_sign_t, sizeof(dap_sign_hdr_t) + l_sign_ser_size + l_pub_key_size, NULL, l_sign_unserialized, l_pub_key, l_sign_ser);
                // write serialized public key to dap_sign_t
                memcpy(l_ret->pkey_n_sign, l_pub_key, l_pub_key_size);
                l_ret->header.type = dap_sign_type_from_key_type(a_key->type);
                // write serialized signature to dap_sign_t
                memcpy(l_ret->pkey_n_sign + l_pub_key_size, l_sign_ser, l_sign_ser_size);
                l_ret->header.sign_pkey_size =(uint32_t) l_pub_key_size;
                l_ret->header.sign_size = (uint32_t) l_sign_ser_size;
                l_ret->header.hash_type = l_use_pkey_hash ? DAP_SIGN_ADD_PKEY_HASHING_FLAG(l_hash_type) : l_hash_type;

                dap_enc_key_signature_delete(a_key->type, l_sign_unserialized);
                DAP_DEL_MULTY(l_sign_ser, l_pub_key);
                return l_ret;
            } else {
                log_it(L_WARNING,"Can't serialize signature: NULL returned");
                return NULL;
            }
        }
    }
    return NULL;
}

/**
 * @brief 
 * get a_sign->pkey_n_sign + a_sign->header.sign_pkey_size
 * @param a_sign dap_sign_t object (header + raw signature data)
 * @param a_sign_out  a_sign->header.sign_size
 * @return uint8_t* 
 */
uint8_t* dap_sign_get_sign(dap_sign_t *a_sign, size_t *a_sign_size)
{
    dap_return_val_if_pass(!a_sign, NULL);

    if (a_sign_size)
        *a_sign_size = a_sign->header.sign_size;
    return a_sign->pkey_n_sign + a_sign->header.sign_pkey_size;
}

/**
 * @brief get a_sign->pkey_n_sign and a_sign->header.sign_pkey_size (optionally)
 * 
 * @param a_sign dap_sign_t sign object
 * @param a_pub_key_out [option] output pointer to a_sign->header.sign_pkey_size
 * @return uint8_t* 
 */
uint8_t *dap_sign_get_pkey(dap_sign_t *a_sign, size_t *a_pub_key_out)
{
    dap_return_val_if_pass(!a_sign, NULL);
    if (a_pub_key_out)
        *a_pub_key_out = a_sign->header.sign_pkey_size;
    return a_sign->pkey_n_sign;
}

/**
 * @brief get SHA3 hash of buffer (a_sign), storing in output buffer a_sign_hash
 * 
 * @param a_sign input buffer
 * @param a_sign_hash output buffer
 * @return true 
 * @return false 
 */
bool dap_sign_get_pkey_hash(dap_sign_t *a_sign, dap_chain_hash_fast_t *a_sign_hash)
{
    dap_return_val_if_fail(a_sign && a_sign->header.sign_pkey_size, false);
    if (DAP_SIGN_GET_PKEY_HASHING_FLAG(a_sign->header.hash_type)) {
        if (a_sign->header.sign_pkey_size > DAP_HASH_FAST_SIZE) {
            log_it(L_ERROR, "Error in pkey size check, expected <= %zu, in sign %u", sizeof(dap_chain_hash_fast_t), a_sign->header.sign_pkey_size);
            return false;
        }
        return memcpy(a_sign_hash, a_sign->pkey_n_sign, a_sign->header.sign_pkey_size) ? true : false;
    }
    return  dap_hash_fast(a_sign->pkey_n_sign, a_sign->header.sign_pkey_size, a_sign_hash);
}

/**
 * @brief Compare two sign
 *
 * @param l_sign1
 * @param l_sign2
 * @return true or false
 */
bool dap_sign_compare_pkeys(dap_sign_t *l_sign1, dap_sign_t *l_sign2)
{
    size_t l_pkey_ser_size1 = 0, l_pkey_ser_size2 = 0;
    // Get public key from sign
    const uint8_t   *l_pkey_ser1 = dap_sign_get_pkey(l_sign1, &l_pkey_ser_size1),
                    *l_pkey_ser2 = dap_sign_get_pkey(l_sign2, &l_pkey_ser_size2);
    return (l_pkey_ser_size1 == l_pkey_ser_size2) && !memcmp(l_pkey_ser1, l_pkey_ser2, l_pkey_ser_size1);
}


/**
 * @brief get deserialized pub key from dap_sign_t
 * @param a_chain_sign dap_sign_t object
 * @param a_pkey
 * @return dap_enc_key_t* 
 */
dap_enc_key_t *dap_sign_to_enc_key_by_pkey(dap_sign_t *a_chain_sign, dap_pkey_t *a_pkey)
{
    dap_enc_key_type_t l_type = dap_sign_type_to_key_type(a_chain_sign->header.type);
    dap_return_val_if_pass(l_type == DAP_ENC_KEY_TYPE_INVALID, NULL);

    size_t l_pkey_size = a_pkey ? a_pkey->header.size : 0;
    uint8_t *l_pkey = a_pkey ? a_pkey->pkey : dap_sign_get_pkey(a_chain_sign, &l_pkey_size);
    dap_enc_key_t * l_ret =  dap_enc_key_new(l_type);
    // deserialize public key
    if (dap_enc_key_deserialize_pub_key(l_ret, l_pkey, l_pkey_size)) {
        log_it(L_ERROR, "Error in enc pub key deserialize");
        DAP_DEL_Z(l_ret);
    }
    return l_ret;
}

/**
 * @brief dap_sign_verify data signature
 * @param a_chain_sign dap_sign_t a_chain_sign object
 * @param a_data const void * buffer with data
 * @param a_data_size const size_t  buffer size
 * @param a_pkey pkey to verofy sign
 * @return 0 valid signature, else invalid signature with error code
 */
int dap_sign_verify_by_pkey(dap_sign_t *a_chain_sign, const void *a_data, const size_t a_data_size, dap_pkey_t *a_pkey)
{
    dap_return_val_if_pass(!a_chain_sign || !a_data, -2);

    dap_enc_key_t *l_key = dap_sign_to_enc_key_by_pkey(a_chain_sign, a_pkey);
    if ( !l_key ){
        log_it(L_WARNING,"Incorrect signature, can't extract key");
        return -3;
    }
    size_t l_sign_data_ser_size = 0;
    uint8_t *l_sign_data_ser = dap_sign_get_sign(a_chain_sign, &l_sign_data_ser_size);

    if ( !l_sign_data_ser ){
        dap_enc_key_delete(l_key);
        log_it(L_WARNING,"Incorrect signature, can't extract serialized signature's data ");
        return -4;
    }

    size_t l_sign_data_size = a_chain_sign->header.sign_size;
    // deserialize signature
    uint8_t *l_sign_data = dap_enc_key_deserialize_sign(l_key->type, l_sign_data_ser, &l_sign_data_size);

    if ( !l_sign_data ){
        log_it(L_WARNING,"Incorrect signature, can't deserialize signature's data");
        dap_enc_key_delete(l_key);
        return -5;
    }

    int l_ret = 0;
    const void *l_verify_data;
    size_t l_verify_data_size;
    dap_chain_hash_fast_t l_verify_data_hash;
    uint32_t l_hash_type = DAP_SIGN_REMOVE_PKEY_HASHING_FLAG(a_chain_sign->header.hash_type);
    if(l_hash_type == DAP_SIGN_HASH_TYPE_DEFAULT)
        log_it(L_WARNING, "Detected DAP_SIGN_HASH_TYPE_DEFAULT (0x%02x) hash type in sign ", DAP_SIGN_HASH_TYPE_DEFAULT);

    if(l_hash_type == DAP_SIGN_HASH_TYPE_NONE || l_hash_type == DAP_SIGN_HASH_TYPE_SIGN){
        l_verify_data = a_data;
        l_verify_data_size = a_data_size;
    } else {
        l_verify_data = &l_verify_data_hash;
        l_verify_data_size = DAP_CHAIN_HASH_FAST_SIZE;
        switch(l_hash_type){
            case DAP_SIGN_HASH_TYPE_SHA3: dap_hash_fast(a_data,a_data_size,&l_verify_data_hash); break;
            default: log_it(L_CRITICAL, "Incorrect signature: we can't check hash with hash type 0x%02x", s_sign_hash_type_default);
            dap_enc_key_signature_delete(l_key->type, l_sign_data);
            dap_enc_key_delete(l_key);
            return -5;
        }
    }
    switch (l_key->type) {
        case DAP_ENC_KEY_TYPE_SIG_TESLA:
        case DAP_ENC_KEY_TYPE_SIG_BLISS:
        case DAP_ENC_KEY_TYPE_SIG_PICNIC:
        case DAP_ENC_KEY_TYPE_SIG_DILITHIUM:
        case DAP_ENC_KEY_TYPE_SIG_FALCON:
        case DAP_ENC_KEY_TYPE_SIG_SPHINCSPLUS:
#ifdef DAP_ECDSA
        case DAP_ENC_KEY_TYPE_SIG_ECDSA:
#endif
#ifdef DAP_SHIPOVNIK
        case DAP_ENC_KEY_TYPE_SIG_SHIPOVNIK:
#endif
        case DAP_ENC_KEY_TYPE_SIG_MULTI_CHAINED:
            l_ret = l_key->sign_verify(l_key, l_verify_data, l_verify_data_size, l_sign_data, l_sign_data_size);
            break;
        default:
            l_ret = -6;
    }
    dap_enc_key_signature_delete(l_key->type, l_sign_data);
    dap_enc_key_delete(l_key);
    return l_ret;
}


/**
 * @brief Get size of struct dap_sign_t
 * 
 * @param a_chain_sign dap_sign_t object
 * @return size_t 
 */
uint64_t dap_sign_get_size(dap_sign_t * a_chain_sign)
{
    if (!a_chain_sign || a_chain_sign->header.type.type == SIG_TYPE_NULL) {
        debug_if(s_dap_sign_debug_more, L_WARNING, "Sanity check error in dap_sign_get_size");
        return 0;
    }
    return (uint64_t)sizeof(dap_sign_t) + a_chain_sign->header.sign_size + a_chain_sign->header.sign_pkey_size;
}

dap_sign_t **dap_sign_get_unique_signs(void *a_data, size_t a_data_size, size_t *a_signs_count)
{
    const uint16_t l_realloc_count = 10;
    dap_return_val_if_fail(a_signs_count, NULL);
    dap_return_val_if_fail(a_data && a_data_size, (*a_signs_count = 0, NULL));
    size_t l_signs_count = *a_signs_count ? *a_signs_count : l_realloc_count;
    dap_sign_t **ret = NULL;
    uint64_t i = 0, l_sign_size = 0;
    for (uint64_t l_offset = 0; l_offset + sizeof(dap_sign_t) < a_data_size; l_offset += l_sign_size) {
        dap_sign_t *l_sign = (dap_sign_t *)((byte_t *)a_data + l_offset);
        l_sign_size = dap_sign_get_size(l_sign);
        if (l_offset + l_sign_size <= l_offset || l_offset + l_sign_size > a_data_size)
            break;
        bool l_dup = false;
        if (ret) {
            // Check duplicate signs
            for (size_t j = 0; j < i; j++) {
                if (dap_sign_compare_pkeys(l_sign, ret[j])) {
                    l_dup = true;
                    break;
                }
            }
            if (l_dup)
                continue;
        } else
            ret = DAP_NEW_Z_COUNT_RET_VAL_IF_FAIL(dap_sign_t*, l_signs_count, NULL);
        ret[i++] = l_sign;
        if (*a_signs_count && i == *a_signs_count)
            break;
        if (i == l_signs_count) {
            l_signs_count += l_realloc_count;
            dap_sign_t **l_ret_new = DAP_REALLOC_COUNT_RET_VAL_IF_FAIL(ret, l_signs_count, NULL, ret);
            ret = l_ret_new;
        }
    }
    *a_signs_count = i;
    return ret;
}

/**
 * @brief dap_sign_get_information Added in string information about signature
 * @param a_sign Signature can be NULL
 * @param a_str_out The output string pointer
 */
void dap_sign_get_information(dap_sign_t* a_sign, dap_string_t *a_str_out, const char *a_hash_out_type)
{
    dap_string_append_printf(a_str_out, "Signature: \n");
    if (!a_sign) {
        dap_string_append_printf(a_str_out, "! Corrupted signature data\n");
        return;
    }
    dap_chain_hash_fast_t l_hash_pkey;
    dap_string_append_printf(a_str_out, "\tType: %s\n",
                             dap_sign_type_to_str(a_sign->header.type));
    if(dap_sign_get_pkey_hash(a_sign, &l_hash_pkey)) {
        const char *l_hash_str = dap_strcmp(a_hash_out_type, "hex")
             ? dap_enc_base58_encode_hash_to_str_static(&l_hash_pkey)
             : dap_chain_hash_fast_to_str_static(&l_hash_pkey);
             dap_string_append_printf(a_str_out, "\tPublic key hash: %s\n", l_hash_str);
    }
    dap_string_append_printf(a_str_out, "\tPublic key size: %u\n"
                                        "\tSignature size: %u\n",
                             a_sign->header.sign_pkey_size,
                             a_sign->header.sign_size);
}

/**
 * @brief dap_sign_get_information Added in string information about signature
 * @param a_sign Signature can be NULL
 * @param a_json_out The output string pointer
 */
void dap_sign_get_information_json(json_object* a_json_arr_reply, dap_sign_t* a_sign, json_object *a_json_out, const char *a_hash_out_type)
{
    if (!a_sign) {
        dap_json_rpc_error_add(a_json_arr_reply, -1, "Corrupted signature data");
        return;
    }
    dap_chain_hash_fast_t l_hash_pkey;
    json_object_object_add(a_json_out,"type",json_object_new_string(dap_sign_type_to_str(a_sign->header.type)));
    if(dap_sign_get_pkey_hash(a_sign, &l_hash_pkey)) {
        const char *l_hash_str = dap_strcmp(a_hash_out_type, "hex")
             ? dap_enc_base58_encode_hash_to_str_static(&l_hash_pkey)
             : dap_chain_hash_fast_to_str_static(&l_hash_pkey);
             json_object_object_add(a_json_out,"public_key_hash",json_object_new_string(l_hash_str));
    }
<<<<<<< HEAD
    json_object_object_add(a_json_out,"Public key size",json_object_new_uint64(a_sign->header.sign_pkey_size));
    json_object_object_add(a_json_out,"Signature size",json_object_new_uint64(a_sign->header.sign_size));
=======
    json_object_object_add(a_json_out,"public_key_size",json_object_new_uint64(a_sign->header.sign_pkey_size));
    json_object_object_add(a_json_out,"signature_size",json_object_new_uint64(a_sign->header.sign_size));

>>>>>>> 86784d40
}
/**
 * @brief return string with recommended types
 * @return string with recommended types
 */
DAP_INLINE const char *dap_sign_get_str_recommended_types(){
    return "sig_dil\nsig_falcon\n"
#ifdef DAP_ECDSA
    "sig_ecdsa\n"
#endif
#ifdef DAP_SHIPOVNIK
    "sig_shipovnik\n"
#endif
    "sig_sphincs\nsig_multi_chained\n";
}

/**
 * @brief init callback to search pkey by hash
 * @return if pass 0, other - error
 */
int dap_sign_set_pkey_by_hash_callback(dap_sign_callback_t a_callback)
{
    dap_return_val_if_pass_err(s_get_pkey_by_hash_callback, -1, "s_get_pkey_by_hash_callback already inited");
    s_get_pkey_by_hash_callback = a_callback;
    return 0;
}<|MERGE_RESOLUTION|>--- conflicted
+++ resolved
@@ -596,14 +596,9 @@
              : dap_chain_hash_fast_to_str_static(&l_hash_pkey);
              json_object_object_add(a_json_out,"public_key_hash",json_object_new_string(l_hash_str));
     }
-<<<<<<< HEAD
-    json_object_object_add(a_json_out,"Public key size",json_object_new_uint64(a_sign->header.sign_pkey_size));
-    json_object_object_add(a_json_out,"Signature size",json_object_new_uint64(a_sign->header.sign_size));
-=======
     json_object_object_add(a_json_out,"public_key_size",json_object_new_uint64(a_sign->header.sign_pkey_size));
     json_object_object_add(a_json_out,"signature_size",json_object_new_uint64(a_sign->header.sign_size));
 
->>>>>>> 86784d40
 }
 /**
  * @brief return string with recommended types
