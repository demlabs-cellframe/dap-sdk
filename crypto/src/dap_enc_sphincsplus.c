--- conflicted
+++ resolved
@@ -231,7 +231,7 @@
         return NULL;
     }
     if (l_skey_len != l_skey_len_exp) {
-        log_it(L_ERROR,"::read_private_key() l_pkey_len %u is not equal to expected size %u", l_skey_len, l_skey_len_exp);
+        log_it(L_ERROR,"::read_private_key() l_pkey_len %"DAP_UINT64_FORMAT_U" is not equal to expected size %"DAP_UINT64_FORMAT_U"", l_skey_len, l_skey_len_exp);
         DAP_DEL_MULTY(l_skey->data, l_skey);
         return NULL;
     }
@@ -284,11 +284,7 @@
         return NULL;
     }
     if (l_pkey_len != l_pkey_len_exp) {
-<<<<<<< HEAD
         log_it(L_ERROR,"::read_public_key() l_pkey_len %"DAP_UINT64_FORMAT_U" is not equal to expected size %"DAP_UINT64_FORMAT_U"", l_pkey_len, l_pkey_len_exp);
-=======
-        log_it(L_ERROR,"::read_public_key() l_pkey_len %u is not equal to expected size %u", l_pkey_len, l_pkey_len_exp);
->>>>>>> baa9b403
         DAP_DEL_MULTY(l_pkey->data, l_pkey);
         return NULL;
     }
