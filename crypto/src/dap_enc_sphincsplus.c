#include "dap_enc_sphincsplus.h"
#include "sphincsplus/randombytes.h"
#include "api.h"
#include "dap_hash.h"

#define LOG_TAG "dap_enc_sig_sphincsplus"

#ifndef DAP_CRYPTO_TESTS
static const sphincsplus_config_t s_default_config = SPHINCSPLUS_SHA2_128F;
static const sphincsplus_difficulty_t s_default_difficulty = SPHINCSPLUS_SIMPLE;
#else
static _Thread_local sphincsplus_config_t s_default_config = SPHINCSPLUS_SHAKE_128F;
static _Thread_local sphincsplus_difficulty_t s_default_difficulty = SPHINCSPLUS_SIMPLE;
#endif


void dap_enc_sig_sphincsplus_key_new(dap_enc_key_t *a_key)
{
    a_key->type = DAP_ENC_KEY_TYPE_SIG_SPHINCSPLUS;
    a_key->enc = NULL;
    a_key->enc_na = dap_enc_sig_sphincsplus_get_sign_msg;
    a_key->dec_na = dap_enc_sig_sphincsplus_open_sign_msg;
    a_key->sign_get = dap_enc_sig_sphincsplus_get_sign;
    a_key->sign_verify = dap_enc_sig_sphincsplus_verify_sign;
}

void dap_enc_sig_sphincsplus_key_new_generate(dap_enc_key_t *a_key, UNUSED_ARG const void *a_kex_buf, UNUSED_ARG size_t a_kex_size,
        const void *a_seed, size_t a_seed_size, UNUSED_ARG size_t a_key_size)
{

    printf("1 %d\n", s_default_config);
    sphincsplus_private_key_t *l_skey = NULL;
    sphincsplus_public_key_t *l_pkey = NULL;
    sphincsplus_base_params_t l_params = {0};
    unsigned char *l_seed_buf = NULL;

    if (sphincsplus_set_config(s_default_config) || sphincsplus_get_params(s_default_config, &l_params)) {
        log_it(L_CRITICAL, "Error load sphincsplus config");
        return;
    }
    
    printf("2 %d\n", s_default_config);
    fflush(stdout);
    // seed norming
    size_t l_key_size = dap_enc_sig_sphincsplus_crypto_sign_seedbytes();\
    printf("5 key size = %zu\n", l_key_size);
    fflush(stdout);
    DAP_NEW_Z_SIZE_RET(l_seed_buf, unsigned char, l_key_size, NULL);

    if(a_seed && a_seed_size > 0) {
        SHAKE256(l_seed_buf, a_seed_size, (const unsigned char *) a_seed, a_seed_size);
    } else {
        randombytes(l_seed_buf, l_key_size);
    }

    printf("6 key size = %zu\n", l_key_size);;
    fflush(stdout);
    // creating key pair
    dap_enc_sig_sphincsplus_key_new(a_key);
    a_key->priv_key_data_size = sizeof(sphincsplus_private_key_t);
    a_key->pub_key_data_size = sizeof(sphincsplus_public_key_t);

    DAP_NEW_Z_SIZE_RET(l_skey, sphincsplus_private_key_t, a_key->priv_key_data_size, l_seed_buf);
    DAP_NEW_Z_SIZE_RET(l_pkey, sphincsplus_public_key_t, a_key->pub_key_data_size, l_seed_buf, l_skey);
    DAP_NEW_Z_SIZE_RET(l_skey->data, uint8_t, dap_enc_sig_sphincsplus_crypto_sign_secretkeybytes(), l_seed_buf, l_skey, l_pkey);
    DAP_NEW_Z_SIZE_RET(l_pkey->data, uint8_t, dap_enc_sig_sphincsplus_crypto_sign_publickeybytes(), l_seed_buf, l_skey->data, l_skey, l_pkey);
    
    sphincsplus_params_t current = sphincsplus_get_current_params();
    printf("7 %d %d %d\n", s_default_config, current.base_params.config, current.base_params.spx_n);
    fflush(stdout);

    if(sphincsplus_crypto_sign_seed_keypair(l_pkey->data, l_skey->data, l_seed_buf)) {
        log_it(L_CRITICAL, "Error generating Sphincs key pair");
        DAP_DEL_MULTY(l_skey->data, l_pkey->data, l_skey, l_pkey, l_seed_buf);
        return;
    }
<<<<<<< HEAD

    current = sphincsplus_get_current_params();
    printf("8 %d %d %d\n", s_default_config, current.base_params.config, current.base_params.spx_n);
    fflush(stdout);
    printf("9 %p %p %p %p %zu\n", l_pkey, l_pkey->data,l_skey, l_skey->data, l_key_size);
    fflush(stdout);
    sphincsplus_crypto_sign_seed_keypair(l_pkey->data, l_skey->data, l_seed_buf);

    printf("10\n");
    fflush(stdout);
=======
    DAP_DEL_Z(l_seed_buf);
>>>>>>> ad608a3e
    l_skey->params = l_params;
    l_pkey->params = l_params;
    a_key->priv_key_data = l_skey;
    a_key->pub_key_data = l_pkey;
}


int dap_enc_sig_sphincsplus_get_sign(dap_enc_key_t *a_key, const void *a_msg_in, const size_t a_msg_size,
        void *a_sign_out, const size_t a_out_size_max)
{
    dap_return_val_if_pass(!a_key || !a_key->priv_key_data || !a_msg_in || !a_msg_size || !a_sign_out, -1);
    
    if(a_out_size_max < sizeof(sphincsplus_signature_t)) {
        log_it(L_ERROR, "Bad signature size");
        return -2;
    }

    sphincsplus_private_key_t *l_skey = a_key->priv_key_data;
    sphincsplus_signature_t *l_sign = (sphincsplus_signature_t *)a_sign_out;
    if (sphincsplus_set_params(&l_skey->params)) {
        return -3;
    }

    DAP_NEW_Z_SIZE_RET_VAL(l_sign->sig_data, uint8_t, dap_enc_sig_sphincsplus_crypto_sign_bytes(), -3, NULL);

    l_sign->sig_params = l_skey->params;
    int l_ret = sphincsplus_crypto_sign_signature(l_sign->sig_data, &l_sign->sig_len, (const unsigned char *)a_msg_in, a_msg_size, l_skey->data);
    
    return l_ret;
}

size_t dap_enc_sig_sphincsplus_get_sign_msg(dap_enc_key_t *a_key, const void *a_msg, const size_t a_msg_size,
        void *a_sign_out, const size_t a_out_size_max)
{

    sphincsplus_private_key_t *l_skey = a_key->priv_key_data;
    if (sphincsplus_set_params(&l_skey->params)) {
        return 0;
    }

    uint32_t l_sign_bytes = dap_enc_sig_sphincsplus_crypto_sign_bytes();
    
    if(a_out_size_max < l_sign_bytes) {
        log_it(L_ERROR, "Bad signature size");
        return 0;
    }

    sphincsplus_signature_t *l_sign = (sphincsplus_signature_t *)a_sign_out;
    DAP_NEW_Z_SIZE_RET_VAL(l_sign->sig_data, uint8_t, l_sign_bytes + a_msg_size, 0, NULL);

    l_sign->sig_params = l_skey->params;
    int l_ret = sphincsplus_crypto_sign(l_sign->sig_data, &l_sign->sig_len, (const unsigned char *)a_msg, a_msg_size, l_skey->data);

    return l_ret ? 0 : l_sign->sig_len;
}

int dap_enc_sig_sphincsplus_verify_sign(dap_enc_key_t *a_key, const void *a_msg, const size_t a_msg_size, void *a_sign,
        const size_t a_sign_size)
{
    if(a_sign_size < sizeof(sphincsplus_signature_t)) {
        log_it(L_ERROR, "Bad signature size");
        return -1;
    }
    sphincsplus_signature_t *l_sign = (sphincsplus_signature_t *)a_sign;
    sphincsplus_public_key_t *l_pkey = a_key->pub_key_data;

    if(memcmp(&l_sign->sig_params, &l_pkey->params, sizeof(sphincsplus_base_params_t))) {
        log_it(L_ERROR, "Sphincs key params have not equal sign params");
        return -3;
    }

    if(sphincsplus_set_params(&l_sign->sig_params)) {
        return -2;
    }
    int l_ret = sphincsplus_crypto_sign_verify(l_sign->sig_data, l_sign->sig_len, a_msg, a_msg_size, l_pkey->data);
    
    return l_ret;
}


size_t dap_enc_sig_sphincsplus_open_sign_msg(dap_enc_key_t *a_key, const void *a_sign_in, const size_t a_sign_size, void *a_msg_out,
        const size_t a_out_size_max)
{
    sphincsplus_public_key_t *l_pkey = a_key->pub_key_data;
    if(sphincsplus_set_params(&l_pkey->params)) {
        return 0;
    }
    uint32_t l_sign_bytes = dap_enc_sig_sphincsplus_crypto_sign_bytes();

    if(a_out_size_max < l_sign_bytes) {
        log_it(L_ERROR, "Bad signature size");
        return 0;
    }
    sphincsplus_signature_t *l_sign = (sphincsplus_signature_t *)a_sign_in;

    if(memcmp(&l_sign->sig_params, &l_pkey->params, sizeof(sphincsplus_base_params_t))) {
        log_it(L_ERROR, "Sphincs key params have not equal sign params");
        return 0;
    }

 
    uint64_t l_res_size = 0;
    if (sphincsplus_crypto_sign_open(a_msg_out, &l_res_size, l_sign->sig_data, l_sign->sig_len, l_pkey->data))
        log_it(L_ERROR, "Failed to verify signature");

    return l_res_size;
}

void dap_enc_sig_sphincsplus_key_delete(dap_enc_key_t *a_key)
{
    dap_return_if_pass(!a_key);
    sphincsplus_private_and_public_keys_delete(a_key->priv_key_data, a_key->pub_key_data);

    a_key->pub_key_data = NULL;
    a_key->priv_key_data = NULL;
    a_key->pub_key_data_size = 0;
    a_key->priv_key_data_size = 0;
}

/* Serialize a private key. */
uint8_t *dap_enc_sig_sphincsplus_write_private_key(const void *a_private_key, size_t *a_buflen_out)
{
// in work
    a_buflen_out ? *a_buflen_out = 0 : 0;
    dap_return_val_if_pass(!a_private_key, NULL);
    sphincsplus_private_key_t *l_private_key = (sphincsplus_private_key_t *)a_private_key;
// func work
    sphincsplus_set_params(&l_private_key->params);
    uint64_t l_secret_length = dap_enc_sig_sphincsplus_crypto_sign_secretkeybytes();
    uint64_t l_buflen = dap_enc_sig_sphincsplus_ser_private_key_size((void *)l_private_key);
    uint8_t *l_buf = dap_serialize_multy(NULL, l_buflen, 6,
        &l_buflen, (uint64_t)sizeof(uint64_t),
        &l_private_key->params, (uint64_t)sizeof(sphincsplus_base_params_t),
        l_private_key->data, (uint64_t)l_secret_length
    );
// out work
    (a_buflen_out  && l_buf) ? *a_buflen_out = l_buflen : 0;
    return l_buf;
}

/* Deserialize a private key. */
void *dap_enc_sig_sphincsplus_read_private_key(const uint8_t *a_buf, size_t a_buflen)
{
// in work
    dap_return_val_if_pass(!a_buf || a_buflen < sizeof(uint64_t) + sizeof(sphincsplus_base_params_t), NULL);
// func work
    uint64_t l_buflen = 0;
    uint64_t l_skey_len = a_buflen -  sizeof(uint64_t) - sizeof(sphincsplus_base_params_t);

    sphincsplus_private_key_t *l_skey = NULL;
    DAP_NEW_Z_RET_VAL(l_skey, sphincsplus_private_key_t, NULL, NULL);
    DAP_NEW_Z_SIZE_RET_VAL(l_skey->data, uint8_t, l_skey_len, NULL, l_skey);

    int l_res_des = dap_deserialize_multy(a_buf, a_buflen, 6, 
        &l_buflen, (uint64_t)sizeof(uint64_t),
        &l_skey->params, (uint64_t)sizeof(sphincsplus_base_params_t),
        l_skey->data, (uint64_t)l_skey_len
    );
// out work
    sphincsplus_set_params(&l_skey->params);
    uint64_t l_skey_len_exp = dap_enc_sig_sphincsplus_crypto_sign_secretkeybytes();
    if (l_res_des) {
        log_it(L_ERROR,"::read_private_key() deserialise public key, err code %d", l_res_des);
        DAP_DEL_MULTY(l_skey->data, l_skey);
        return NULL;
    }
    if (l_skey_len != l_skey_len_exp) {
        log_it(L_ERROR,"::read_private_key() l_pkey_len %"DAP_UINT64_FORMAT_U" is not equal to expected size %"DAP_UINT64_FORMAT_U"", l_skey_len, l_skey_len_exp);
        DAP_DEL_MULTY(l_skey->data, l_skey);
        return NULL;
    }
    return l_skey;
}

/* Serialize a public key. */
uint8_t *dap_enc_sig_sphincsplus_write_public_key(const void* a_public_key, size_t *a_buflen_out)
{
// in work
    a_buflen_out ? *a_buflen_out = 0 : 0;
    dap_return_val_if_pass(!a_public_key, NULL);
    sphincsplus_public_key_t *l_public_key = (sphincsplus_public_key_t *)a_public_key;
// func work
    sphincsplus_set_params(&l_public_key->params);
    uint64_t l_public_length = dap_enc_sig_sphincsplus_crypto_sign_publickeybytes(&l_public_key->params);
    uint64_t l_buflen = dap_enc_sig_sphincsplus_ser_public_key_size(a_public_key);
    uint8_t *l_buf = dap_serialize_multy(NULL, l_buflen, 6, 
        &l_buflen, (uint64_t)sizeof(uint64_t),
        &l_public_key->params, (uint64_t)sizeof(sphincsplus_base_params_t),
        l_public_key->data, (uint64_t)l_public_length
    );
// out work
    (a_buflen_out  && l_buf) ? *a_buflen_out = l_buflen : 0;
    return l_buf;
}

/* Deserialize a public key. */
void *dap_enc_sig_sphincsplus_read_public_key(const uint8_t *a_buf, size_t a_buflen)
{
// in work
    dap_return_val_if_pass(!a_buf || a_buflen < sizeof(uint64_t) + sizeof(sphincsplus_base_params_t), NULL);
// func work
    uint64_t l_buflen = 0;
    uint64_t l_pkey_len = a_buflen -  sizeof(uint64_t) - sizeof(sphincsplus_base_params_t);

    sphincsplus_public_key_t *l_pkey = NULL;
    DAP_NEW_Z_RET_VAL(l_pkey, sphincsplus_public_key_t, NULL, NULL);
    DAP_NEW_Z_SIZE_RET_VAL(l_pkey->data, uint8_t, l_pkey_len, NULL, l_pkey);

    int l_res_des = dap_deserialize_multy(a_buf, a_buflen, 6, 
        &l_buflen, (uint64_t)sizeof(uint64_t),
        &l_pkey->params, (uint64_t)sizeof(sphincsplus_base_params_t),
        l_pkey->data, (uint64_t)l_pkey_len
    );
// out work
    sphincsplus_set_params(&l_pkey->params);
    uint64_t l_pkey_len_exp = dap_enc_sig_sphincsplus_crypto_sign_publickeybytes();
    if (l_res_des) {
        log_it(L_ERROR,"::read_public_key() deserialise public key, err code %d", l_res_des);
        DAP_DEL_MULTY(l_pkey->data, l_pkey);
        return NULL;
    }
    if (l_pkey_len != l_pkey_len_exp) {
        log_it(L_ERROR,"::read_public_key() l_pkey_len %"DAP_UINT64_FORMAT_U" is not equal to expected size %"DAP_UINT64_FORMAT_U"", l_pkey_len, l_pkey_len_exp);
        DAP_DEL_MULTY(l_pkey->data, l_pkey);
        return NULL;
    }
    return l_pkey;
}

/* Serialize a signature */
uint8_t *dap_enc_sig_sphincsplus_write_signature(const void *a_sign, size_t *a_buflen_out)
{
// in work
    a_buflen_out ? *a_buflen_out = 0 : 0;
    dap_return_val_if_pass(!a_sign, NULL);
    sphincsplus_signature_t *l_sign = (sphincsplus_signature_t *)a_sign;
// func work
    uint64_t l_buflen = dap_enc_sig_sphincsplus_ser_sig_size(a_sign);
    uint8_t *l_buf = dap_serialize_multy(NULL, l_buflen, 8, 
        &l_buflen, (uint64_t)sizeof(uint64_t),
        &l_sign->sig_params, (uint64_t)sizeof(sphincsplus_base_params_t),
        &l_sign->sig_len, (uint64_t)sizeof(uint64_t),
        l_sign->sig_data, (uint64_t)l_sign->sig_len
    );
// out work
    (a_buflen_out  && l_buf) ? *a_buflen_out = l_buflen : 0;
    return l_buf;
}

/* Deserialize a signature */
void *dap_enc_sig_sphincsplus_read_signature(const uint8_t *a_buf, size_t a_buflen)
{
// sanity check
    dap_return_val_if_pass(!a_buf || a_buflen < sizeof(uint64_t) * 2 + sizeof(sphincsplus_base_params_t), NULL);
// func work
    uint64_t l_buflen;
    uint64_t l_sig_len = a_buflen - sizeof(uint64_t) * 2 - sizeof(sphincsplus_base_params_t);
    sphincsplus_signature_t* l_sign = NULL;
    DAP_NEW_Z_RET_VAL(l_sign, sphincsplus_signature_t, NULL, NULL);
    DAP_NEW_Z_SIZE_RET_VAL(l_sign->sig_data, uint8_t, l_sig_len, NULL, l_sign);

    int l_res_des = dap_deserialize_multy(a_buf, a_buflen, 8, 
        &l_buflen, (uint64_t)sizeof(uint64_t),
        &l_sign->sig_params, (uint64_t)sizeof(sphincsplus_base_params_t),
        &l_sign->sig_len, (uint64_t)sizeof(uint64_t),
        l_sign->sig_data, (uint64_t)l_sig_len
    );
// out work
    int l_res_check = sphincsplus_check_params(&l_sign->sig_params);
    if (l_res_des || l_res_check) {
        log_it(L_ERROR,"Error deserialise signature, err code %d", l_res_des ? l_res_des : l_res_check );
        DAP_DEL_MULTY(l_sign->sig_data, l_sign);
        return NULL;
    }
    return l_sign;
}

void sphincsplus_private_and_public_keys_delete(void *a_skey, void *a_pkey) 
{
    if(a_skey)
        sphincsplus_private_key_delete(a_skey);
    if(a_pkey)
        sphincsplus_public_key_delete(a_pkey);
}

void sphincsplus_private_key_delete(void *a_skey)
{
    dap_return_if_pass(!a_skey);
    DAP_DEL_MULTY(((sphincsplus_private_key_t *)a_skey)->data, a_skey);
}

void sphincsplus_public_key_delete(void *a_pkey)
{
    dap_return_if_pass(!a_pkey);
    DAP_DEL_MULTY(((sphincsplus_public_key_t *)a_pkey)->data, a_pkey);
}

void sphincsplus_signature_delete(void *a_sig){
    dap_return_if_pass(!a_sig);

    DAP_DEL_Z(((sphincsplus_signature_t *)a_sig)->sig_data);
    ((sphincsplus_signature_t *)a_sig)->sig_len = 0;
}

/*
 * Returns the length of a secret key, in bytes
 */
inline size_t dap_enc_sig_sphincsplus_crypto_sign_secretkeybytes()
{
    return sphincsplus_crypto_sign_secretkeybytes();
}

/*
 * Returns the length of a public key, in bytes
 */
inline size_t dap_enc_sig_sphincsplus_crypto_sign_publickeybytes()
{
    return sphincsplus_crypto_sign_publickeybytes();
}

/*
 * Returns the length of the seed required to generate a key pair, in bytes
 */
inline size_t dap_enc_sig_sphincsplus_crypto_sign_seedbytes()
{
    return sphincsplus_crypto_sign_seedbytes();
}

/*
 * Returns the length of a signature, in bytes
 */
inline size_t dap_enc_sig_sphincsplus_crypto_sign_bytes()
{
    return sphincsplus_crypto_sign_bytes();
}

inline size_t dap_enc_sig_sphincsplus_calc_signature_unserialized_size()
{
    return sizeof(sphincsplus_signature_t); 
}


#ifdef DAP_CRYPTO_TESTS
inline void dap_enc_sig_sphincsplus_set_default_config(sphincsplus_config_t  a_new_config) 
{
    s_default_config = a_new_config;
}
inline int dap_enc_sig_sphincsplus_get_configs_count() 
{
    return SPHINCSPLUS_CONFIG_MAX_ARG - 1;
}
#endif<|MERGE_RESOLUTION|>--- conflicted
+++ resolved
@@ -74,7 +74,6 @@
         DAP_DEL_MULTY(l_skey->data, l_pkey->data, l_skey, l_pkey, l_seed_buf);
         return;
     }
-<<<<<<< HEAD
 
     current = sphincsplus_get_current_params();
     printf("8 %d %d %d\n", s_default_config, current.base_params.config, current.base_params.spx_n);
@@ -85,9 +84,7 @@
 
     printf("10\n");
     fflush(stdout);
-=======
     DAP_DEL_Z(l_seed_buf);
->>>>>>> ad608a3e
     l_skey->params = l_params;
     l_pkey->params = l_params;
     a_key->priv_key_data = l_skey;
