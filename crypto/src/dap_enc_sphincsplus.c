--- conflicted
+++ resolved
@@ -24,46 +24,29 @@
     a_key->sign_verify = dap_enc_sig_sphincsplus_verify_sign;
 }
 
-void dap_enc_sig_sphincsplus_key_new_generate(dap_enc_key_t *a_key, const void *a_kex_buf, size_t a_kex_size,
-        const void *a_seed, size_t a_seed_size, size_t a_key_size)
-{
-    printf("1\n");
-    fflush(stdout);
-    (void) a_kex_buf;
-    (void) a_kex_size;
-    (void) a_key_size;
-
-    printf("2\n");
-    fflush(stdout);
+void dap_enc_sig_sphincsplus_key_new_generate(dap_enc_key_t *a_key, UNUSED_ARG const void *a_kex_buf, UNUSED_ARG size_t a_kex_size,
+        const void *a_seed, size_t a_seed_size, UNUSED_ARG size_t a_key_size)
+{
+
+    printf("1 %d\n", s_default_config);
     sphincsplus_private_key_t *l_skey = NULL;
     sphincsplus_public_key_t *l_pkey = NULL;
     sphincsplus_base_params_t l_params = {0};
     unsigned char *l_seed_buf = NULL;
 
-<<<<<<< HEAD
-    printf("3\n");
-    fflush(stdout);
-    if (sphincsplus_get_params(s_default_config, &l_params)) {
-=======
     if (sphincsplus_set_config(s_default_config) || sphincsplus_get_params(s_default_config, &l_params)) {
->>>>>>> 639c8aa9
         log_it(L_CRITICAL, "Error load sphincsplus config");
         return;
     }
     
-    printf("4 %d\n", s_default_config);
+    printf("2 %d\n", s_default_config);
     fflush(stdout);
     // seed norming
-<<<<<<< HEAD
-    uint64_t l_key_size = dap_enc_sig_sphincsplus_crypto_sign_seedbytes(s_default_config);
-    unsigned char l_seedbuf[l_key_size];
-
+    size_t l_key_size = dap_enc_sig_sphincsplus_crypto_sign_seedbytes();\
     printf("5 key size = %zu\n", l_key_size);
     fflush(stdout);
-=======
-    size_t l_key_size = dap_enc_sig_sphincsplus_crypto_sign_seedbytes();
     DAP_NEW_Z_SIZE_RET(l_seed_buf, unsigned char, l_key_size, NULL);
->>>>>>> 639c8aa9
+
     if(a_seed && a_seed_size > 0) {
         SHA3_256(l_seed_buf, (const unsigned char *) a_seed, a_seed_size);
     } else {
@@ -81,26 +64,22 @@
     DAP_NEW_Z_SIZE_RET(l_pkey, sphincsplus_public_key_t, a_key->pub_key_data_size, l_seed_buf, l_skey);
     DAP_NEW_Z_SIZE_RET(l_skey->data, uint8_t, dap_enc_sig_sphincsplus_crypto_sign_secretkeybytes(), l_seed_buf, l_skey, l_pkey);
     DAP_NEW_Z_SIZE_RET(l_pkey->data, uint8_t, dap_enc_sig_sphincsplus_crypto_sign_publickeybytes(), l_seed_buf, l_skey->data, l_skey, l_pkey);
-
-<<<<<<< HEAD
-    sphincsplus_params_t current = sphincsplus_get_current_params();
+    
     printf("7 %d %d %d\n", s_default_config, current.base_params.config, current.base_params.spx_n);
     fflush(stdout);
-    sphincsplus_set_config(s_default_config);
-
-    current = sphincsplus_get_current_params();
-    printf("8 %d %d %d\n", s_default_config, current.base_params.config, current.base_params.spx_n);
-    fflush(stdout);
-    printf("9 %p %p %p %p %zu\n", l_pkey, l_pkey->data,l_skey, l_skey->data, l_key_size);
-    fflush(stdout);
-    sphincsplus_crypto_sign_seed_keypair(l_pkey->data, l_skey->data, l_seedbuf);
-=======
+
     if(sphincsplus_crypto_sign_seed_keypair(l_pkey->data, l_skey->data, l_seed_buf)) {
         log_it(L_CRITICAL, "Error generating Sphincs key pair");
         DAP_DEL_MULTY(l_skey->data, l_pkey->data, l_skey, l_pkey);
         return;
     }
->>>>>>> 639c8aa9
+
+    current = sphincsplus_get_current_params();
+    printf("8 %d %d %d\n", s_default_config, current.base_params.config, current.base_params.spx_n);
+    fflush(stdout);
+    printf("9 %p %p %p %p %zu\n", l_pkey, l_pkey->data,l_skey, l_skey->data, l_key_size);
+    fflush(stdout);
+    sphincsplus_crypto_sign_seed_keypair(l_pkey->data, l_skey->data, l_seedbuf);
 
     printf("10\n");
     fflush(stdout);
