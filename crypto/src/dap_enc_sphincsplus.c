#include "dap_enc_sphincsplus.h"
#include "sphincsplus/randombytes.h"
#include "api.h"
#include "dap_hash.h"

#define LOG_TAG "dap_enc_sig_sphincsplus"

#ifndef DAP_CRYPTO_TESTS
static const sphincsplus_config_t s_default_config = SPHINCSPLUS_SHA2_128F;
static const sphincsplus_difficulty_t s_default_difficulty = SPHINCSPLUS_SIMPLE;
#else
static _Thread_local sphincsplus_config_t s_default_config = SPHINCSPLUS_SHAKE_128F;
static _Thread_local sphincsplus_difficulty_t s_default_difficulty = SPHINCSPLUS_SIMPLE;
#endif


void dap_enc_sig_sphincsplus_key_new(dap_enc_key_t *a_key)
{
    a_key->type = DAP_ENC_KEY_TYPE_SIG_SPHINCSPLUS;
    a_key->enc = NULL;
    a_key->enc_na = dap_enc_sig_sphincsplus_get_sign_msg;
    a_key->dec_na = dap_enc_sig_sphincsplus_open_sign_msg;
    a_key->sign_get = dap_enc_sig_sphincsplus_get_sign;
    a_key->sign_verify = dap_enc_sig_sphincsplus_verify_sign;
}

void dap_enc_sig_sphincsplus_key_new_generate(dap_enc_key_t *a_key, UNUSED_ARG const void *a_kex_buf, UNUSED_ARG size_t a_kex_size,
        const void *a_seed, size_t a_seed_size, UNUSED_ARG size_t a_key_size)
{

    printf("1 %d\n", s_default_config);
    sphincsplus_private_key_t *l_skey = NULL;
    sphincsplus_public_key_t *l_pkey = NULL;
    sphincsplus_base_params_t l_params = {0};
    unsigned char *l_seed_buf = NULL;

    if (sphincsplus_set_config(s_default_config) || sphincsplus_get_params(s_default_config, &l_params)) {
        log_it(L_CRITICAL, "Error load sphincsplus config");
        return;
    }
    
    printf("2 %d\n", s_default_config);
    fflush(stdout);
    // seed norming
<<<<<<< HEAD
    size_t l_key_size = dap_enc_sig_sphincsplus_crypto_sign_seedbytes();\
    printf("5 key size = %zu\n", l_key_size);
    fflush(stdout);
    DAP_NEW_Z_SIZE_RET(l_seed_buf, unsigned char, l_key_size, NULL);

=======
    size_t l_seed_buf_size = dap_enc_sig_sphincsplus_crypto_sign_seedbytes();
    DAP_NEW_Z_SIZE_RET(l_seed_buf, unsigned char, l_seed_buf_size, NULL);
>>>>>>> 64d0ba2e
    if(a_seed && a_seed_size > 0) {
        SHAKE256(l_seed_buf, l_seed_buf_size, (const unsigned char *) a_seed, a_seed_size);
    } else {
        randombytes(l_seed_buf, l_seed_buf_size);
    }

    printf("6 key size = %zu\n", l_key_size);;
    fflush(stdout);
    // creating key pair
    dap_enc_sig_sphincsplus_key_new(a_key);
    a_key->priv_key_data_size = sizeof(sphincsplus_private_key_t);
    a_key->pub_key_data_size = sizeof(sphincsplus_public_key_t);

    DAP_NEW_Z_SIZE_RET(l_skey, sphincsplus_private_key_t, a_key->priv_key_data_size, l_seed_buf);
    DAP_NEW_Z_SIZE_RET(l_pkey, sphincsplus_public_key_t, a_key->pub_key_data_size, l_seed_buf, l_skey);
    DAP_NEW_Z_SIZE_RET(l_skey->data, uint8_t, dap_enc_sig_sphincsplus_crypto_sign_secretkeybytes(), l_seed_buf, l_skey, l_pkey);
    DAP_NEW_Z_SIZE_RET(l_pkey->data, uint8_t, dap_enc_sig_sphincsplus_crypto_sign_publickeybytes(), l_seed_buf, l_skey->data, l_skey, l_pkey);
    
    sphincsplus_params_t current = sphincsplus_get_current_params();
    printf("7 %d %d %d\n", s_default_config, current.base_params.config, current.base_params.spx_n);
    fflush(stdout);

    if(sphincsplus_crypto_sign_seed_keypair(l_pkey->data, l_skey->data, l_seed_buf)) {
        log_it(L_CRITICAL, "Error generating Sphincs key pair");
        DAP_DEL_MULTY(l_skey->data, l_pkey->data, l_skey, l_pkey, l_seed_buf);
        return;
    }

    current = sphincsplus_get_current_params();
    printf("8 %d %d %d\n", s_default_config, current.base_params.config, current.base_params.spx_n);
    fflush(stdout);
    printf("9 %p %p %p %p %zu\n", l_pkey, l_pkey->data,l_skey, l_skey->data, l_key_size);
    fflush(stdout);
    sphincsplus_crypto_sign_seed_keypair(l_pkey->data, l_skey->data, l_seed_buf);

    printf("10\n");
    fflush(stdout);
    DAP_DEL_Z(l_seed_buf);
    l_skey->params = l_params;
    l_pkey->params = l_params;
    a_key->priv_key_data = l_skey;
    a_key->pub_key_data = l_pkey;
}


int dap_enc_sig_sphincsplus_get_sign(dap_enc_key_t *a_key, const void *a_msg_in, const size_t a_msg_size,
        void *a_sign_out, const size_t a_out_size_max)
{
    dap_return_val_if_pass(!a_key || !a_key->priv_key_data || !a_msg_in || !a_msg_size || !a_sign_out, -1);
    
    if(a_out_size_max < sizeof(sphincsplus_signature_t)) {
        log_it(L_ERROR, "Bad signature size");
        return -2;
    }

    sphincsplus_private_key_t *l_skey = a_key->priv_key_data;
    sphincsplus_signature_t *l_sign = (sphincsplus_signature_t *)a_sign_out;
    if (sphincsplus_set_params(&l_skey->params)) {
        return -3;
    }

    DAP_NEW_Z_SIZE_RET_VAL(l_sign->sig_data, uint8_t, dap_enc_sig_sphincsplus_crypto_sign_bytes(), -3, NULL);

    l_sign->sig_params = l_skey->params;
    int l_ret = sphincsplus_crypto_sign_signature(l_sign->sig_data, &l_sign->sig_len, (const unsigned char *)a_msg_in, a_msg_size, l_skey->data);
    
    return l_ret;
}

size_t dap_enc_sig_sphincsplus_get_sign_msg(dap_enc_key_t *a_key, const void *a_msg, const size_t a_msg_size,
        void *a_sign_out, const size_t a_out_size_max)
{

    sphincsplus_private_key_t *l_skey = a_key->priv_key_data;
    if (sphincsplus_set_params(&l_skey->params)) {
        return 0;
    }

    uint32_t l_sign_bytes = dap_enc_sig_sphincsplus_crypto_sign_bytes();
    
    if(a_out_size_max < l_sign_bytes) {
        log_it(L_ERROR, "Bad signature size");
        return 0;
    }

    sphincsplus_signature_t *l_sign = (sphincsplus_signature_t *)a_sign_out;
    DAP_NEW_Z_SIZE_RET_VAL(l_sign->sig_data, uint8_t, l_sign_bytes + a_msg_size, 0, NULL);

    l_sign->sig_params = l_skey->params;
    int l_ret = sphincsplus_crypto_sign(l_sign->sig_data, &l_sign->sig_len, (const unsigned char *)a_msg, a_msg_size, l_skey->data);

    return l_ret ? 0 : l_sign->sig_len;
}

int dap_enc_sig_sphincsplus_verify_sign(dap_enc_key_t *a_key, const void *a_msg, const size_t a_msg_size, void *a_sign,
        const size_t a_sign_size)
{
    if(a_sign_size < sizeof(sphincsplus_signature_t)) {
        log_it(L_ERROR, "Bad signature size");
        return -1;
    }
    sphincsplus_signature_t *l_sign = (sphincsplus_signature_t *)a_sign;
    sphincsplus_public_key_t *l_pkey = a_key->pub_key_data;

    if(memcmp(&l_sign->sig_params, &l_pkey->params, sizeof(sphincsplus_base_params_t))) {
        log_it(L_ERROR, "Sphincs key params have not equal sign params");
        return -3;
    }

    if(sphincsplus_set_params(&l_sign->sig_params)) {
        return -2;
    }
    int l_ret = sphincsplus_crypto_sign_verify(l_sign->sig_data, l_sign->sig_len, a_msg, a_msg_size, l_pkey->data);
    
    return l_ret;
}


size_t dap_enc_sig_sphincsplus_open_sign_msg(dap_enc_key_t *a_key, const void *a_sign_in, const size_t a_sign_size, void *a_msg_out,
        const size_t a_out_size_max)
{
    sphincsplus_public_key_t *l_pkey = a_key->pub_key_data;
    if(sphincsplus_set_params(&l_pkey->params)) {
        return 0;
    }
    uint32_t l_sign_bytes = dap_enc_sig_sphincsplus_crypto_sign_bytes();

    if(a_out_size_max < l_sign_bytes) {
        log_it(L_ERROR, "Bad signature size");
        return 0;
    }
    sphincsplus_signature_t *l_sign = (sphincsplus_signature_t *)a_sign_in;

    if(memcmp(&l_sign->sig_params, &l_pkey->params, sizeof(sphincsplus_base_params_t))) {
        log_it(L_ERROR, "Sphincs key params have not equal sign params");
        return 0;
    }

 
    uint64_t l_res_size = 0;
    if (sphincsplus_crypto_sign_open(a_msg_out, &l_res_size, l_sign->sig_data, l_sign->sig_len, l_pkey->data))
        log_it(L_ERROR, "Failed to verify signature");

    return l_res_size;
}

void dap_enc_sig_sphincsplus_key_delete(dap_enc_key_t *a_key)
{
    dap_return_if_pass(!a_key);
    sphincsplus_private_and_public_keys_delete(a_key->priv_key_data, a_key->pub_key_data);

    a_key->pub_key_data = NULL;
    a_key->priv_key_data = NULL;
    a_key->pub_key_data_size = 0;
    a_key->priv_key_data_size = 0;
}

/* Serialize a private key. */
uint8_t *dap_enc_sig_sphincsplus_write_private_key(const void *a_private_key, size_t *a_buflen_out)
{
// in work
    a_buflen_out ? *a_buflen_out = 0 : 0;
    dap_return_val_if_pass(!a_private_key, NULL);
    sphincsplus_private_key_t *l_private_key = (sphincsplus_private_key_t *)a_private_key;
// func work
    sphincsplus_set_params(&l_private_key->params);
    uint64_t l_secret_length = dap_enc_sig_sphincsplus_crypto_sign_secretkeybytes();
    uint64_t l_buflen = dap_enc_sig_sphincsplus_ser_private_key_size((void *)l_private_key);
    uint8_t *l_buf = dap_serialize_multy(NULL, l_buflen, 6,
        &l_buflen, (uint64_t)sizeof(uint64_t),
        &l_private_key->params, (uint64_t)sizeof(sphincsplus_base_params_t),
        l_private_key->data, (uint64_t)l_secret_length
    );
// out work
    (a_buflen_out  && l_buf) ? *a_buflen_out = l_buflen : 0;
    return l_buf;
}

/* Deserialize a private key. */
void *dap_enc_sig_sphincsplus_read_private_key(const uint8_t *a_buf, size_t a_buflen)
{
// in work
    dap_return_val_if_pass(!a_buf || a_buflen < sizeof(uint64_t) + sizeof(sphincsplus_base_params_t), NULL);
// func work
    uint64_t l_buflen = 0;
    uint64_t l_skey_len = a_buflen -  sizeof(uint64_t) - sizeof(sphincsplus_base_params_t);

    sphincsplus_private_key_t *l_skey = NULL;
    DAP_NEW_Z_RET_VAL(l_skey, sphincsplus_private_key_t, NULL, NULL);
    DAP_NEW_Z_SIZE_RET_VAL(l_skey->data, uint8_t, l_skey_len, NULL, l_skey);

    int l_res_des = dap_deserialize_multy(a_buf, a_buflen, 6, 
        &l_buflen, (uint64_t)sizeof(uint64_t),
        &l_skey->params, (uint64_t)sizeof(sphincsplus_base_params_t),
        l_skey->data, (uint64_t)l_skey_len
    );
// out work
    sphincsplus_set_params(&l_skey->params);
    uint64_t l_skey_len_exp = dap_enc_sig_sphincsplus_crypto_sign_secretkeybytes();
    if (l_res_des) {
        log_it(L_ERROR,"::read_private_key() deserialise public key, err code %d", l_res_des);
        DAP_DEL_MULTY(l_skey->data, l_skey);
        return NULL;
    }
    if (l_skey_len != l_skey_len_exp) {
        log_it(L_ERROR,"::read_private_key() l_pkey_len %"DAP_UINT64_FORMAT_U" is not equal to expected size %"DAP_UINT64_FORMAT_U"", l_skey_len, l_skey_len_exp);
        DAP_DEL_MULTY(l_skey->data, l_skey);
        return NULL;
    }
    return l_skey;
}

/* Serialize a public key. */
uint8_t *dap_enc_sig_sphincsplus_write_public_key(const void* a_public_key, size_t *a_buflen_out)
{
// in work
    a_buflen_out ? *a_buflen_out = 0 : 0;
    dap_return_val_if_pass(!a_public_key, NULL);
    sphincsplus_public_key_t *l_public_key = (sphincsplus_public_key_t *)a_public_key;
// func work
    sphincsplus_set_params(&l_public_key->params);
    uint64_t l_public_length = dap_enc_sig_sphincsplus_crypto_sign_publickeybytes(&l_public_key->params);
    uint64_t l_buflen = dap_enc_sig_sphincsplus_ser_public_key_size(a_public_key);
    uint8_t *l_buf = dap_serialize_multy(NULL, l_buflen, 6, 
        &l_buflen, (uint64_t)sizeof(uint64_t),
        &l_public_key->params, (uint64_t)sizeof(sphincsplus_base_params_t),
        l_public_key->data, (uint64_t)l_public_length
    );
// out work
    (a_buflen_out  && l_buf) ? *a_buflen_out = l_buflen : 0;
    return l_buf;
}

/* Deserialize a public key. */
void *dap_enc_sig_sphincsplus_read_public_key(const uint8_t *a_buf, size_t a_buflen)
{
// in work
    dap_return_val_if_pass(!a_buf || a_buflen < sizeof(uint64_t) + sizeof(sphincsplus_base_params_t), NULL);
// func work
    uint64_t l_buflen = 0;
    uint64_t l_pkey_len = a_buflen -  sizeof(uint64_t) - sizeof(sphincsplus_base_params_t);

    sphincsplus_public_key_t *l_pkey = NULL;
    DAP_NEW_Z_RET_VAL(l_pkey, sphincsplus_public_key_t, NULL, NULL);
    DAP_NEW_Z_SIZE_RET_VAL(l_pkey->data, uint8_t, l_pkey_len, NULL, l_pkey);

    int l_res_des = dap_deserialize_multy(a_buf, a_buflen, 6, 
        &l_buflen, (uint64_t)sizeof(uint64_t),
        &l_pkey->params, (uint64_t)sizeof(sphincsplus_base_params_t),
        l_pkey->data, (uint64_t)l_pkey_len
    );
// out work
    sphincsplus_set_params(&l_pkey->params);
    uint64_t l_pkey_len_exp = dap_enc_sig_sphincsplus_crypto_sign_publickeybytes();
    if (l_res_des) {
        log_it(L_ERROR,"::read_public_key() deserialise public key, err code %d", l_res_des);
        DAP_DEL_MULTY(l_pkey->data, l_pkey);
        return NULL;
    }
    if (l_pkey_len != l_pkey_len_exp) {
        log_it(L_ERROR,"::read_public_key() l_pkey_len %"DAP_UINT64_FORMAT_U" is not equal to expected size %"DAP_UINT64_FORMAT_U"", l_pkey_len, l_pkey_len_exp);
        DAP_DEL_MULTY(l_pkey->data, l_pkey);
        return NULL;
    }
    return l_pkey;
}

/* Serialize a signature */
uint8_t *dap_enc_sig_sphincsplus_write_signature(const void *a_sign, size_t *a_buflen_out)
{
// in work
    a_buflen_out ? *a_buflen_out = 0 : 0;
    dap_return_val_if_pass(!a_sign, NULL);
    sphincsplus_signature_t *l_sign = (sphincsplus_signature_t *)a_sign;
// func work
    uint64_t l_buflen = dap_enc_sig_sphincsplus_ser_sig_size(a_sign);
    uint8_t *l_buf = dap_serialize_multy(NULL, l_buflen, 8, 
        &l_buflen, (uint64_t)sizeof(uint64_t),
        &l_sign->sig_params, (uint64_t)sizeof(sphincsplus_base_params_t),
        &l_sign->sig_len, (uint64_t)sizeof(uint64_t),
        l_sign->sig_data, (uint64_t)l_sign->sig_len
    );
// out work
    (a_buflen_out  && l_buf) ? *a_buflen_out = l_buflen : 0;
    return l_buf;
}

/* Deserialize a signature */
void *dap_enc_sig_sphincsplus_read_signature(const uint8_t *a_buf, size_t a_buflen)
{
// sanity check
    dap_return_val_if_pass(!a_buf || a_buflen < sizeof(uint64_t) * 2 + sizeof(sphincsplus_base_params_t), NULL);
// func work
    uint64_t l_buflen;
    uint64_t l_sig_len = a_buflen - sizeof(uint64_t) * 2 - sizeof(sphincsplus_base_params_t);
    sphincsplus_signature_t* l_sign = NULL;
    DAP_NEW_Z_RET_VAL(l_sign, sphincsplus_signature_t, NULL, NULL);
    DAP_NEW_Z_SIZE_RET_VAL(l_sign->sig_data, uint8_t, l_sig_len, NULL, l_sign);

    int l_res_des = dap_deserialize_multy(a_buf, a_buflen, 8, 
        &l_buflen, (uint64_t)sizeof(uint64_t),
        &l_sign->sig_params, (uint64_t)sizeof(sphincsplus_base_params_t),
        &l_sign->sig_len, (uint64_t)sizeof(uint64_t),
        l_sign->sig_data, (uint64_t)l_sig_len
    );
// out work
    int l_res_check = sphincsplus_check_params(&l_sign->sig_params);
    if (l_res_des || l_res_check) {
        log_it(L_ERROR,"Error deserialise signature, err code %d", l_res_des ? l_res_des : l_res_check );
        DAP_DEL_MULTY(l_sign->sig_data, l_sign);
        return NULL;
    }
    return l_sign;
}

void sphincsplus_private_and_public_keys_delete(void *a_skey, void *a_pkey) 
{
    if(a_skey)
        sphincsplus_private_key_delete(a_skey);
    if(a_pkey)
        sphincsplus_public_key_delete(a_pkey);
}

void sphincsplus_private_key_delete(void *a_skey)
{
    dap_return_if_pass(!a_skey);
    DAP_DEL_MULTY(((sphincsplus_private_key_t *)a_skey)->data, a_skey);
}

void sphincsplus_public_key_delete(void *a_pkey)
{
    dap_return_if_pass(!a_pkey);
    DAP_DEL_MULTY(((sphincsplus_public_key_t *)a_pkey)->data, a_pkey);
}

void sphincsplus_signature_delete(void *a_sig){
    dap_return_if_pass(!a_sig);

    DAP_DEL_Z(((sphincsplus_signature_t *)a_sig)->sig_data);
    ((sphincsplus_signature_t *)a_sig)->sig_len = 0;
}

/*
 * Returns the length of a secret key, in bytes
 */
inline size_t dap_enc_sig_sphincsplus_crypto_sign_secretkeybytes()
{
    return sphincsplus_crypto_sign_secretkeybytes();
}

/*
 * Returns the length of a public key, in bytes
 */
inline size_t dap_enc_sig_sphincsplus_crypto_sign_publickeybytes()
{
    return sphincsplus_crypto_sign_publickeybytes();
}

/*
 * Returns the length of the seed required to generate a key pair, in bytes
 */
inline size_t dap_enc_sig_sphincsplus_crypto_sign_seedbytes()
{
    return sphincsplus_crypto_sign_seedbytes();
}

/*
 * Returns the length of a signature, in bytes
 */
inline size_t dap_enc_sig_sphincsplus_crypto_sign_bytes()
{
    return sphincsplus_crypto_sign_bytes();
}

inline size_t dap_enc_sig_sphincsplus_calc_signature_unserialized_size()
{
    return sizeof(sphincsplus_signature_t); 
}


#ifdef DAP_CRYPTO_TESTS
inline void dap_enc_sig_sphincsplus_set_default_config(sphincsplus_config_t  a_new_config) 
{
    s_default_config = a_new_config;
}
inline int dap_enc_sig_sphincsplus_get_configs_count() 
{
    return SPHINCSPLUS_CONFIG_MAX_ARG - 1;
}
#endif<|MERGE_RESOLUTION|>--- conflicted
+++ resolved
@@ -42,23 +42,15 @@
     printf("2 %d\n", s_default_config);
     fflush(stdout);
     // seed norming
-<<<<<<< HEAD
-    size_t l_key_size = dap_enc_sig_sphincsplus_crypto_sign_seedbytes();\
-    printf("5 key size = %zu\n", l_key_size);
-    fflush(stdout);
-    DAP_NEW_Z_SIZE_RET(l_seed_buf, unsigned char, l_key_size, NULL);
-
-=======
     size_t l_seed_buf_size = dap_enc_sig_sphincsplus_crypto_sign_seedbytes();
     DAP_NEW_Z_SIZE_RET(l_seed_buf, unsigned char, l_seed_buf_size, NULL);
->>>>>>> 64d0ba2e
     if(a_seed && a_seed_size > 0) {
         SHAKE256(l_seed_buf, l_seed_buf_size, (const unsigned char *) a_seed, a_seed_size);
     } else {
         randombytes(l_seed_buf, l_seed_buf_size);
     }
 
-    printf("6 key size = %zu\n", l_key_size);;
+    printf("6 key size = %zu\n", l_seed_buf_size);;
     fflush(stdout);
     // creating key pair
     dap_enc_sig_sphincsplus_key_new(a_key);
@@ -83,7 +75,7 @@
     current = sphincsplus_get_current_params();
     printf("8 %d %d %d\n", s_default_config, current.base_params.config, current.base_params.spx_n);
     fflush(stdout);
-    printf("9 %p %p %p %p %zu\n", l_pkey, l_pkey->data,l_skey, l_skey->data, l_key_size);
+    printf("9 %p %p %p %p %zu\n", l_pkey, l_pkey->data,l_skey, l_skey->data, l_seed_buf_size);
     fflush(stdout);
     sphincsplus_crypto_sign_seed_keypair(l_pkey->data, l_skey->data, l_seed_buf);
 
