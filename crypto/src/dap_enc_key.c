/*
 Copyright (c) 2017-2018 (c) Project "DeM Labs Inc" https://github.com/demlabsinc
  All rights reserved.

 This file is part of DAP (Deus Applications Prototypes) the open source project

    DAP (Deus Applicaions Prototypes) is free software: you can redistribute it and/or modify
    it under the terms of the GNU Lesser General Public License as published by
    the Free Software Foundation, either version 3 of the License, or
    (at your option) any later version.

    DAP is distributed in the hope that it will be useful,
    but WITHOUT ANY WARRANTY; without even the implied warranty of
    MERCHANTABILITY or FITNESS FOR A PARTICULAR PURPOSE.  See the
    GNU Lesser General Public License for more details.

    You should have received a copy of the GNU Lesser General Public License
    along with any DAP based project.  If not, see <http://www.gnu.org/licenses/>.
*/


#include <stdlib.h>
#include <string.h>
#include "dap_common.h"

#include "dap_enc_iaes.h"
#include "dap_enc_oaes.h"
#include "dap_enc_bf.h"
#include "dap_enc_GOST.h"
#include "dap_enc_salsa2012.h"
#include "dap_enc_SEED.h"

#include "dap_enc_msrln.h"
#include "dap_enc_picnic.h"
#include "dap_enc_bliss.h"
#include "dap_enc_tesla.h"
#include "dap_enc_dilithium.h"
#include "dap_enc_falcon.h"
#include "dap_enc_newhope.h"
#include "dap_enc_kyber.h"

#include "dap_enc_ringct20.h"
#ifdef DAP_PQRL
#include "dap_pqrl.h"
#endif

#include "dap_enc_key.h"

#undef LOG_TAG
#define LOG_TAG "dap_enc_key"
dap_enc_key_callbacks_t s_callbacks[]={
    //-Symmetric ciphers----------------------
    // AES
    [DAP_ENC_KEY_TYPE_IAES]={
        .name = "IAES",
        .enc = dap_enc_iaes256_cbc_encrypt,
        .enc_na = dap_enc_iaes256_cbc_encrypt_fast ,
        .dec = dap_enc_iaes256_cbc_decrypt,
        .dec_na = dap_enc_iaes256_cbc_decrypt_fast ,
        .new_callback = dap_enc_aes_key_new,
        .delete_callback = dap_enc_aes_key_delete,
        .new_generate_callback = dap_enc_aes_key_generate,
        .gen_key_public = NULL,
        .gen_key_public_size = NULL,
        .enc_out_size = dap_enc_iaes256_calc_encode_size,
        .dec_out_size = dap_enc_iaes256_calc_decode_max_size,
        .sign_get = NULL,
        .sign_verify = NULL
    },
    // OAES
    [DAP_ENC_KEY_TYPE_OAES]={
        .name = "OAES",
        .enc = dap_enc_oaes_encrypt,
        .enc_na = dap_enc_oaes_encrypt_fast ,
        .dec = dap_enc_oaes_decrypt,
        .dec_na = dap_enc_oaes_decrypt_fast ,
        .new_callback = dap_enc_oaes_key_new,
        .delete_callback = dap_enc_oaes_key_delete,
        .new_generate_callback = dap_enc_oaes_key_generate,
        .gen_key_public = NULL,
        .gen_key_public_size = NULL,
        .enc_out_size = dap_enc_oaes_calc_encode_size,
        .dec_out_size = dap_enc_oaes_calc_decode_size,
        .sign_get = NULL,
        .sign_verify = NULL
    },
    [DAP_ENC_KEY_TYPE_BF_CBC]={
        .name = "BF_CBC",
        .enc = dap_enc_bf_cbc_encrypt,
        .enc_na = dap_enc_bf_cbc_encrypt_fast ,
        .dec = dap_enc_bf_cbc_decrypt,
        .dec_na = dap_enc_bf_cbc_decrypt_fast ,
        .new_callback = dap_enc_bf_cbc_key_new,
        .delete_callback = dap_enc_bf_key_delete,
        .new_generate_callback = dap_enc_bf_key_generate,
        .gen_key_public = NULL,
        .gen_key_public_size = NULL,
        .enc_out_size = dap_enc_bf_cbc_calc_encode_size,
        .dec_out_size = dap_enc_bf_cbc_calc_decode_max_size,
        .sign_get = NULL,
        .sign_verify = NULL
    },
    [DAP_ENC_KEY_TYPE_BF_OFB]={
        .name = "BF_OFB",
        .enc = dap_enc_bf_ofb_encrypt,
        .enc_na = dap_enc_bf_ofb_encrypt_fast ,
        .dec = dap_enc_bf_ofb_decrypt,
        .dec_na = dap_enc_bf_ofb_decrypt_fast ,
        .new_callback = dap_enc_bf_ofb_key_new,
        .delete_callback = dap_enc_bf_key_delete,
        .new_generate_callback = dap_enc_bf_key_generate,
        .gen_key_public = NULL,
        .gen_key_public_size = NULL,
        .enc_out_size = dap_enc_bf_ofb_calc_encode_size,
        .dec_out_size = dap_enc_bf_ofb_calc_decode_size,
        .sign_get = NULL,
        .sign_verify = NULL
    },
    [DAP_ENC_KEY_TYPE_GOST_OFB]={
        .name = "GOST_OFB",
        .enc = dap_enc_gost_ofb_encrypt,
        .enc_na = dap_enc_gost_ofb_encrypt_fast ,
        .dec = dap_enc_gost_ofb_decrypt,
        .dec_na = dap_enc_gost_ofb_decrypt_fast ,
        .new_callback = dap_enc_gost_ofb_key_new,
        .delete_callback = dap_enc_gost_key_delete,
        .new_generate_callback = dap_enc_gost_key_generate,
        .gen_key_public = NULL,
        .gen_key_public_size = NULL,
        .enc_out_size = dap_enc_gost_ofb_calc_encode_size,
        .dec_out_size = dap_enc_gost_ofb_calc_decode_size,
        .sign_get = NULL,
        .sign_verify = NULL
    },
    [DAP_ENC_KEY_TYPE_KUZN_OFB]={
        .name = "KUZN_OFB",
        .enc = dap_enc_kuzn_ofb_encrypt,
        .enc_na = dap_enc_kuzn_ofb_encrypt_fast ,
        .dec = dap_enc_kuzn_ofb_decrypt,
        .dec_na = dap_enc_kuzn_ofb_decrypt_fast ,
        .new_callback = dap_enc_kuzn_ofb_key_new,
        .delete_callback = dap_enc_gost_key_delete,
        .new_generate_callback = dap_enc_gost_key_generate,
        .gen_key_public = NULL,
        .gen_key_public_size = NULL,
        .enc_out_size = dap_enc_kuzn_ofb_calc_encode_size,
        .dec_out_size = dap_enc_kuzn_ofb_calc_decode_size,
        .sign_get = NULL,
        .sign_verify = NULL
    },
    [DAP_ENC_KEY_TYPE_SALSA2012]={
        .name = "SALSA2012",
        .enc = dap_enc_salsa2012_encrypt,
        .enc_na = dap_enc_salsa2012_encrypt_fast ,
        .dec = dap_enc_salsa2012_decrypt,
        .dec_na = dap_enc_salsa2012_decrypt_fast ,
        .new_callback = dap_enc_salsa2012_key_new,
        .delete_callback = dap_enc_salsa2012_key_delete,
        .new_generate_callback = dap_enc_salsa2012_key_generate,
        .gen_key_public = NULL,
        .gen_key_public_size = NULL,
        .enc_out_size = dap_enc_salsa2012_calc_encode_size,
        .dec_out_size = dap_enc_salsa2012_calc_decode_size,
        .sign_get = NULL,
        .sign_verify = NULL
    },
    [DAP_ENC_KEY_TYPE_SEED_OFB]={
        .name = "SEED_OFB",
        .enc = dap_enc_seed_ofb_encrypt,
        .enc_na = dap_enc_seed_ofb_encrypt_fast ,
        .dec = dap_enc_seed_ofb_decrypt,
        .dec_na = dap_enc_seed_ofb_decrypt_fast ,
        .new_callback = dap_enc_seed_ofb_key_new,
        .delete_callback = dap_enc_seed_key_delete,
        .new_generate_callback = dap_enc_seed_key_generate,
        .gen_key_public = NULL,
        .gen_key_public_size = NULL,
        .enc_out_size = dap_enc_seed_ofb_calc_encode_size,
        .dec_out_size = dap_enc_seed_ofb_calc_decode_size,
        .sign_get = NULL,
        .sign_verify = NULL
    },

    //-KEMs(Key Exchange Mechanism)----------------------
    [DAP_ENC_KEY_TYPE_MSRLN] = {
        .name = "MSRLN",
        .enc = NULL,
        .dec = NULL,
        .new_callback =                      dap_enc_msrln_key_new,
        .delete_callback =                   dap_enc_msrln_key_delete,
        .new_generate_callback =             dap_enc_msrln_key_generate,
        .gen_bob_shared_key =                dap_enc_msrln_gen_bob_shared_key,
        .gen_alice_shared_key =              dap_enc_msrln_gen_alice_shared_key,
        .new_from_data_public_callback =     dap_enc_msrln_key_new_from_data_public,
        .gen_key_public = NULL,
        .gen_key_public_size = NULL,
        .enc_out_size = NULL,
        .dec_out_size = NULL,
        .sign_get = NULL,
        .sign_verify = NULL
    },
    [DAP_ENC_KEY_TYPE_KEM_KYBER512] = {
        .name = "KYBER",
        .enc = NULL,
        .dec = NULL,
        .new_callback =                    dap_enc_kyber512_key_new,
        .delete_callback =                 dap_enc_kyber512_key_delete,
        .new_generate_callback =           dap_enc_kyber512_key_generate,
        .gen_bob_shared_key =              dap_enc_kyber512_gen_bob_shared_key,
        .gen_alice_shared_key =            dap_enc_kyber512_gen_alice_shared_key,
        .new_from_data_public_callback =   dap_enc_kyber512_key_new_from_data_public,
        .gen_key_public = NULL,
        .gen_key_public_size = NULL,
        .enc_out_size = NULL,
        .dec_out_size = NULL,
        .sign_get = NULL,
        .sign_verify = NULL
    },
    [DAP_ENC_KEY_TYPE_RLWE_NEWHOPE_CPA_KEM]={
        .name = "NEWHOPE_CPA_KEM",
        .enc = NULL,
        .dec = NULL,
        .enc_na = NULL,
        .dec_na = NULL,
        .gen_key_public = NULL,
        .gen_key_public_size = NULL,
        .gen_bob_shared_key = dap_enc_newhope_pbk_enc,
        .gen_alice_shared_key = dap_enc_newhope_prk_dec,
        .new_callback = dap_enc_newhope_kem_key_new,
        .delete_callback = dap_enc_newhope_kem_key_delete,
        .new_generate_callback = dap_enc_newhope_kem_key_new_generate,
        .enc_out_size = NULL,
        .dec_out_size = NULL,
        .sign_get = NULL,
        .sign_verify = NULL
    },
    //------Signatures---------------------------
    [DAP_ENC_KEY_TYPE_SIG_PICNIC]={
        .name = "PICNIC",
        .enc = NULL,
        .dec = NULL,
        .enc_na = dap_enc_sig_picnic_get_sign, // dap_enc_picnic_enc_na
        .dec_na = dap_enc_sig_picnic_verify_sign,// dap_enc_picnic_dec_na
        .gen_bob_shared_key = NULL,
        .gen_alice_shared_key = NULL,
        .new_callback = dap_enc_sig_picnic_key_new,
        .gen_key_public = NULL,
        .gen_key_public_size = dap_enc_picnic_calc_signature_size,
        .delete_callback = dap_enc_sig_picnic_key_delete,
        .new_generate_callback = dap_enc_sig_picnic_key_new_generate,
        .enc_out_size = NULL,
        .dec_out_size = NULL,
        .sign_get = NULL,
        .sign_verify = NULL
    },
    [DAP_ENC_KEY_TYPE_SIG_BLISS]={
        .name = "SIG_BLISS",
        .enc = NULL,
        .dec = NULL,
        .enc_na = NULL,
        .dec_na = NULL,
        .sign_get = dap_enc_sig_bliss_get_sign,
        .sign_verify = dap_enc_sig_bliss_verify_sign,
        .gen_bob_shared_key = NULL,
        .gen_alice_shared_key = NULL,
        .new_callback = dap_enc_sig_bliss_key_new,
        .delete_callback = dap_enc_sig_bliss_key_delete,
        .new_generate_callback = dap_enc_sig_bliss_key_new_generate,
        .gen_key_public = dap_enc_sig_bliss_key_pub_output,
        .gen_key_public_size = dap_enc_sig_bliss_key_pub_output_size,

        .enc_out_size = NULL,
        .dec_out_size = NULL
    },
    [DAP_ENC_KEY_TYPE_SIG_TESLA]={
        .name = "SIG_TESLA",
        .enc = NULL,
        .dec = NULL,
        .enc_na = dap_enc_sig_tesla_get_sign,
        .dec_na = dap_enc_sig_tesla_verify_sign,
        .gen_key_public = NULL,
        .gen_key_public_size = NULL,
        .gen_bob_shared_key = NULL,
        .gen_alice_shared_key = NULL,
        .new_callback = dap_enc_sig_tesla_key_new,
        .delete_callback = dap_enc_sig_tesla_key_delete,
        .new_generate_callback = dap_enc_sig_tesla_key_new_generate,
        .enc_out_size = NULL,
        .dec_out_size = NULL,
        .sign_get = NULL,
        .sign_verify = NULL
    },
    [DAP_ENC_KEY_TYPE_SIG_DILITHIUM]={
        .name = "SIG_DILITHIUM",
        .enc = NULL,
        .dec = NULL,
        .enc_na = dap_enc_sig_dilithium_get_sign,
        .dec_na = dap_enc_sig_dilithium_verify_sign,
        .gen_key_public = NULL,
        .gen_key_public_size = NULL,
        .gen_bob_shared_key = NULL,
        .gen_alice_shared_key = NULL,
        .new_callback = dap_enc_sig_dilithium_key_new,
        .delete_callback = dap_enc_sig_dilithium_key_delete,
        .new_generate_callback = dap_enc_sig_dilithium_key_new_generate,
        .enc_out_size = NULL,
        .dec_out_size = NULL,
        .sign_get = NULL,
        .sign_verify = NULL
    },
    [DAP_ENC_KEY_TYPE_SIG_RINGCT20]={
        .name = "SIG_RINGCT20",
        .enc = NULL,
        .dec = NULL,
        .enc_na = dap_enc_sig_ringct20_get_sign_with_pb_list,//dap_enc_sig_ringct20_get_sign,
        .dec_na = dap_enc_sig_ringct20_verify_sign,
        .dec_na_ext = dap_enc_sig_ringct20_verify_sign_with_pbk_list,
        .gen_key_public = NULL,
        .gen_key_public_size = NULL,
        .gen_bob_shared_key = NULL,
        .gen_alice_shared_key = NULL,
        .new_callback = dap_enc_sig_ringct20_key_new,
        .delete_callback = dap_enc_sig_ringct20_key_delete,
        .new_generate_callback = dap_enc_sig_ringct20_key_new_generate,
        .enc_out_size = NULL,
        .dec_out_size = NULL,
        .sign_get = NULL,
        .sign_verify = NULL
    },
    [DAP_ENC_KEY_TYPE_SIG_FALCON]={
        .name = "SIG_FALCON",
        .enc = NULL,
        .dec = NULL,
        .enc_na = dap_enc_sig_falcon_get_sign,
        .dec_na = dap_enc_sig_falcon_verify_sign,
        .gen_key_public = NULL,
        .gen_key_public_size = NULL,
        .gen_bob_shared_key = NULL,
        .gen_alice_shared_key = NULL,
        .new_callback = dap_enc_sig_falcon_key_new,
        .delete_callback = dap_enc_sig_falcon_key_delete,
        .new_generate_callback = dap_enc_sig_falcon_key_new_generate,
        .enc_out_size = NULL,
        .dec_out_size = NULL,
        .sign_get = NULL,
        .sign_verify = NULL
    },
<<<<<<< HEAD
=======

    [DAP_ENC_KEY_TYPE_PQLR_SIG_DILITHIUM] = {0},
    [DAP_ENC_KEY_TYPE_PQLR_SIG_FALCON] = {0},
    [DAP_ENC_KEY_TYPE_PQLR_SIG_SPHINCS] = {0},
    [DAP_ENC_KEY_TYPE_PQLR_KEM_SABER] = {0},
    [DAP_ENC_KEY_TYPE_PQLR_KEM_MCELIECE] = {0},
    [DAP_ENC_KEY_TYPE_PQLR_KEM_NEWHOPE] = {0},
>>>>>>> 46f00927
};

const size_t c_callbacks_size = sizeof(s_callbacks) / sizeof(s_callbacks[0]);
/**
 * @brief dap_enc_key_init empty stub
 * @return
 */
int dap_enc_key_init()
{
#ifdef DAP_PQRL
    if( dap_pqrl_init(s_callbacks) != 0 )
        return -1;
#endif
    return 0;
}

/**
 * @brief dap_enc_key_deinit
 */
void dap_enc_key_deinit()
{
#ifdef DAP_PQRL
    dap_pqrl_deinit();
#endif

}

/**
 * @brief dap_enc_key_serealize_sign
 *
 * @param a_key_type
 * @param a_sign
 * @param a_sign_len [in/out]
 * @return allocates memory with private key
 */
uint8_t* dap_enc_key_serealize_sign(dap_enc_key_type_t a_key_type, uint8_t *a_sign, size_t *a_sign_len)
{
    uint8_t *data = NULL;
    switch (a_key_type) {
    case DAP_ENC_KEY_TYPE_SIG_BLISS:
        data = dap_enc_sig_bliss_write_signature((bliss_signature_t*)a_sign, a_sign_len);
        break;
    case DAP_ENC_KEY_TYPE_SIG_TESLA:
        data = dap_enc_tesla_write_signature((tesla_signature_t*)a_sign, a_sign_len);
        break;
    case DAP_ENC_KEY_TYPE_SIG_DILITHIUM:
        data = dap_enc_dilithium_write_signature((dilithium_signature_t*)a_sign, a_sign_len);
        break;
    case DAP_ENC_KEY_TYPE_SIG_FALCON:
        data = dap_enc_falcon_write_signature((falcon_signature_t *) a_sign, a_sign_len);
        break;
    default:
        data = DAP_NEW_Z_SIZE(uint8_t, *a_sign_len);
        memcpy(data, a_sign, *a_sign_len);
    }
    return data;
}

/**
 * @brief dap_enc_key_serealize_sign
 *
 * @param a_key_type
 * @param a_sign
 * @param a_sign_len [in/out]
 * @return allocates memory with private key
 */
uint8_t* dap_enc_key_deserealize_sign(dap_enc_key_type_t a_key_type, uint8_t *a_sign, size_t *a_sign_len)
{

    //todo: why are we changing a_sign_len after we have already used it in a function call?
    uint8_t *data = NULL;
    switch (a_key_type) {
    case DAP_ENC_KEY_TYPE_SIG_BLISS:
        data = (uint8_t*)dap_enc_sig_bliss_read_signature(a_sign, *a_sign_len);
        *a_sign_len = sizeof(bliss_signature_t);
        break;
    case DAP_ENC_KEY_TYPE_SIG_TESLA:
        data = (uint8_t*)dap_enc_tesla_read_signature(a_sign, *a_sign_len);
        *a_sign_len = sizeof(tesla_signature_t);
        break;
    case DAP_ENC_KEY_TYPE_SIG_DILITHIUM:
        data = (uint8_t*)dap_enc_dilithium_read_signature(a_sign, *a_sign_len);
        *a_sign_len = sizeof(dilithium_signature_t);
        break;
    case DAP_ENC_KEY_TYPE_SIG_FALCON:
        data = (uint8_t*)dap_enc_falcon_read_signature(a_sign, *a_sign_len);
        *a_sign_len = sizeof(falcon_signature_t);
        break;
    default:
        data = DAP_NEW_Z_SIZE(uint8_t, *a_sign_len);
        memcpy(data, a_sign, *a_sign_len);
    }
    return data;
}


/**
 * @brief dap_enc_key_serealize_priv_key
 *
 * @param a_key
 * @param a_buflen_out
 * @return allocates memory with private key
 */
uint8_t* dap_enc_key_serealize_priv_key(dap_enc_key_t *a_key, size_t *a_buflen_out)
{
    uint8_t *data = NULL;
    switch (a_key->type) {
    case DAP_ENC_KEY_TYPE_SIG_BLISS:
        data = dap_enc_sig_bliss_write_private_key(a_key->priv_key_data, a_buflen_out);
        break;
    case DAP_ENC_KEY_TYPE_SIG_TESLA:
        data = dap_enc_tesla_write_private_key(a_key->priv_key_data, a_buflen_out);
        break;
    case DAP_ENC_KEY_TYPE_SIG_DILITHIUM:
        data = dap_enc_dilithium_write_private_key(a_key->priv_key_data, a_buflen_out);
        break;
    case DAP_ENC_KEY_TYPE_SIG_FALCON:
        data = dap_enc_falcon_write_private_key(a_key->priv_key_data, a_buflen_out);
        break;
    default:
        data = DAP_NEW_Z_SIZE(uint8_t, a_key->priv_key_data_size);
        memcpy(data, a_key->priv_key_data, a_key->priv_key_data_size);
        if(a_buflen_out)
            *a_buflen_out = a_key->priv_key_data_size;
    }
    return data;
}

/**
 * @brief dap_enc_key_serealize_pub_key
 *
 * @param a_key
 * @param a_buflen_out
 * @return allocates memory with private key
 */
uint8_t* dap_enc_key_serealize_pub_key(dap_enc_key_t *a_key, size_t *a_buflen_out)
{
    uint8_t *data = NULL;
    if ( a_key->pub_key_data == NULL ){
        log_it(L_ERROR, "Public key is NULL");
        return NULL;
    }
    switch (a_key->type) {
    case DAP_ENC_KEY_TYPE_SIG_BLISS:
        data = dap_enc_sig_bliss_write_public_key(a_key->pub_key_data, a_buflen_out);
        break;
    case DAP_ENC_KEY_TYPE_SIG_TESLA:
        data = dap_enc_tesla_write_public_key(a_key->pub_key_data, a_buflen_out);
        break;
    case DAP_ENC_KEY_TYPE_SIG_DILITHIUM:
        data = dap_enc_dilithium_write_public_key(a_key->pub_key_data, a_buflen_out);
        break;
    case DAP_ENC_KEY_TYPE_SIG_FALCON:
        data = dap_enc_falcon_write_public_key(a_key->pub_key_data, a_buflen_out);
        break;
    default:
        data = DAP_NEW_Z_SIZE(uint8_t, a_key->pub_key_data_size);
        memcpy(data, a_key->pub_key_data, a_key->pub_key_data_size);
        if(a_buflen_out)
            *a_buflen_out = a_key->pub_key_data_size;
    }
    return data;
}
/**
 * @brief dap_enc_key_deserealize_priv_key
 *
 * @param a_key
 * @param a_buf
 * @param a_buflen_out
 * @return 0 Ok, -1 error
 */
int dap_enc_key_deserealize_priv_key(dap_enc_key_t *a_key, const uint8_t *a_buf, size_t a_buflen)
{
    if(!a_key || !a_buf)
        return -1;
    switch (a_key->type) {
    case DAP_ENC_KEY_TYPE_SIG_BLISS:
        if((a_key->priv_key_data)) {
            bliss_b_private_key_delete((bliss_private_key_t *) a_key->priv_key_data);
            DAP_DELETE(a_key->pub_key_data);
        }
        a_key->priv_key_data = (uint8_t*) dap_enc_sig_bliss_read_private_key(a_buf, a_buflen);
        if(!a_key->priv_key_data)
        {
            a_key->priv_key_data_size = 0;
            return -1;
        }
        a_key->priv_key_data_size = sizeof(bliss_private_key_t);
        break;
    case DAP_ENC_KEY_TYPE_SIG_TESLA:
        tesla_private_key_delete((tesla_private_key_t *) a_key->priv_key_data);
        a_key->priv_key_data = (uint8_t*) dap_enc_tesla_read_private_key(a_buf, a_buflen);
        if(!a_key->priv_key_data)
        {
            a_key->priv_key_data_size = 0;
            return -1;
        }
        a_key->priv_key_data_size = sizeof(tesla_private_key_t);
        break;
    case DAP_ENC_KEY_TYPE_SIG_PICNIC:
        DAP_DELETE(a_key->priv_key_data);
        a_key->priv_key_data_size = a_buflen;
        a_key->priv_key_data = DAP_NEW_Z_SIZE(uint8_t, a_key->priv_key_data_size);
        memcpy(a_key->priv_key_data, a_buf, a_key->priv_key_data_size);
        dap_enc_sig_picnic_update(a_key);
        break;
    case DAP_ENC_KEY_TYPE_SIG_DILITHIUM:
        dilithium_private_key_delete((dilithium_private_key_t *) a_key->priv_key_data);
        a_key->priv_key_data = (uint8_t*) dap_enc_dilithium_read_private_key(a_buf, a_buflen);
        if(!a_key->priv_key_data)
        {
            a_key->priv_key_data_size = 0;
            return -1;
        }
        a_key->priv_key_data_size = sizeof(dilithium_private_key_t);
        break;
    case DAP_ENC_KEY_TYPE_SIG_FALCON:
        falcon_private_key_delete((falcon_private_key_t *) a_key->priv_key_data);
        a_key->priv_key_data = (uint8_t*) dap_enc_falcon_read_private_key(a_buf, a_buflen);
        if(!a_key->priv_key_data)
        {
            a_key->priv_key_data_size = 0;
            return -1;
        }
        a_key->priv_key_data_size = sizeof(falcon_private_key_t);
        break;
    default:
        DAP_DELETE(a_key->priv_key_data);
        a_key->priv_key_data_size = a_buflen;
        a_key->priv_key_data = DAP_NEW_Z_SIZE(uint8_t, a_key->priv_key_data_size);
        memcpy(a_key->priv_key_data, a_buf, a_key->priv_key_data_size);
    }
    return 0;
}

int dap_enc_key_deserealize_pub_key_old(dap_enc_key_t *a_key, const uint8_t *a_buf, size_t a_buflen)
{
    if(!a_key || !a_buf)
        return -1;
    switch (a_key->type) {
    case DAP_ENC_KEY_TYPE_SIG_BLISS:
        if((a_key->pub_key_data)) {
            bliss_b_public_key_delete((bliss_public_key_t *) a_key->pub_key_data);
            DAP_DELETE(a_key->pub_key_data);
        }
        a_key->pub_key_data = (uint8_t*) dap_enc_sig_bliss_read_public_key(a_buf, a_buflen);
        if(!a_key->pub_key_data)
        {
            a_key->pub_key_data_size = 0;
            return -1;
        }
        a_key->pub_key_data_size = sizeof(bliss_public_key_t);
        break;
    case DAP_ENC_KEY_TYPE_SIG_TESLA:
        tesla_public_key_delete((tesla_public_key_t *) a_key->pub_key_data);
        a_key->pub_key_data = (uint8_t*) dap_enc_tesla_read_public_key(a_buf, a_buflen);
        if(!a_key->pub_key_data)
        {
            a_key->pub_key_data_size = 0;
            return -1;
        }
        a_key->pub_key_data_size = sizeof(tesla_public_key_t);
        break;
    case DAP_ENC_KEY_TYPE_SIG_PICNIC:
        DAP_DELETE(a_key->pub_key_data);
        a_key->pub_key_data_size = a_buflen;
        a_key->pub_key_data = DAP_NEW_Z_SIZE(uint8_t, a_key->pub_key_data_size);
        memcpy(a_key->pub_key_data, a_buf, a_key->pub_key_data_size);
        dap_enc_sig_picnic_update(a_key);
        break;
    case DAP_ENC_KEY_TYPE_SIG_DILITHIUM:
        if ( a_key->pub_key_data )
            dilithium_public_key_delete((dilithium_public_key_t *) a_key->pub_key_data);
        a_key->pub_key_data = (uint8_t*) dap_enc_dilithium_read_public_key_old(a_buf, a_buflen);
        if(!a_key->pub_key_data)
        {
            a_key->pub_key_data_size = 0;
            return -1;
        }
        a_key->pub_key_data_size = sizeof(dilithium_public_key_t);
        break;
    default:
        DAP_DELETE(a_key->pub_key_data);
        a_key->pub_key_data_size = a_buflen;
        a_key->pub_key_data = DAP_NEW_Z_SIZE(uint8_t, a_key->pub_key_data_size);
        memcpy(a_key->pub_key_data, a_buf, a_key->pub_key_data_size);
    }
    return 0;

}

/**
 * @brief dap_enc_key_deserealize_pub_key
 *
 * @param a_key
 * @param a_buf
 * @param a_buflen_out
 * @return 0 Ok, -1 error
 */
int dap_enc_key_deserealize_pub_key(dap_enc_key_t *a_key, const uint8_t *a_buf, size_t a_buflen)
{
    if(!a_key || !a_buf)
        return -1;
    switch (a_key->type) {
    case DAP_ENC_KEY_TYPE_SIG_BLISS:
        if((a_key->pub_key_data)) {
            bliss_b_public_key_delete((bliss_public_key_t *) a_key->pub_key_data);
            DAP_DELETE(a_key->pub_key_data);
        }
        a_key->pub_key_data = (uint8_t*) dap_enc_sig_bliss_read_public_key(a_buf, a_buflen);
        if(!a_key->pub_key_data)
        {
            a_key->pub_key_data_size = 0;
            return -1;
        }
        a_key->pub_key_data_size = sizeof(bliss_public_key_t);
        break;
    case DAP_ENC_KEY_TYPE_SIG_TESLA:
        tesla_public_key_delete((tesla_public_key_t *) a_key->pub_key_data);
        a_key->pub_key_data = (uint8_t*) dap_enc_tesla_read_public_key(a_buf, a_buflen);
        if(!a_key->pub_key_data)
        {
            a_key->pub_key_data_size = 0;
            return -1;
        }
        a_key->pub_key_data_size = sizeof(tesla_public_key_t);
        break;
    case DAP_ENC_KEY_TYPE_SIG_PICNIC:
        DAP_DELETE(a_key->pub_key_data);
        a_key->pub_key_data_size = a_buflen;
        a_key->pub_key_data = DAP_NEW_Z_SIZE(uint8_t, a_key->pub_key_data_size);
        memcpy(a_key->pub_key_data, a_buf, a_key->pub_key_data_size);
        dap_enc_sig_picnic_update(a_key);
        break;
    case DAP_ENC_KEY_TYPE_SIG_DILITHIUM:
        if ( a_key->pub_key_data )
            dilithium_public_key_delete((dilithium_public_key_t *) a_key->pub_key_data);

        a_key->pub_key_data = (uint8_t*) dap_enc_dilithium_read_public_key(a_buf, a_buflen);
        if(!a_key->pub_key_data)
        {
            a_key->pub_key_data_size = 0;
            return -1;
        }
        a_key->pub_key_data_size = sizeof(dilithium_public_key_t);
        break;
    case DAP_ENC_KEY_TYPE_SIG_FALCON:
        if ( a_key->pub_key_data )
            falcon_public_key_delete((falcon_public_key_t *) a_key->pub_key_data);

        a_key->pub_key_data = (uint8_t*) dap_enc_falcon_read_public_key(a_buf, a_buflen);
        if(!a_key->pub_key_data)
        {
            a_key->pub_key_data_size = 0;
            return -1;
        }
        a_key->pub_key_data_size = sizeof(falcon_public_key_t);
        break;
    default:
        DAP_DELETE(a_key->pub_key_data);
        a_key->pub_key_data_size = a_buflen;
        a_key->pub_key_data = DAP_NEW_Z_SIZE(uint8_t, a_key->pub_key_data_size);
        memcpy(a_key->pub_key_data, a_buf, a_key->pub_key_data_size);
    }
    return 0;
}

/**
 * @brief dap_enc_key_serealize
 * @param key
 * @return allocates dap_enc_key_serealize_t* dont remember use free()
 */
dap_enc_key_serealize_t* dap_enc_key_serealize(dap_enc_key_t * key)
{
    dap_enc_key_serealize_t *result = DAP_NEW_Z(dap_enc_key_serealize_t);
    result->priv_key_data_size = key->priv_key_data_size;
    result->pub_key_data_size = key->pub_key_data_size;
    result->last_used_timestamp = key->last_used_timestamp;
    result->inheritor_size = key->_inheritor_size;
    result->type = key->type;
    memcpy(result->priv_key_data, key->priv_key_data, key->priv_key_data_size);
    memcpy(result->pub_key_data, key->pub_key_data, key->pub_key_data_size);
    memcpy(result->inheritor, key->_inheritor, key->_inheritor_size);
    return result;
}

/**
 * @brief dap_enc_key_dup
 * @param a_key
 * @return
 */
dap_enc_key_t* dap_enc_key_dup(dap_enc_key_t * a_key)
{
    if (!a_key || a_key->type == DAP_ENC_KEY_TYPE_INVALID) {
        return NULL;
    }
    dap_enc_key_t *l_ret = dap_enc_key_new(a_key->type);
    if (a_key->priv_key_data_size) {
        l_ret->priv_key_data = DAP_NEW_Z_SIZE(byte_t, a_key->priv_key_data_size);
        l_ret->priv_key_data_size = a_key->priv_key_data_size;
        memcpy(l_ret->priv_key_data, a_key->priv_key_data, a_key->priv_key_data_size);
    }
    if (a_key->pub_key_data_size) {
        l_ret->pub_key_data = DAP_NEW_Z_SIZE(byte_t, a_key->pub_key_data_size);
        l_ret->pub_key_data_size =  a_key->pub_key_data_size;
        memcpy(l_ret->pub_key_data, a_key->pub_key_data, a_key->pub_key_data_size);
    }
    if(a_key->_inheritor_size) {
        l_ret->_inheritor = DAP_NEW_Z_SIZE(byte_t, a_key->_inheritor_size);
        l_ret->_inheritor_size = a_key->_inheritor_size;
        memcpy(l_ret->_inheritor, a_key->_inheritor, a_key->_inheritor_size);
    }
    return l_ret;
}

/**
 * @brief dap_enc_key_deserealize
 * @param buf
 * @param buf_size
 * @return allocates dap_enc_key_t*. Use dap_enc_key_delete for free memory
 */
dap_enc_key_t* dap_enc_key_deserealize(const void *buf, size_t buf_size)
{
    if(buf_size != sizeof (dap_enc_key_serealize_t)) {
        log_it(L_ERROR, "Key can't be deserealize. buf_size(%zu) != sizeof (dap_enc_key_serealize_t)(%zu)",buf_size,sizeof (dap_enc_key_serealize_t));
        return NULL;
    }
    const dap_enc_key_serealize_t *in_key = (const dap_enc_key_serealize_t *)buf;
    dap_enc_key_t *result = dap_enc_key_new(in_key->type);
    result->last_used_timestamp = in_key->last_used_timestamp;
    result->priv_key_data_size = in_key->priv_key_data_size;
    result->pub_key_data_size = in_key->pub_key_data_size;
    result->_inheritor_size = in_key->inheritor_size;
    DAP_DEL_Z(result->priv_key_data);
    DAP_DEL_Z(result->pub_key_data);
    result->priv_key_data = DAP_NEW_Z_SIZE(byte_t, result->priv_key_data_size);
    memcpy(result->priv_key_data, in_key->priv_key_data, result->priv_key_data_size);
    result->pub_key_data = DAP_NEW_Z_SIZE(byte_t, result->pub_key_data_size);
    memcpy(result->pub_key_data, in_key->pub_key_data, result->pub_key_data_size);
    if(in_key->inheritor_size) {
        DAP_DEL_Z(result->_inheritor);
        result->_inheritor = DAP_NEW_Z_SIZE(byte_t, in_key->inheritor_size );
        memcpy(result->_inheritor, in_key->inheritor, in_key->inheritor_size);
    } else {
        result->_inheritor = NULL;
    }
    return result;
}

/**
 * @brief dap_enc_key_new
 * @param a_key_type
 * @return
 */
dap_enc_key_t *dap_enc_key_new(dap_enc_key_type_t a_key_type)
{
    dap_enc_key_t * ret = NULL;
    if ((size_t)a_key_type < c_callbacks_size) {
        ret = DAP_NEW_Z(dap_enc_key_t);
        if(s_callbacks[a_key_type].new_callback){
            s_callbacks[a_key_type].new_callback(ret);
        }
    }
    if(ret)
        ret->type = a_key_type;
    return ret;
}

/**
 * @brief dap_enc_key_new_generate
 * @param a_key_type
 * @param kex_buf
 * @param kex_size
 * @param seed
 * @param seed_size
 * @param key_size - can be NULL ( generate size by default )
 * @return
 */
dap_enc_key_t *dap_enc_key_new_generate(dap_enc_key_type_t a_key_type, const void *kex_buf,
                                        size_t kex_size, const void* seed,
                                        size_t seed_size, size_t key_size)
{
    dap_enc_key_t * ret = NULL;
    if ((size_t)a_key_type < c_callbacks_size) {
        ret = dap_enc_key_new(a_key_type);
        if(s_callbacks[a_key_type].new_generate_callback) {
            s_callbacks[a_key_type].new_generate_callback( ret, kex_buf, kex_size, seed, seed_size, key_size);
        }
    }
    return ret;
}

/**
 * @brief dap_enc_key_update
 * @param a_key_type
 * @return
 */
void dap_enc_key_update(dap_enc_key_t *a_key)
{
    if(a_key)
        switch (a_key->type) {
        case DAP_ENC_KEY_TYPE_SIG_TESLA:
            break;
        case DAP_ENC_KEY_TYPE_SIG_PICNIC:
            dap_enc_sig_picnic_update(a_key);
            break;
        case DAP_ENC_KEY_TYPE_SIG_BLISS:
            break;
        case DAP_ENC_KEY_TYPE_SIG_DILITHIUM:
            break;
        default:
            break;
        }
}

size_t dap_enc_gen_key_public_size (dap_enc_key_t *a_key)
{
    if(s_callbacks[a_key->type].gen_key_public_size) {
        return s_callbacks[a_key->type].gen_key_public_size(a_key);
    } else {
        log_it(L_ERROR, "No callback for key public size calculate");
        return 0;
    }
}

int dap_enc_gen_key_public (dap_enc_key_t *a_key, void * a_output)
{
    if(s_callbacks[a_key->type].gen_key_public) {
        return s_callbacks[a_key->type].gen_key_public(a_key,a_output);
    } else {
        log_it(L_ERROR, "No callback for key public generate action");
    }
    return -1;
}

/**
 * @brief dap_enc_key_delete
 * @param a_key
 */
void dap_enc_key_signature_delete(dap_enc_key_type_t a_key_type, uint8_t *a_sig_buf)
{
    switch (a_key_type) {
    case DAP_ENC_KEY_TYPE_SIG_BLISS:
        bliss_signature_delete((bliss_signature_t*)a_sig_buf);
        break;
    case DAP_ENC_KEY_TYPE_SIG_TESLA:
        tesla_signature_delete((tesla_signature_t*)a_sig_buf);
        break;
    case DAP_ENC_KEY_TYPE_SIG_DILITHIUM:
        dilithium_signature_delete((dilithium_signature_t*)a_sig_buf);
        break;
    default:
        break;
    }
    DAP_DELETE(a_sig_buf);
}

/**
 * @brief dap_enc_key_delete
 * @param a_key
 */
void dap_enc_key_delete(dap_enc_key_t * a_key)
{
    if(s_callbacks[a_key->type].delete_callback) {
        s_callbacks[a_key->type].delete_callback(a_key);
    } else {
        log_it(L_ERROR, "delete callback is null. Can be leak memory!");
    }
    /* a_key->_inheritor must be cleaned in delete_callback func */
    if ( a_key->pub_key_data)
        DAP_DELETE(a_key->pub_key_data);
    if (a_key->priv_key_data )
        DAP_DELETE(a_key->priv_key_data);
    DAP_DELETE(a_key);
}

size_t dap_enc_key_get_enc_size(dap_enc_key_t * a_key, const size_t buf_in_size)
{
    if(s_callbacks[a_key->type].enc_out_size) {
        return s_callbacks[a_key->type].enc_out_size(buf_in_size);
    }
    log_it(L_ERROR, "enc_out_size not realize for current key type");
    return 0;
}

size_t dap_enc_key_get_dec_size(dap_enc_key_t * a_key, const size_t buf_in_size)
{
    if(s_callbacks[a_key->type].dec_out_size) {
        return s_callbacks[a_key->type].dec_out_size(buf_in_size);
    }
    log_it(L_ERROR, "dec_out_size not realize for current key type");
    return 0;
}

const char *dap_enc_get_type_name(dap_enc_key_type_t a_key_type)
{
    if(a_key_type >= DAP_ENC_KEY_TYPE_NULL && a_key_type <= DAP_ENC_KEY_TYPE_LAST) {
        if(s_callbacks[a_key_type].name) {
            return s_callbacks[a_key_type].name;
        }
    }
    log_it(L_WARNING, "name was not set for key type %d", a_key_type);
    return 0;
}

dap_enc_key_type_t dap_enc_key_type_find_by_name(const char * a_name){
    for(dap_enc_key_type_t i = 0; i <= DAP_ENC_KEY_TYPE_LAST; i++){
        const char * l_current_key_name = dap_enc_get_type_name(i);
        if(l_current_key_name && !strcmp(a_name, l_current_key_name))
            return i;
    }
    log_it(L_WARNING, "no key type with name %s", a_name);
    return DAP_ENC_KEY_TYPE_INVALID;
}
<|MERGE_RESOLUTION|>--- conflicted
+++ resolved
@@ -345,8 +345,6 @@
         .sign_get = NULL,
         .sign_verify = NULL
     },
-<<<<<<< HEAD
-=======
 
     [DAP_ENC_KEY_TYPE_PQLR_SIG_DILITHIUM] = {0},
     [DAP_ENC_KEY_TYPE_PQLR_SIG_FALCON] = {0},
@@ -354,7 +352,6 @@
     [DAP_ENC_KEY_TYPE_PQLR_KEM_SABER] = {0},
     [DAP_ENC_KEY_TYPE_PQLR_KEM_MCELIECE] = {0},
     [DAP_ENC_KEY_TYPE_PQLR_KEM_NEWHOPE] = {0},
->>>>>>> 46f00927
 };
 
 const size_t c_callbacks_size = sizeof(s_callbacks) / sizeof(s_callbacks[0]);
