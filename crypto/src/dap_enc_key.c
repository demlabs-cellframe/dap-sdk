--- conflicted
+++ resolved
@@ -1235,10 +1235,7 @@
         case DAP_ENC_KEY_TYPE_SIG_CHIPMUNK:
         case DAP_ENC_KEY_TYPE_SIG_SPHINCSPLUS:
         case DAP_ENC_KEY_TYPE_SIG_MULTI_CHAINED:
-<<<<<<< HEAD
         case DAP_ENC_KEY_TYPE_SIG_MULTI_ECDSA_DILITHIUM:
-=======
->>>>>>> 8cf26cc5
             if (!s_callbacks[a_key_type].del_sign) {
                 log_it(L_WARNING, "No callback for signature delete to %s enc key. LEAKS CAUTION!", dap_enc_get_type_name(a_key_type));
                 break;
