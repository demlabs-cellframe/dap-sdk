/*
 Copyright (c) 2017-2018 (c) Project "DeM Labs Inc" https://github.com/demlabsinc
  All rights reserved.

 This file is part of DAP (Deus Applications Prototypes) the open source project

    DAP (Deus Applicaions Prototypes) is free software: you can redistribute it and/or modify
    it under the terms of the GNU Lesser General Public License as published by
    the Free Software Foundation, either version 3 of the License, or
    (at your option) any later version.

    DAP is distributed in the hope that it will be useful,
    but WITHOUT ANY WARRANTY; without even the implied warranty of
    MERCHANTABILITY or FITNESS FOR A PARTICULAR PURPOSE.  See the
    GNU Lesser General Public License for more details.

    You should have received a copy of the GNU Lesser General Public License
    along with any DAP based project.  If not, see <http://www.gnu.org/licenses/>.
*/


#include <stdlib.h>
#include <string.h>
#include "dap_common.h"

#include "dap_enc_iaes.h"
#include "dap_enc_oaes.h"
#include "dap_enc_bf.h"
#include "dap_enc_GOST.h"
#include "dap_enc_salsa2012.h"
#include "dap_enc_SEED.h"

#include "dap_enc_msrln.h"
#include "dap_enc_picnic.h"
#include "dap_enc_bliss.h"
#include "dap_enc_tesla.h"
#include "dap_enc_dilithium.h"
#include "dap_enc_falcon.h"
#include "dap_enc_newhope.h"
#include "dap_enc_kyber.h"

#include "dap_enc_ringct20.h"
#ifdef DAP_PQRL
#include "dap_pqrl.h"
#endif

#include "dap_enc_key.h"

#undef LOG_TAG
#define LOG_TAG "dap_enc_key"
dap_enc_key_callbacks_t s_callbacks[]={
    //-Symmetric ciphers----------------------
    // AES
    [DAP_ENC_KEY_TYPE_IAES]={
        .name = "IAES",
        .enc = dap_enc_iaes256_cbc_encrypt,
        .enc_na = dap_enc_iaes256_cbc_encrypt_fast ,
        .dec = dap_enc_iaes256_cbc_decrypt,
        .dec_na = dap_enc_iaes256_cbc_decrypt_fast ,
        .new_callback = dap_enc_aes_key_new,
        .delete_callback = dap_enc_aes_key_delete,
        .new_generate_callback = dap_enc_aes_key_generate,
        .gen_key_public = NULL,
        .gen_key_public_size = NULL,
        .enc_out_size = dap_enc_iaes256_calc_encode_size,
        .dec_out_size = dap_enc_iaes256_calc_decode_max_size,
        .sign_get = NULL,
        .sign_verify = NULL
    },
    // OAES
    [DAP_ENC_KEY_TYPE_OAES]={
        .name = "OAES",
        .enc = dap_enc_oaes_encrypt,
        .enc_na = dap_enc_oaes_encrypt_fast ,
        .dec = dap_enc_oaes_decrypt,
        .dec_na = dap_enc_oaes_decrypt_fast ,
        .new_callback = dap_enc_oaes_key_new,
        .delete_callback = dap_enc_oaes_key_delete,
        .new_generate_callback = dap_enc_oaes_key_generate,
        .gen_key_public = NULL,
        .gen_key_public_size = NULL,
        .enc_out_size = dap_enc_oaes_calc_encode_size,
        .dec_out_size = dap_enc_oaes_calc_decode_size,
        .sign_get = NULL,
        .sign_verify = NULL
    },
    [DAP_ENC_KEY_TYPE_BF_CBC]={
        .name = "BF_CBC",
        .enc = dap_enc_bf_cbc_encrypt,
        .enc_na = dap_enc_bf_cbc_encrypt_fast ,
        .dec = dap_enc_bf_cbc_decrypt,
        .dec_na = dap_enc_bf_cbc_decrypt_fast ,
        .new_callback = dap_enc_bf_cbc_key_new,
        .delete_callback = dap_enc_bf_key_delete,
        .new_generate_callback = dap_enc_bf_key_generate,
        .gen_key_public = NULL,
        .gen_key_public_size = NULL,
        .enc_out_size = dap_enc_bf_cbc_calc_encode_size,
        .dec_out_size = dap_enc_bf_cbc_calc_decode_max_size,
        .sign_get = NULL,
        .sign_verify = NULL
    },
    [DAP_ENC_KEY_TYPE_BF_OFB]={
        .name = "BF_OFB",
        .enc = dap_enc_bf_ofb_encrypt,
        .enc_na = dap_enc_bf_ofb_encrypt_fast ,
        .dec = dap_enc_bf_ofb_decrypt,
        .dec_na = dap_enc_bf_ofb_decrypt_fast ,
        .new_callback = dap_enc_bf_ofb_key_new,
        .delete_callback = dap_enc_bf_key_delete,
        .new_generate_callback = dap_enc_bf_key_generate,
        .gen_key_public = NULL,
        .gen_key_public_size = NULL,
        .enc_out_size = dap_enc_bf_ofb_calc_encode_size,
        .dec_out_size = dap_enc_bf_ofb_calc_decode_size,
        .sign_get = NULL,
        .sign_verify = NULL
    },
    [DAP_ENC_KEY_TYPE_GOST_OFB]={
        .name = "GOST_OFB",
        .enc = dap_enc_gost_ofb_encrypt,
        .enc_na = dap_enc_gost_ofb_encrypt_fast ,
        .dec = dap_enc_gost_ofb_decrypt,
        .dec_na = dap_enc_gost_ofb_decrypt_fast ,
        .new_callback = dap_enc_gost_ofb_key_new,
        .delete_callback = dap_enc_gost_key_delete,
        .new_generate_callback = dap_enc_gost_key_generate,
        .gen_key_public = NULL,
        .gen_key_public_size = NULL,
        .enc_out_size = dap_enc_gost_ofb_calc_encode_size,
        .dec_out_size = dap_enc_gost_ofb_calc_decode_size,
        .sign_get = NULL,
        .sign_verify = NULL
    },
    [DAP_ENC_KEY_TYPE_KUZN_OFB]={
        .name = "KUZN_OFB",
        .enc = dap_enc_kuzn_ofb_encrypt,
        .enc_na = dap_enc_kuzn_ofb_encrypt_fast ,
        .dec = dap_enc_kuzn_ofb_decrypt,
        .dec_na = dap_enc_kuzn_ofb_decrypt_fast ,
        .new_callback = dap_enc_kuzn_ofb_key_new,
        .delete_callback = dap_enc_gost_key_delete,
        .new_generate_callback = dap_enc_gost_key_generate,
        .gen_key_public = NULL,
        .gen_key_public_size = NULL,
        .enc_out_size = dap_enc_kuzn_ofb_calc_encode_size,
        .dec_out_size = dap_enc_kuzn_ofb_calc_decode_size,
        .sign_get = NULL,
        .sign_verify = NULL
    },
    [DAP_ENC_KEY_TYPE_SALSA2012]={
        .name = "SALSA2012",
        .enc = dap_enc_salsa2012_encrypt,
        .enc_na = dap_enc_salsa2012_encrypt_fast ,
        .dec = dap_enc_salsa2012_decrypt,
        .dec_na = dap_enc_salsa2012_decrypt_fast ,
        .new_callback = dap_enc_salsa2012_key_new,
        .delete_callback = dap_enc_salsa2012_key_delete,
        .new_generate_callback = dap_enc_salsa2012_key_generate,
        .gen_key_public = NULL,
        .gen_key_public_size = NULL,
        .enc_out_size = dap_enc_salsa2012_calc_encode_size,
        .dec_out_size = dap_enc_salsa2012_calc_decode_size,
        .sign_get = NULL,
        .sign_verify = NULL
    },
    [DAP_ENC_KEY_TYPE_SEED_OFB]={
        .name = "SEED_OFB",
        .enc = dap_enc_seed_ofb_encrypt,
        .enc_na = dap_enc_seed_ofb_encrypt_fast ,
        .dec = dap_enc_seed_ofb_decrypt,
        .dec_na = dap_enc_seed_ofb_decrypt_fast ,
        .new_callback = dap_enc_seed_ofb_key_new,
        .delete_callback = dap_enc_seed_key_delete,
        .new_generate_callback = dap_enc_seed_key_generate,
        .gen_key_public = NULL,
        .gen_key_public_size = NULL,
        .enc_out_size = dap_enc_seed_ofb_calc_encode_size,
        .dec_out_size = dap_enc_seed_ofb_calc_decode_size,
        .sign_get = NULL,
        .sign_verify = NULL
    },

    //-KEMs(Key Exchange Mechanism)----------------------
    [DAP_ENC_KEY_TYPE_MSRLN] = {
        .name = "MSRLN",
        .enc = NULL,
        .dec = NULL,
        .new_callback =                      dap_enc_msrln_key_new,
        .delete_callback =                   dap_enc_msrln_key_delete,
        .new_generate_callback =             dap_enc_msrln_key_generate,
        .gen_bob_shared_key =                dap_enc_msrln_gen_bob_shared_key,
        .gen_alice_shared_key =              dap_enc_msrln_gen_alice_shared_key,
        .new_from_data_public_callback =     dap_enc_msrln_key_new_from_data_public,
        .gen_key_public = NULL,
        .gen_key_public_size = NULL,
        .enc_out_size = NULL,
        .dec_out_size = NULL,
        .sign_get = NULL,
        .sign_verify = NULL
    },
    [DAP_ENC_KEY_TYPE_KEM_KYBER512] = {
        .name = "KYBER",
        .enc = NULL,
        .dec = NULL,
        .new_callback =                    dap_enc_kyber512_key_new,
        .delete_callback =                 dap_enc_kyber512_key_delete,
        .new_generate_callback =           dap_enc_kyber512_key_generate,
        .gen_bob_shared_key =              dap_enc_kyber512_gen_bob_shared_key,
        .gen_alice_shared_key =            dap_enc_kyber512_gen_alice_shared_key,
        .new_from_data_public_callback =   dap_enc_kyber512_key_new_from_data_public,
        .gen_key_public = NULL,
        .gen_key_public_size = NULL,
        .enc_out_size = NULL,
        .dec_out_size = NULL,
        .sign_get = NULL,
        .sign_verify = NULL
    },
    [DAP_ENC_KEY_TYPE_RLWE_NEWHOPE_CPA_KEM]={
        .name = "NEWHOPE_CPA_KEM",
        .enc = NULL,
        .dec = NULL,
        .enc_na = NULL,
        .dec_na = NULL,
        .gen_key_public = NULL,
        .gen_key_public_size = NULL,
        .gen_bob_shared_key = dap_enc_newhope_pbk_enc,
        .gen_alice_shared_key = dap_enc_newhope_prk_dec,
        .new_callback = dap_enc_newhope_kem_key_new,
        .delete_callback = dap_enc_newhope_kem_key_delete,
        .new_generate_callback = dap_enc_newhope_kem_key_new_generate,
        .enc_out_size = NULL,
        .dec_out_size = NULL,
        .sign_get = NULL,
        .sign_verify = NULL
    },
    //------Signatures---------------------------
    [DAP_ENC_KEY_TYPE_SIG_PICNIC]={
        .name = "PICNIC",
        .enc = NULL,
        .dec = NULL,
        .enc_na = dap_enc_sig_picnic_get_sign, // dap_enc_picnic_enc_na
        .dec_na = dap_enc_sig_picnic_verify_sign,// dap_enc_picnic_dec_na
        .gen_bob_shared_key = NULL,
        .gen_alice_shared_key = NULL,
        .new_callback = dap_enc_sig_picnic_key_new,
        .gen_key_public = NULL,
        .gen_key_public_size = dap_enc_picnic_calc_signature_size,
        .delete_callback = dap_enc_sig_picnic_key_delete,
        .new_generate_callback = dap_enc_sig_picnic_key_new_generate,
        .enc_out_size = NULL,
        .dec_out_size = NULL,
        .sign_get = NULL,
        .sign_verify = NULL
    },
    [DAP_ENC_KEY_TYPE_SIG_BLISS]={
        .name = "SIG_BLISS",
        .enc = NULL,
        .dec = NULL,
        .enc_na = NULL,
        .dec_na = NULL,
        .sign_get = dap_enc_sig_bliss_get_sign,
        .sign_verify = dap_enc_sig_bliss_verify_sign,
        .gen_bob_shared_key = NULL,
        .gen_alice_shared_key = NULL,
        .new_callback = dap_enc_sig_bliss_key_new,
        .delete_callback = dap_enc_sig_bliss_key_delete,
        .new_generate_callback = dap_enc_sig_bliss_key_new_generate,
        .gen_key_public = dap_enc_sig_bliss_key_pub_output,
        .gen_key_public_size = dap_enc_sig_bliss_key_pub_output_size,

        .enc_out_size = NULL,
        .dec_out_size = NULL
    },
    [DAP_ENC_KEY_TYPE_SIG_TESLA]={
        .name = "SIG_TESLA",
        .enc = NULL,
        .dec = NULL,
        .enc_na = dap_enc_sig_tesla_get_sign,
        .dec_na = dap_enc_sig_tesla_verify_sign,
        .gen_key_public = NULL,
        .gen_key_public_size = NULL,
        .gen_bob_shared_key = NULL,
        .gen_alice_shared_key = NULL,
        .new_callback = dap_enc_sig_tesla_key_new,
        .delete_callback = dap_enc_sig_tesla_key_delete,
        .new_generate_callback = dap_enc_sig_tesla_key_new_generate,
        .enc_out_size = NULL,
        .dec_out_size = NULL,
        .sign_get = NULL,
        .sign_verify = NULL
    },
    [DAP_ENC_KEY_TYPE_SIG_DILITHIUM]={
        .name = "SIG_DILITHIUM",
        .enc = NULL,
        .dec = NULL,
        .enc_na = dap_enc_sig_dilithium_get_sign,
        .dec_na = dap_enc_sig_dilithium_verify_sign,
        .gen_key_public = NULL,
        .gen_key_public_size = NULL,
        .gen_bob_shared_key = NULL,
        .gen_alice_shared_key = NULL,
        .new_callback = dap_enc_sig_dilithium_key_new,
        .delete_callback = dap_enc_sig_dilithium_key_delete,
        .new_generate_callback = dap_enc_sig_dilithium_key_new_generate,
        .enc_out_size = NULL,
        .dec_out_size = NULL,
        .sign_get = NULL,
        .sign_verify = NULL
    },
    [DAP_ENC_KEY_TYPE_SIG_RINGCT20]={
        .name = "SIG_RINGCT20",
        .enc = NULL,
        .dec = NULL,
        .enc_na = dap_enc_sig_ringct20_get_sign_with_pb_list,//dap_enc_sig_ringct20_get_sign,
        .dec_na = dap_enc_sig_ringct20_verify_sign,
        .dec_na_ext = dap_enc_sig_ringct20_verify_sign_with_pbk_list,
        .gen_key_public = NULL,
        .gen_key_public_size = NULL,
        .gen_bob_shared_key = NULL,
        .gen_alice_shared_key = NULL,
        .new_callback = dap_enc_sig_ringct20_key_new,
        .delete_callback = dap_enc_sig_ringct20_key_delete,
        .new_generate_callback = dap_enc_sig_ringct20_key_new_generate,
        .enc_out_size = NULL,
        .dec_out_size = NULL,
        .sign_get = NULL,
        .sign_verify = NULL
    },
    [DAP_ENC_KEY_TYPE_SIG_FALCON]={
        .name = "SIG_FALCON",
        .enc = NULL,
        .dec = NULL,
        .enc_na = dap_enc_sig_falcon_get_sign,
        .dec_na = dap_enc_sig_falcon_verify_sign,
        .gen_key_public = NULL,
        .gen_key_public_size = NULL,
        .gen_bob_shared_key = NULL,
        .gen_alice_shared_key = NULL,
        .new_callback = dap_enc_sig_falcon_key_new,
        .delete_callback = dap_enc_sig_falcon_key_delete,
        .new_generate_callback = dap_enc_sig_falcon_key_new_generate,
        .enc_out_size = NULL,
        .dec_out_size = NULL,
        .sign_get = NULL,
        .sign_verify = NULL
    },

#ifdef DAP_PQLR
    [DAP_ENC_KEY_TYPE_PQLR_SIG_DILITHIUM] = {0},
    [DAP_ENC_KEY_TYPE_PQLR_SIG_FALCON] = {0},
    [DAP_ENC_KEY_TYPE_PQLR_SIG_SPHINCS] = {0},
    [DAP_ENC_KEY_TYPE_PQLR_KEM_SABER] = {0},
    [DAP_ENC_KEY_TYPE_PQLR_KEM_MCELIECE] = {0},
    [DAP_ENC_KEY_TYPE_PQLR_KEM_NEWHOPE] = {0},
#endif

};

const size_t c_callbacks_size = sizeof(s_callbacks) / sizeof(s_callbacks[0]);
/**
 * @brief dap_enc_key_init empty stub
 * @return
 */
int dap_enc_key_init()
{
#ifdef DAP_PQRL
    if( dap_pqrl_init(s_callbacks) != 0 )
        return -1;
#endif
    return 0;
}

/**
 * @brief dap_enc_key_deinit
 */
void dap_enc_key_deinit()
{
#ifdef DAP_PQRL
    dap_pqrl_deinit();
#endif

}

/**
 * @brief dap_enc_key_serialize_sign
 *
 * @param a_key_type
 * @param a_sign
 * @param a_sign_len [in/out]
 * @return allocates memory with private key
 */
uint8_t* dap_enc_key_serialize_sign(dap_enc_key_type_t a_key_type, uint8_t *a_sign, size_t *a_sign_len)
{
    uint8_t *data = NULL;
    switch (a_key_type) {
    case DAP_ENC_KEY_TYPE_SIG_BLISS:
        data = dap_enc_sig_bliss_write_signature((bliss_signature_t*)a_sign, a_sign_len);
        break;
    case DAP_ENC_KEY_TYPE_SIG_TESLA:
        data = dap_enc_tesla_write_signature((tesla_signature_t*)a_sign, a_sign_len);
        break;
    case DAP_ENC_KEY_TYPE_SIG_DILITHIUM:
        data = dap_enc_dilithium_write_signature((dilithium_signature_t*)a_sign, a_sign_len);
        break;
    case DAP_ENC_KEY_TYPE_SIG_FALCON:
        data = dap_enc_falcon_write_signature((falcon_signature_t *) a_sign, a_sign_len);
        break;
    default:
        data = DAP_NEW_Z_SIZE(uint8_t, *a_sign_len);
        memcpy(data, a_sign, *a_sign_len);
    }
    return data;
}

/**
 * @brief dap_enc_key_serialize_sign
 *
 * @param a_key_type
 * @param a_sign
 * @param a_sign_len [in/out]
 * @return allocates memory with private key
 */
uint8_t* dap_enc_key_deserialize_sign(dap_enc_key_type_t a_key_type, uint8_t *a_sign, size_t *a_sign_len)
{

    //todo: why are we changing a_sign_len after we have already used it in a function call?
    uint8_t *data = NULL;
    switch (a_key_type) {
    case DAP_ENC_KEY_TYPE_SIG_BLISS:
        data = (uint8_t*)dap_enc_sig_bliss_read_signature(a_sign, *a_sign_len);
        *a_sign_len = sizeof(bliss_signature_t);
        break;
    case DAP_ENC_KEY_TYPE_SIG_TESLA:
        data = (uint8_t*)dap_enc_tesla_read_signature(a_sign, *a_sign_len);
        *a_sign_len = sizeof(tesla_signature_t);
        break;
    case DAP_ENC_KEY_TYPE_SIG_DILITHIUM:
        data = (uint8_t*)dap_enc_dilithium_read_signature(a_sign, *a_sign_len);
        *a_sign_len = sizeof(dilithium_signature_t);
        break;
    case DAP_ENC_KEY_TYPE_SIG_FALCON:
        data = (uint8_t*)dap_enc_falcon_read_signature(a_sign, *a_sign_len);
        *a_sign_len = sizeof(falcon_signature_t);
        break;
    default:
        data = DAP_NEW_Z_SIZE(uint8_t, *a_sign_len);
        memcpy(data, a_sign, *a_sign_len);
    }
    return data;
}


/**
 * @brief dap_enc_key_serialize_priv_key
 *
 * @param a_key
 * @param a_buflen_out
 * @return allocates memory with private key
 */
uint8_t* dap_enc_key_serialize_priv_key(dap_enc_key_t *a_key, size_t *a_buflen_out)
{
    uint8_t *data = NULL;
    switch (a_key->type) {
    case DAP_ENC_KEY_TYPE_SIG_BLISS:
        data = dap_enc_sig_bliss_write_private_key(a_key->priv_key_data, a_buflen_out);
        break;
    case DAP_ENC_KEY_TYPE_SIG_TESLA:
        data = dap_enc_tesla_write_private_key(a_key->priv_key_data, a_buflen_out);
        break;
    case DAP_ENC_KEY_TYPE_SIG_DILITHIUM:
        data = dap_enc_dilithium_write_private_key(a_key->priv_key_data, a_buflen_out);
        break;
    case DAP_ENC_KEY_TYPE_SIG_FALCON:
        data = dap_enc_falcon_write_private_key(a_key->priv_key_data, a_buflen_out);
        break;
    default:
        data = DAP_NEW_Z_SIZE(uint8_t, a_key->priv_key_data_size);
        memcpy(data, a_key->priv_key_data, a_key->priv_key_data_size);
        if(a_buflen_out)
            *a_buflen_out = a_key->priv_key_data_size;
    }
    return data;
}

/**
 * @brief dap_enc_key_serialize_pub_key
 *
 * @param a_key
 * @param a_buflen_out
 * @return allocates memory with private key
 */
uint8_t* dap_enc_key_serialize_pub_key(dap_enc_key_t *a_key, size_t *a_buflen_out)
{
    uint8_t *data = NULL;
    if ( a_key->pub_key_data == NULL ){
        log_it(L_ERROR, "Public key is NULL");
        return NULL;
    }
    switch (a_key->type) {
    case DAP_ENC_KEY_TYPE_SIG_BLISS:
        data = dap_enc_sig_bliss_write_public_key(a_key->pub_key_data, a_buflen_out);
        break;
    case DAP_ENC_KEY_TYPE_SIG_TESLA:
        data = dap_enc_tesla_write_public_key(a_key->pub_key_data, a_buflen_out);
        break;
    case DAP_ENC_KEY_TYPE_SIG_DILITHIUM:
        data = dap_enc_dilithium_write_public_key(a_key->pub_key_data, a_buflen_out);
        break;
    case DAP_ENC_KEY_TYPE_SIG_FALCON:
        data = dap_enc_falcon_write_public_key(a_key->pub_key_data, a_buflen_out);
        break;
    default:
        data = DAP_NEW_Z_SIZE(uint8_t, a_key->pub_key_data_size);
        memcpy(data, a_key->pub_key_data, a_key->pub_key_data_size);
        if(a_buflen_out)
            *a_buflen_out = a_key->pub_key_data_size;
    }
    return data;
}
/**
 * @brief dap_enc_key_deserialize_priv_key
 *
 * @param a_key
 * @param a_buf
 * @param a_buflen_out
 * @return 0 Ok, -1 error
 */
int dap_enc_key_deserialize_priv_key(dap_enc_key_t *a_key, const uint8_t *a_buf, size_t a_buflen)
{
    if(!a_key || !a_buf)
        return -1;
    switch (a_key->type) {
    case DAP_ENC_KEY_TYPE_SIG_BLISS:
        if((a_key->priv_key_data)) {
            bliss_b_private_key_delete((bliss_private_key_t *) a_key->priv_key_data);
            DAP_DELETE(a_key->pub_key_data);
        }
        a_key->priv_key_data = (uint8_t*) dap_enc_sig_bliss_read_private_key(a_buf, a_buflen);
        if(!a_key->priv_key_data)
        {
            a_key->priv_key_data_size = 0;
            return -1;
        }
        a_key->priv_key_data_size = sizeof(bliss_private_key_t);
        break;
    case DAP_ENC_KEY_TYPE_SIG_TESLA:
        tesla_private_key_delete((tesla_private_key_t *) a_key->priv_key_data);
        a_key->priv_key_data = (uint8_t*) dap_enc_tesla_read_private_key(a_buf, a_buflen);
        if(!a_key->priv_key_data)
        {
            a_key->priv_key_data_size = 0;
            return -1;
        }
        a_key->priv_key_data_size = sizeof(tesla_private_key_t);
        break;
    case DAP_ENC_KEY_TYPE_SIG_PICNIC:
        DAP_DELETE(a_key->priv_key_data);
        a_key->priv_key_data_size = a_buflen;
        a_key->priv_key_data = DAP_NEW_Z_SIZE(uint8_t, a_key->priv_key_data_size);
        memcpy(a_key->priv_key_data, a_buf, a_key->priv_key_data_size);
        dap_enc_sig_picnic_update(a_key);
        break;
    case DAP_ENC_KEY_TYPE_SIG_DILITHIUM:
        dilithium_private_key_delete((dilithium_private_key_t *) a_key->priv_key_data);
        a_key->priv_key_data = (uint8_t*) dap_enc_dilithium_read_private_key(a_buf, a_buflen);
        if(!a_key->priv_key_data)
        {
            a_key->priv_key_data_size = 0;
            return -1;
        }
        a_key->priv_key_data_size = sizeof(dilithium_private_key_t);
        break;
    case DAP_ENC_KEY_TYPE_SIG_FALCON:
        falcon_private_key_delete((falcon_private_key_t *) a_key->priv_key_data);
        a_key->priv_key_data = (uint8_t*) dap_enc_falcon_read_private_key(a_buf, a_buflen);
        if(!a_key->priv_key_data)
        {
            a_key->priv_key_data_size = 0;
            return -1;
        }
        a_key->priv_key_data_size = sizeof(falcon_private_key_t);
        break;
    default:
        DAP_DELETE(a_key->priv_key_data);
        a_key->priv_key_data_size = a_buflen;
        a_key->priv_key_data = DAP_NEW_Z_SIZE(uint8_t, a_key->priv_key_data_size);
        memcpy(a_key->priv_key_data, a_buf, a_key->priv_key_data_size);
    }
    return 0;
}

<<<<<<< HEAD
int dap_enc_key_deserialize_pub_key_old(dap_enc_key_t *a_key, const uint8_t *a_buf, size_t a_buflen)
{
    if(!a_key || !a_buf)
        return -1;
    switch (a_key->type) {
    case DAP_ENC_KEY_TYPE_SIG_BLISS:
        if((a_key->pub_key_data)) {
            bliss_b_public_key_delete((bliss_public_key_t *) a_key->pub_key_data);
            DAP_DELETE(a_key->pub_key_data);
        }
        a_key->pub_key_data = (uint8_t*) dap_enc_sig_bliss_read_public_key(a_buf, a_buflen);
        if(!a_key->pub_key_data)
        {
            a_key->pub_key_data_size = 0;
            return -1;
        }
        a_key->pub_key_data_size = sizeof(bliss_public_key_t);
        break;
    case DAP_ENC_KEY_TYPE_SIG_TESLA:
        tesla_public_key_delete((tesla_public_key_t *) a_key->pub_key_data);
        a_key->pub_key_data = (uint8_t*) dap_enc_tesla_read_public_key(a_buf, a_buflen);
        if(!a_key->pub_key_data)
        {
            a_key->pub_key_data_size = 0;
            return -1;
        }
        a_key->pub_key_data_size = sizeof(tesla_public_key_t);
        break;
    case DAP_ENC_KEY_TYPE_SIG_PICNIC:
        DAP_DELETE(a_key->pub_key_data);
        a_key->pub_key_data_size = a_buflen;
        a_key->pub_key_data = DAP_NEW_Z_SIZE(uint8_t, a_key->pub_key_data_size);
        memcpy(a_key->pub_key_data, a_buf, a_key->pub_key_data_size);
        dap_enc_sig_picnic_update(a_key);
        break;
    case DAP_ENC_KEY_TYPE_SIG_DILITHIUM:
        if ( a_key->pub_key_data )
            dilithium_public_key_delete((dilithium_public_key_t *) a_key->pub_key_data);
        a_key->pub_key_data = (uint8_t*) dap_enc_dilithium_read_public_key_old(a_buf, a_buflen);
        if(!a_key->pub_key_data)
        {
            a_key->pub_key_data_size = 0;
            return -1;
        }
        a_key->pub_key_data_size = sizeof(dilithium_public_key_t);
        break;
    default:
        DAP_DELETE(a_key->pub_key_data);
        a_key->pub_key_data_size = a_buflen;
        a_key->pub_key_data = DAP_NEW_Z_SIZE(uint8_t, a_key->pub_key_data_size);
        memcpy(a_key->pub_key_data, a_buf, a_key->pub_key_data_size);
    }
    return 0;

}

=======
>>>>>>> 34ea3389
/**
 * @brief dap_enc_key_deserialize_pub_key
 *
 * @param a_key
 * @param a_buf
 * @param a_buflen_out
 * @return 0 Ok, -1 error
 */
int dap_enc_key_deserialize_pub_key(dap_enc_key_t *a_key, const uint8_t *a_buf, size_t a_buflen)
{
    if(!a_key || !a_buf)
        return -1;
    switch (a_key->type) {
    case DAP_ENC_KEY_TYPE_SIG_BLISS:
        if((a_key->pub_key_data)) {
            bliss_b_public_key_delete((bliss_public_key_t *) a_key->pub_key_data);
            DAP_DELETE(a_key->pub_key_data);
        }
        a_key->pub_key_data = (uint8_t*) dap_enc_sig_bliss_read_public_key(a_buf, a_buflen);
        if(!a_key->pub_key_data)
        {
            a_key->pub_key_data_size = 0;
            return -1;
        }
        a_key->pub_key_data_size = sizeof(bliss_public_key_t);
        break;
    case DAP_ENC_KEY_TYPE_SIG_TESLA:
        tesla_public_key_delete((tesla_public_key_t *) a_key->pub_key_data);
        a_key->pub_key_data = (uint8_t*) dap_enc_tesla_read_public_key(a_buf, a_buflen);
        if(!a_key->pub_key_data)
        {
            a_key->pub_key_data_size = 0;
            return -1;
        }
        a_key->pub_key_data_size = sizeof(tesla_public_key_t);
        break;
    case DAP_ENC_KEY_TYPE_SIG_PICNIC:
        DAP_DELETE(a_key->pub_key_data);
        a_key->pub_key_data_size = a_buflen;
        a_key->pub_key_data = DAP_NEW_Z_SIZE(uint8_t, a_key->pub_key_data_size);
        memcpy(a_key->pub_key_data, a_buf, a_key->pub_key_data_size);
        dap_enc_sig_picnic_update(a_key);
        break;
    case DAP_ENC_KEY_TYPE_SIG_DILITHIUM:
        if ( a_key->pub_key_data )
            dilithium_public_key_delete((dilithium_public_key_t *) a_key->pub_key_data);

        a_key->pub_key_data = (uint8_t*) dap_enc_dilithium_read_public_key(a_buf, a_buflen);
        if(!a_key->pub_key_data)
        {
            a_key->pub_key_data_size = 0;
            return -1;
        }
        a_key->pub_key_data_size = sizeof(dilithium_public_key_t);
        break;
    case DAP_ENC_KEY_TYPE_SIG_FALCON:
        if ( a_key->pub_key_data )
            falcon_public_key_delete((falcon_public_key_t *) a_key->pub_key_data);

        a_key->pub_key_data = (uint8_t*) dap_enc_falcon_read_public_key(a_buf, a_buflen);
        if(!a_key->pub_key_data)
        {
            a_key->pub_key_data_size = 0;
            return -1;
        }
        a_key->pub_key_data_size = sizeof(falcon_public_key_t);
        break;
    default:
        DAP_DELETE(a_key->pub_key_data);
        a_key->pub_key_data_size = a_buflen;
        a_key->pub_key_data = DAP_NEW_Z_SIZE(uint8_t, a_key->pub_key_data_size);
        memcpy(a_key->pub_key_data, a_buf, a_key->pub_key_data_size);
    }
    return 0;
}

/**
 * @brief dap_enc_key_serialize
 * @param key
 * @return allocates dap_enc_key_serialize_t* dont remember use free()
 */
dap_enc_key_serialize_t* dap_enc_key_serialize(dap_enc_key_t * key)
{
    dap_enc_key_serialize_t *result = DAP_NEW_Z(dap_enc_key_serialize_t);
    result->priv_key_data_size = key->priv_key_data_size;
    result->pub_key_data_size = key->pub_key_data_size;
    result->last_used_timestamp = key->last_used_timestamp;
    result->inheritor_size = key->_inheritor_size;
    result->type = key->type;
    memcpy(result->priv_key_data, key->priv_key_data, key->priv_key_data_size);
    memcpy(result->pub_key_data, key->pub_key_data, key->pub_key_data_size);
    memcpy(result->inheritor, key->_inheritor, key->_inheritor_size);
    return result;
}

/**
 * @brief dap_enc_key_dup
 * @param a_key
 * @return
 */
dap_enc_key_t* dap_enc_key_dup(dap_enc_key_t * a_key)
{
    if (!a_key || a_key->type == DAP_ENC_KEY_TYPE_INVALID) {
        return NULL;
    }
    dap_enc_key_t *l_ret = dap_enc_key_new(a_key->type);
    if (a_key->priv_key_data_size) {
        l_ret->priv_key_data = DAP_NEW_Z_SIZE(byte_t, a_key->priv_key_data_size);
        l_ret->priv_key_data_size = a_key->priv_key_data_size;
        memcpy(l_ret->priv_key_data, a_key->priv_key_data, a_key->priv_key_data_size);
    }
    if (a_key->pub_key_data_size) {
        l_ret->pub_key_data = DAP_NEW_Z_SIZE(byte_t, a_key->pub_key_data_size);
        l_ret->pub_key_data_size =  a_key->pub_key_data_size;
        memcpy(l_ret->pub_key_data, a_key->pub_key_data, a_key->pub_key_data_size);
    }
    if(a_key->_inheritor_size) {
        l_ret->_inheritor = DAP_NEW_Z_SIZE(byte_t, a_key->_inheritor_size);
        l_ret->_inheritor_size = a_key->_inheritor_size;
        memcpy(l_ret->_inheritor, a_key->_inheritor, a_key->_inheritor_size);
    }
    return l_ret;
}

/**
 * @brief dap_enc_key_deserialize
 * @param buf
 * @param buf_size
 * @return allocates dap_enc_key_t*. Use dap_enc_key_delete for free memory
 */
dap_enc_key_t* dap_enc_key_deserialize(const void *buf, size_t buf_size)
{
    if(buf_size != sizeof (dap_enc_key_serialize_t)) {
        log_it(L_ERROR, "Key can't be deserialize. buf_size(%zu) != sizeof (dap_enc_key_serialize_t)(%zu)",buf_size,sizeof (dap_enc_key_serialize_t));
        return NULL;
    }
    const dap_enc_key_serialize_t *in_key = (const dap_enc_key_serialize_t *)buf;
    dap_enc_key_t *result = dap_enc_key_new(in_key->type);
    result->last_used_timestamp = in_key->last_used_timestamp;
    result->priv_key_data_size = in_key->priv_key_data_size;
    result->pub_key_data_size = in_key->pub_key_data_size;
    result->_inheritor_size = in_key->inheritor_size;
    DAP_DEL_Z(result->priv_key_data);
    DAP_DEL_Z(result->pub_key_data);
    result->priv_key_data = DAP_NEW_Z_SIZE(byte_t, result->priv_key_data_size);
    memcpy(result->priv_key_data, in_key->priv_key_data, result->priv_key_data_size);
    result->pub_key_data = DAP_NEW_Z_SIZE(byte_t, result->pub_key_data_size);
    memcpy(result->pub_key_data, in_key->pub_key_data, result->pub_key_data_size);
    if(in_key->inheritor_size) {
        DAP_DEL_Z(result->_inheritor);
        result->_inheritor = DAP_NEW_Z_SIZE(byte_t, in_key->inheritor_size );
        memcpy(result->_inheritor, in_key->inheritor, in_key->inheritor_size);
    } else {
        result->_inheritor = NULL;
    }
    return result;
}

/**
 * @brief dap_enc_key_new
 * @param a_key_type
 * @return
 */
dap_enc_key_t *dap_enc_key_new(dap_enc_key_type_t a_key_type)
{
    dap_enc_key_t * ret = NULL;
    if ((size_t)a_key_type < c_callbacks_size) {
        ret = DAP_NEW_Z(dap_enc_key_t);
        if(s_callbacks[a_key_type].new_callback){
            s_callbacks[a_key_type].new_callback(ret);
        }
    }
    if(ret)
        ret->type = a_key_type;
    return ret;
}

/**
 * @brief dap_enc_key_new_generate
 * @param a_key_type
 * @param kex_buf
 * @param kex_size
 * @param seed
 * @param seed_size
 * @param key_size - can be NULL ( generate size by default )
 * @return
 */
dap_enc_key_t *dap_enc_key_new_generate(dap_enc_key_type_t a_key_type, const void *kex_buf,
                                        size_t kex_size, const void* seed,
                                        size_t seed_size, size_t key_size)
{
    dap_enc_key_t * ret = NULL;
    if ((size_t)a_key_type < c_callbacks_size) {
        ret = dap_enc_key_new(a_key_type);
        if(s_callbacks[a_key_type].new_generate_callback) {
            s_callbacks[a_key_type].new_generate_callback( ret, kex_buf, kex_size, seed, seed_size, key_size);
        }
    }
    return ret;
}

/**
 * @brief dap_enc_key_update
 * @param a_key_type
 * @return
 */
void dap_enc_key_update(dap_enc_key_t *a_key)
{
    if(a_key)
        switch (a_key->type) {
        case DAP_ENC_KEY_TYPE_SIG_TESLA:
            break;
        case DAP_ENC_KEY_TYPE_SIG_PICNIC:
            dap_enc_sig_picnic_update(a_key);
            break;
        case DAP_ENC_KEY_TYPE_SIG_BLISS:
            break;
        case DAP_ENC_KEY_TYPE_SIG_DILITHIUM:
            break;
        default:
            break;
        }
}

size_t dap_enc_gen_key_public_size (dap_enc_key_t *a_key)
{
    if(s_callbacks[a_key->type].gen_key_public_size) {
        return s_callbacks[a_key->type].gen_key_public_size(a_key);
    } else {
        log_it(L_ERROR, "No callback for key public size calculate");
        return 0;
    }
}

int dap_enc_gen_key_public (dap_enc_key_t *a_key, void * a_output)
{
    if(s_callbacks[a_key->type].gen_key_public) {
        return s_callbacks[a_key->type].gen_key_public(a_key,a_output);
    } else {
        log_it(L_ERROR, "No callback for key public generate action");
    }
    return -1;
}

/**
 * @brief dap_enc_key_delete
 * @param a_key
 */
void dap_enc_key_signature_delete(dap_enc_key_type_t a_key_type, uint8_t *a_sig_buf)
{
    switch (a_key_type) {
    case DAP_ENC_KEY_TYPE_SIG_BLISS:
        bliss_signature_delete((bliss_signature_t*)a_sig_buf);
        break;
    case DAP_ENC_KEY_TYPE_SIG_TESLA:
        tesla_signature_delete((tesla_signature_t*)a_sig_buf);
        break;
    case DAP_ENC_KEY_TYPE_SIG_DILITHIUM:
        dilithium_signature_delete((dilithium_signature_t*)a_sig_buf);
        break;
    case DAP_ENC_KEY_TYPE_SIG_FALCON:
        DAP_DELETE(((falcon_signature_t *)a_sig_buf)->sig_data);
        break;
    default:
        break;
    }
    DAP_DELETE(a_sig_buf);
}

/**
 * @brief dap_enc_key_delete
 * @param a_key
 */
void dap_enc_key_delete(dap_enc_key_t * a_key)
{
    if(s_callbacks[a_key->type].delete_callback) {
        s_callbacks[a_key->type].delete_callback(a_key);
    } else {
        log_it(L_ERROR, "delete callback is null. Can be leak memory!");
    }
    /* a_key->_inheritor must be cleaned in delete_callback func */
    if ( a_key->pub_key_data)
        DAP_DELETE(a_key->pub_key_data);
    if (a_key->priv_key_data )
        DAP_DELETE(a_key->priv_key_data);
    DAP_DELETE(a_key);
}

size_t dap_enc_key_get_enc_size(dap_enc_key_t * a_key, const size_t buf_in_size)
{
    if(s_callbacks[a_key->type].enc_out_size) {
        return s_callbacks[a_key->type].enc_out_size(buf_in_size);
    }
    log_it(L_ERROR, "enc_out_size not realize for current key type");
    return 0;
}

size_t dap_enc_key_get_dec_size(dap_enc_key_t * a_key, const size_t buf_in_size)
{
    if(s_callbacks[a_key->type].dec_out_size) {
        return s_callbacks[a_key->type].dec_out_size(buf_in_size);
    }
    log_it(L_ERROR, "dec_out_size not realize for current key type");
    return 0;
}

const char *dap_enc_get_type_name(dap_enc_key_type_t a_key_type)
{
    if(a_key_type >= DAP_ENC_KEY_TYPE_NULL && a_key_type <= DAP_ENC_KEY_TYPE_LAST) {
        if(s_callbacks[a_key_type].name) {
            return s_callbacks[a_key_type].name;
        }
    }
    log_it(L_WARNING, "name was not set for key type %d", a_key_type);
    return 0;
}

dap_enc_key_type_t dap_enc_key_type_find_by_name(const char * a_name){
    for(dap_enc_key_type_t i = 0; i <= DAP_ENC_KEY_TYPE_LAST; i++){
        const char * l_current_key_name = dap_enc_get_type_name(i);
        if(l_current_key_name && !strcmp(a_name, l_current_key_name))
            return i;
    }
    log_it(L_WARNING, "no key type with name %s", a_name);
    return DAP_ENC_KEY_TYPE_INVALID;
}
<|MERGE_RESOLUTION|>--- conflicted
+++ resolved
@@ -590,65 +590,6 @@
     return 0;
 }
 
-<<<<<<< HEAD
-int dap_enc_key_deserialize_pub_key_old(dap_enc_key_t *a_key, const uint8_t *a_buf, size_t a_buflen)
-{
-    if(!a_key || !a_buf)
-        return -1;
-    switch (a_key->type) {
-    case DAP_ENC_KEY_TYPE_SIG_BLISS:
-        if((a_key->pub_key_data)) {
-            bliss_b_public_key_delete((bliss_public_key_t *) a_key->pub_key_data);
-            DAP_DELETE(a_key->pub_key_data);
-        }
-        a_key->pub_key_data = (uint8_t*) dap_enc_sig_bliss_read_public_key(a_buf, a_buflen);
-        if(!a_key->pub_key_data)
-        {
-            a_key->pub_key_data_size = 0;
-            return -1;
-        }
-        a_key->pub_key_data_size = sizeof(bliss_public_key_t);
-        break;
-    case DAP_ENC_KEY_TYPE_SIG_TESLA:
-        tesla_public_key_delete((tesla_public_key_t *) a_key->pub_key_data);
-        a_key->pub_key_data = (uint8_t*) dap_enc_tesla_read_public_key(a_buf, a_buflen);
-        if(!a_key->pub_key_data)
-        {
-            a_key->pub_key_data_size = 0;
-            return -1;
-        }
-        a_key->pub_key_data_size = sizeof(tesla_public_key_t);
-        break;
-    case DAP_ENC_KEY_TYPE_SIG_PICNIC:
-        DAP_DELETE(a_key->pub_key_data);
-        a_key->pub_key_data_size = a_buflen;
-        a_key->pub_key_data = DAP_NEW_Z_SIZE(uint8_t, a_key->pub_key_data_size);
-        memcpy(a_key->pub_key_data, a_buf, a_key->pub_key_data_size);
-        dap_enc_sig_picnic_update(a_key);
-        break;
-    case DAP_ENC_KEY_TYPE_SIG_DILITHIUM:
-        if ( a_key->pub_key_data )
-            dilithium_public_key_delete((dilithium_public_key_t *) a_key->pub_key_data);
-        a_key->pub_key_data = (uint8_t*) dap_enc_dilithium_read_public_key_old(a_buf, a_buflen);
-        if(!a_key->pub_key_data)
-        {
-            a_key->pub_key_data_size = 0;
-            return -1;
-        }
-        a_key->pub_key_data_size = sizeof(dilithium_public_key_t);
-        break;
-    default:
-        DAP_DELETE(a_key->pub_key_data);
-        a_key->pub_key_data_size = a_buflen;
-        a_key->pub_key_data = DAP_NEW_Z_SIZE(uint8_t, a_key->pub_key_data_size);
-        memcpy(a_key->pub_key_data, a_buf, a_key->pub_key_data_size);
-    }
-    return 0;
-
-}
-
-=======
->>>>>>> 34ea3389
 /**
  * @brief dap_enc_key_deserialize_pub_key
  *
