/*
 * Authors:
 * Dmitriy A. Gearasimov <gerasimov.dmitriy@demlabs.net>
 * DeM Labs Inc.   https://demlabs.net    https:/gitlab.com/demlabs
 * Kelvin Project https://github.com/kelvinblockchain
 * Copyright  (c) 2017-2018
 * All rights reserved.

 This file is part of DAP (Distributed Applications Platform) the open source project

    DAP (Distributed Applications Platform) is free software: you can redistribute it and/or modify
    it under the terms of the GNU General Public License as published by
    the Free Software Foundation, either version 3 of the License, or
    (at your option) any later version.

    DAP is distributed in the hope that it will be useful,
    but WITHOUT ANY WARRANTY; without even the implied warranty of
    MERCHANTABILITY or FITNESS FOR A PARTICULAR PURPOSE.  See the
    GNU General Public License for more details.

    You should have received a copy of the GNU General Public License
    along with any DAP based project.  If not, see <http://www.gnu.org/licenses/>.
*/
#include <sys/types.h>
#include <dirent.h>
#include <string.h>
#include <stdio.h>
#include <unistd.h>
#include <ctype.h>

#include "uthash.h"
#include "utlist.h"
#include "dap_common.h"
#include "dap_config.h"
#include "dap_file_utils.h"
#include "dap_string.h"
#include "dap_strfuncs.h"
#include "dap_cert.h"
#include "dap_cert_file.h"
#include "utarray.h"
//#include "dap_hash.h"
#define LOG_TAG "dap_cert"


typedef struct dap_sign_item
{
    dap_sign_t * sign;
    struct dap_sign_item * next;
    struct dap_sign_item * prev;
} dap_sign_item_t;

typedef struct dap_cert_item
{
    char name[DAP_CERT_ITEM_NAME_MAX];
    dap_cert_t * cert;
    UT_hash_handle hh;
} dap_cert_item_t;

typedef struct dap_cert_pvt
{
    dap_sign_item_t *signs;
} dap_cert_pvt_t;


#define PVT(a) ( ( dap_cert_pvt_t *)((a)->_pvt) )

static dap_cert_item_t * s_certs = NULL;
static UT_array *s_cert_folders = NULL;

/**
 * @brief dap_cert_init empty stub for certificate init
 * @return
 */
int dap_cert_init() // TODO deinit too
{
    uint16_t l_ca_folders_size = 0;
    char **l_ca_folders = dap_config_get_item_str_path_array(g_config, "resources", "ca_folders", &l_ca_folders_size);
    utarray_new(s_cert_folders, &ut_str_icd);
    utarray_reserve(s_cert_folders, l_ca_folders_size);
    for (uint16_t i=0; i < l_ca_folders_size; i++) {
        dap_cert_add_folder(l_ca_folders[i]);
    }
    dap_config_get_item_str_path_array_free(l_ca_folders, &l_ca_folders_size);
    return 0;
}

/**
 * @brief
 * parse list of certificate from config file (if it is presented)
 * @param a_certs_str const char * string with certificate names
 * @param a_certs dap_cert_t *** array with certificates
 * @param a_certs_size size of certificate
 * @return size_t
 */
size_t dap_cert_parse_str_list(const char * a_certs_str, dap_cert_t *** a_certs, size_t * a_certs_size)
{
    char * l_certs_tmp_ptrs = NULL;
    char * l_certs_str_dup = strdup(a_certs_str);
    if (!l_certs_str_dup) {
        log_it(L_ERROR, "Memory allocation error in %s, line %d", __PRETTY_FUNCTION__, __LINE__);
        return 0;
    }
    char *l_cert_str = strtok_r(l_certs_str_dup, ",", &l_certs_tmp_ptrs);

    // First we just calc items
    while(l_cert_str) {
        l_cert_str = strtok_r(NULL, ",", &l_certs_tmp_ptrs);
        (*a_certs_size)++;
    }
    // init certs array
    dap_cert_t **l_certs;
    *a_certs = l_certs = DAP_NEW_Z_SIZE(dap_cert_t*, (*a_certs_size) * sizeof(dap_cert_t*) );
    if (!l_certs) {
        log_it(L_ERROR, "Memory allocation error in %s, line %d", __PRETTY_FUNCTION__, __LINE__);
        DAP_DEL_Z(l_certs_str_dup);
        return 0;
    }
    // Second pass we parse them all
    strcpy(l_certs_str_dup, a_certs_str);
    l_cert_str = strtok_r(l_certs_str_dup, ",", &l_certs_tmp_ptrs);

    size_t l_certs_pos = 0;
    size_t l_sign_total_size =0;
    while(l_cert_str) {
        // trim whitespace in certificate's name
        l_cert_str = dap_strstrip(l_cert_str);// removes leading and trailing spaces
        // get certificate by name
        l_certs[l_certs_pos] = dap_cert_find_by_name(l_cert_str);
        // if certificate is found
        if(l_certs[l_certs_pos]) {
            l_sign_total_size += dap_cert_sign_output_size(l_certs[l_certs_pos],0);
            l_certs_pos++;
        } else {
            log_it(L_WARNING,"Can't load cert %s",l_cert_str);
            DAP_DELETE(*a_certs);
            *a_certs = NULL;
            *a_certs_size = 0;
            break;
        }
        l_cert_str = strtok_r(NULL, ",", &l_certs_tmp_ptrs);
    }
    free(l_certs_str_dup);
    return  l_sign_total_size;
}



/**
 * @brief
 * simply call dap_sign_create_output_unserialized_calc_size( a_cert->enc_key,a_size_wished)
 * @param a_cert dap_cert_t * certificate object
 * @param a_size_wished wished data size (don't used in current implementation)
 * @return size_t
 */
size_t dap_cert_sign_output_size(dap_cert_t * a_cert, size_t a_size_wished)
{
    return dap_sign_create_output_unserialized_calc_size( a_cert->enc_key,a_size_wished);
}

/**
 * @brief dap_cert_sign_output
 * @param a_cert
 * @param a_data
 * @param a_data_size
 * @param a_output
 * @param a_output_size
 * @return
 */
int dap_cert_sign_output(dap_cert_t * a_cert, const void * a_data, size_t a_data_size,
                                        void * a_output, size_t *a_output_size)
{
    return dap_sign_create_output( a_cert->enc_key, a_data, a_data_size, a_output, a_output_size);
}

/**
 * @brief
 * sign data by encryption key from certificate
 * @param a_cert dap_cert_t * certificate object
 * @param a_data data for signing
 * @param a_data_size data size
 * @param a_output_size_wished wished data size (don't used in current implementation)
 * @return dap_sign_t*
 */
dap_sign_t *dap_cert_sign(dap_cert_t *a_cert, const void *a_data, size_t a_data_size, size_t a_output_size_wished)
{
    dap_return_val_if_fail(a_cert && a_cert->enc_key && a_cert->enc_key->priv_key_data &&
                           a_cert->enc_key->priv_key_data_size && a_data && a_data_size, NULL);
    dap_sign_t *l_ret = dap_sign_create(a_cert->enc_key, a_data, a_data_size, a_output_size_wished);

    if (l_ret)
        log_it(L_INFO, "Sign sizes: %d %d", l_ret->header.sign_size, l_ret->header.sign_pkey_size);
    else
        log_it(L_ERROR, "dap_sign_create return NULL");

    return l_ret;
}

/**
 * @brief
 * sign certificate with another certificate (a_cert->signs)
 * @param a_cert dap_cert_t certificate object
 * @param a_cert_signer dap_cert_t certificate object, which signs a_cert
 * @return int
 */
int dap_cert_add_cert_sign(dap_cert_t * a_cert, dap_cert_t * a_cert_signer)
{
    if (a_cert->enc_key->pub_key_data_size && a_cert->enc_key->pub_key_data) {
        dap_sign_item_t * l_sign_item = DAP_NEW_Z(dap_sign_item_t);
        if (!l_sign_item) {
            log_it(L_CRITICAL, "%s", c_error_memory_alloc);
            return -1;
        }
        l_sign_item->sign = dap_cert_sign (a_cert_signer,a_cert->enc_key->pub_key_data,a_cert->enc_key->pub_key_data_size,0);
        DL_APPEND ( PVT(a_cert)->signs, l_sign_item );
        return 0;
    } else {
        log_it (L_ERROR, "No public key in cert \"%s\" that we are trying to sign with \"%s\"", a_cert->name,a_cert_signer->name);
        return -1;
    }
}


/**
 * @brief generate certificate in memory with specified seed
 *
 * @param a_cert_name const char * name of certificate
 * @param a_key_type dap_enc_key_type_t key type
 * @param a_seed const void* seed for certificate generation
 * @param a_seed_size size_t size of seed
 * @return dap_cert_t*
 */
dap_cert_t * dap_cert_generate_mem_with_seed(const char * a_cert_name, dap_enc_key_type_t a_key_type,
        const void* a_seed, size_t a_seed_size)
{
    dap_enc_key_t *l_enc_key = dap_enc_key_new_generate(a_key_type, NULL, 0, a_seed, a_seed_size, 0);
    if (l_enc_key) {
        dap_cert_t * l_cert = dap_cert_new(a_cert_name);
        l_cert->enc_key = l_enc_key;
        if (a_seed && a_seed_size)
            log_it(L_DEBUG, "Certificate generated with seed hash %s", dap_get_data_hash_str(a_seed, a_seed_size).s);
        return l_cert;
    } else {
        log_it(L_ERROR,"Can't generate key in memory!");
        return NULL;
    }
}

/**
 * @brief generate certificate in memory
 *
 * @param a_cert_name const char * certificate name
 * @param a_key_type encryption key type
 * @return dap_cert_t*
 */
dap_cert_t * dap_cert_generate_mem(const char * a_cert_name, dap_enc_key_type_t a_key_type)
{
    return dap_cert_generate_mem_with_seed(a_cert_name, a_key_type, NULL, 0);
}

/**
 * @brief generate certificate and save it to file
 *
 * @param a_cert_name const char * certificate name
 * @param a_file_path const char * path to certificate file
 * @param a_key_type dap_enc_key_type_t key_type
 * @return dap_cert_t*
 */
dap_cert_t * dap_cert_generate(const char * a_cert_name
                                           , const char * a_file_path,dap_enc_key_type_t a_key_type )
{
    dap_cert_t * l_cert = dap_cert_generate_mem(a_cert_name,a_key_type);
    dap_cert_add(l_cert);
    if ( l_cert){
        if ( dap_cert_file_save(l_cert, a_file_path) == 0 ){
            return l_cert;
        } else{
            dap_cert_delete(l_cert);
            log_it(L_ERROR, "Can't save certificate to the file!");
            return NULL;
        }
    } else {
        log_it(L_ERROR,"Can't generate certificat in memory!");
    }
    return NULL;
}

/**
 * @brief dap_cert_delete_by_name
 * delete certificate object, finding by name
 * @param a_cert_name const char * certificate name
 */
void dap_cert_delete_by_name(const char * a_cert_name)
{
    dap_cert_t * l_cert = dap_cert_find_by_name(a_cert_name);
    if ( l_cert )
        dap_cert_delete( l_cert );
    else
        log_it(L_WARNING,"Can't find \"%s\" certificate to delete it",a_cert_name);
}

/**
 * @brief
 * find certificate by name in path, which is configured ca_folders parameter in chain config
 * @param a_cert_name const char *
 * @return
 */
dap_cert_t *dap_cert_find_by_name(const char *a_cert_name)
{
    if (!a_cert_name)
        return NULL;
    dap_cert_item_t *l_cert_item = NULL;
    dap_cert_t *l_ret = NULL;

    char* l_cert_name = (char*)a_cert_name;
    size_t l_cert_name_len = strlen(a_cert_name);
    for (unsigned int i = 0; i < l_cert_name_len; i++){
        if (l_cert_name[i]=='\\')
            l_cert_name[i]='/';
    }

    if(strstr(l_cert_name, "/")){
        // find external certificate
        char *l_cert_path = NULL;
        if (!strstr(l_cert_name, ".dcert"))
            l_cert_path = dap_strjoin("", l_cert_name, ".dcert", (char *)NULL);
        else
            l_cert_path = dap_strjoin("", l_cert_name, (char *)NULL);
        l_ret = dap_cert_file_load(l_cert_path);
        DAP_DELETE(l_cert_path);
    } else {
        HASH_FIND_STR(s_certs, a_cert_name, l_cert_item);
        if (l_cert_item ) {
            l_ret = l_cert_item->cert ;
        } else {
            uint16_t l_ca_folders_size = 0;
            char *l_cert_path = NULL;
            char **l_ca_folders = dap_config_get_item_str_path_array(g_config, "resources", "ca_folders", &l_ca_folders_size);
            for (uint16_t i = 0; i < l_ca_folders_size; ++i) {
                l_cert_path = dap_strjoin("", l_ca_folders[i], "/", a_cert_name, ".dcert", (char *)NULL);
                l_ret = dap_cert_file_load(l_cert_path);
                DAP_DELETE(l_cert_path);
                if (l_ret)
                    break;
            }
            dap_config_get_item_str_path_array_free(l_ca_folders, &l_ca_folders_size);
        }
    }
    if (!l_ret)
        log_it(L_DEBUG, "Can't load cert '%s'", a_cert_name);
    return l_ret;
}

dap_list_t *dap_cert_get_all_mem()
{
    dap_list_t *l_ret = NULL;
    dap_cert_item_t *l_cert_item = NULL, *l_cert_tmp;
    HASH_ITER(hh, s_certs, l_cert_item, l_cert_tmp) {
        l_ret = dap_list_append(l_ret, l_cert_item->cert);
    }
    return l_ret;
}

/**
 * @brief dap_cert_new
 * create certificate object with specified name
 * @param a_name const char *
 * @return
 */
dap_cert_t * dap_cert_new(const char * a_name)
{
    dap_cert_t * l_ret = DAP_NEW_Z(dap_cert_t);
    if (!l_ret) {
        log_it(L_CRITICAL, "%s", c_error_memory_alloc);
        return NULL;
    }
    l_ret->_pvt = DAP_NEW_Z(dap_cert_pvt_t);
    if(!l_ret->_pvt) {
        log_it(L_ERROR, "Memory allocation error in %s, line %d", __PRETTY_FUNCTION__, __LINE__);
        DAP_DELETE(l_ret);
        return NULL;
    }
    snprintf(l_ret->name,sizeof(l_ret->name),"%s",a_name);
    return l_ret;
}

int dap_cert_add(dap_cert_t *a_cert)
{
    if (!a_cert)
        return -2;
    dap_cert_item_t *l_cert_item = NULL;
    HASH_FIND_STR(s_certs, a_cert->name, l_cert_item);
    if (l_cert_item) {
        log_it(L_WARNING, "Certificate with name %s already present in memory", a_cert->name);
        return -1;
    }
    l_cert_item = DAP_NEW_Z(dap_cert_item_t);
    if (!l_cert_item) {
        log_it(L_CRITICAL, "%s", c_error_memory_alloc);
        return -2;
    }
    snprintf(l_cert_item->name, sizeof(l_cert_item->name), "%s", a_cert->name);
    l_cert_item->cert = a_cert;
    HASH_ADD_STR(s_certs, name, l_cert_item);
    return 0;
}

/**
 * @brief s_cert_delete
 * delete certificate object
 * @param a_cert dap_cert_t *
 */
void dap_cert_delete(dap_cert_t * a_cert)
{
    if (!a_cert)
        return;
    dap_cert_item_t * l_cert_item = NULL;
    HASH_FIND_STR(s_certs, a_cert->name, l_cert_item);
    if ( l_cert_item ){
         HASH_DEL(s_certs,l_cert_item);
         DAP_DELETE (l_cert_item);
    }

    if( a_cert->enc_key )
        dap_enc_key_delete (a_cert->enc_key );
    if( a_cert->metadata )
        dap_binary_tree_clear(a_cert->metadata);
    if (a_cert->_pvt)
        DAP_DELETE( a_cert->_pvt );
    DAP_DELETE (a_cert );
}

static int s_make_cert_path(const char *a_cert_name, const char *a_folder_path, bool a_check_access, char *a_cert_path)
{
    size_t l_cert_path_length = strlen(a_cert_name) + strlen(a_folder_path) + strlen("/.dcert") + 1;
    if (l_cert_path_length > MAX_PATH) {
        log_it(L_ERROR, "Path size %zu exeeds maximum", l_cert_path_length);
        return -1;
    }
    snprintf(a_cert_path, l_cert_path_length, "%s/%s.dcert", a_folder_path, a_cert_name);
    if (a_check_access && access(a_cert_path, F_OK) == -1) {
        log_it (L_ERROR, "File %s does not exist", a_cert_path);
        return -2;
    }
    return 0;
}

/**
 * @brief dap_cert_add_file
 * load certificate file from folder (specified in chain config)
 * @param a_cert_name const char * certificate name
 * @param a_folder_path const char * certificate path
 * @return dap_cert_t
 */
dap_cert_t *dap_cert_add_file(const char *a_cert_name, const char *a_folder_path)
{
    char l_cert_path[MAX_PATH];
    if (s_make_cert_path(a_cert_name, a_folder_path, true, l_cert_path))
        return NULL;
    return dap_cert_file_load(l_cert_path);
}

int dap_cert_delete_file(const char *a_cert_name, const char *a_folder_path)
{
    char l_cert_path[MAX_PATH];
    int ret = s_make_cert_path(a_cert_name, a_folder_path, true, l_cert_path);
    return ret ? ret : remove(l_cert_path);
}


/**
 * @brief save certitificate to folder
 *
 * @param a_cert dap_cert_t * certiticate object
 * @param a_file_dir_path const char * path to directory with certificate
 * @return int
 */
int dap_cert_save_to_folder(dap_cert_t *a_cert, const char *a_file_dir_path)
{
    char l_cert_path[MAX_PATH];
    int ret = s_make_cert_path(a_cert->name, a_file_dir_path, false, l_cert_path);
    return ret ? ret : dap_cert_file_save(a_cert, l_cert_path);
}

/**
 * @brief dap_cert_to_pkey
 * get public key from certificate
 *  dap_pkey_from_enc_key( a_cert->enc_key )
 * @param a_cert dap_cert_t certificate object
 * @return dap_pkey_t
 */
dap_pkey_t *dap_cert_to_pkey(dap_cert_t *a_cert)
{
    return a_cert && a_cert->enc_key ? dap_pkey_from_enc_key(a_cert->enc_key) : NULL;
}

int dap_cert_get_pkey_hash(dap_cert_t *a_cert, dap_hash_fast_t *a_out_hash)
{
    dap_return_val_if_fail(a_cert && a_cert->enc_key && a_cert->enc_key->pub_key_data &&
                           a_cert->enc_key->pub_key_data_size && a_out_hash , -1);
    size_t l_pub_key_size;
    uint8_t *l_pub_key = dap_enc_key_serialize_pub_key(a_cert->enc_key, &l_pub_key_size);
    if (!l_pub_key || !l_pub_key_size)
        return -2;
    dap_hash_fast(l_pub_key, l_pub_key_size, a_out_hash);
    DAP_DELETE(l_pub_key);
    return 0;
}

/**
 * @brief
 * compare certificate encryption key with key, which was used for event or block signing
 * @param a_cert dap_cert_t * certificate object
 * @param a_sign dap_sign_t * dap_sign_t object (signed block or event)
 * @return int
 */
int dap_cert_compare_with_sign (dap_cert_t *a_cert,const dap_sign_t *a_sign)
{
    dap_return_val_if_pass(!a_cert || !a_cert->enc_key || !a_sign, -4);
    if ( dap_sign_type_from_key_type( a_cert->enc_key->type ).type == a_sign->header.type.type ){
        size_t l_pub_key_size = 0;
        // serialize public key
        uint8_t *l_pub_key = dap_enc_key_serialize_pub_key(a_cert->enc_key, &l_pub_key_size);
        int l_ret = l_pub_key_size == a_sign->header.sign_pkey_size
            ? memcmp(l_pub_key, a_sign->pkey_n_sign, a_sign->header.sign_pkey_size)
            : -2;
        DAP_DELETE(l_pub_key);
        return l_ret;
    } else
        return -3; // Wrong sign type
}



/**
 * @brief Certificates signatures chain size
 * @param a_cert dap_cert_t certificate object
 * @return
 */
size_t dap_cert_count_cert_sign(dap_cert_t * a_cert)
{
    size_t ret;
    dap_sign_item_t * l_cert_item = NULL;
    DL_COUNT(  PVT(a_cert)->signs,l_cert_item,ret);
    return ret > 0 ? ret : 0 ;
}


/**
 * @brief show certificate information
 * @param a_cert dap_cert_t certificate object
 */
char *dap_cert_dump(dap_cert_t *a_cert)
{
    dap_string_t *l_ret = dap_string_new("");
    dap_string_append_printf(l_ret, "Certificate name: %s\n", a_cert->name);
    dap_string_append_printf(l_ret, "Signature type: %s\n",
                             dap_sign_type_to_str(dap_sign_type_from_key_type(a_cert->enc_key->type)));
    dap_string_append_printf(l_ret, "Private key size: %zu\n", a_cert->enc_key->priv_key_data_size);
    dap_string_append_printf(l_ret, "Public key size: %zu\n", a_cert->enc_key->pub_key_data_size);
    size_t l_meta_items_cnt = dap_binary_tree_count(a_cert->metadata);
    dap_string_append_printf(l_ret, "Metadata section count: %zu\n", l_meta_items_cnt);
    dap_string_append_printf(l_ret, "Certificates signatures chain size: %zu\n", dap_cert_count_cert_sign (a_cert));
    if (l_meta_items_cnt) {
        dap_string_append(l_ret, "Metadata sections\n");
        dap_list_t *l_meta_list = dap_binary_tree_inorder_list(a_cert->metadata);
        dap_list_t *l_meta_list_item = dap_list_first(l_meta_list);
        while (l_meta_list_item) {
            dap_cert_metadata_t *l_meta_item = (dap_cert_metadata_t *)l_meta_list_item->data;
            char *l_str;
            switch (l_meta_item->type) {
            case DAP_CERT_META_STRING:
                l_str = strndup((char *)l_meta_item->value, l_meta_item->length);
                dap_string_append_printf(l_ret, "%s\t%u\t%u\t%s\n", l_meta_item->key, l_meta_item->type, l_meta_item->length, l_str);
                free(l_str);
                break;
            case DAP_CERT_META_INT:
            case DAP_CERT_META_BOOL:
                dap_string_append_printf(l_ret, "%s\t%u\t%u\t%u\n", l_meta_item->key, l_meta_item->type, l_meta_item->length, *(uint32_t *)l_meta_item->value);
                break;
            default:
                l_str = l_meta_item->length ? DAP_NEW_Z_SIZE(char, l_meta_item->length * 2 + 1) : NULL;
                if (l_meta_item->length && !l_str) {
                    log_it(L_CRITICAL, "%s", c_error_memory_alloc);
                    break;
                }
                dap_bin2hex(l_str, l_meta_item->value, l_meta_item->length);
                dap_string_append_printf(l_ret, "%s\t%u\t%u\t%s\n", l_meta_item->key, l_meta_item->type, l_meta_item->length, l_str);
                DAP_DELETE(l_str);
                break;
            }
            l_meta_list_item = l_meta_list_item->next;
        }
        dap_list_free(l_meta_list);
    }
    return dap_string_free(l_ret, false);
}

/**
 * @brief get certificate folder path
 * usage example: dap_cert_get_folder(0)
 * @param a_n_folder_path
 * @return const char*
 */
const char *dap_cert_get_folder(int a_n_folder_path)
{
    char **l_p = utarray_eltptr(s_cert_folders, (u_int)a_n_folder_path);
<<<<<<< HEAD
    if (!l_p) {
        log_it(L_ERROR, "No default cert path check 'ca_folders' in cellframe-node.cfg");
        return NULL;
    } else
        return *l_p;
=======
    return l_p ? *l_p : ( log_it(L_ERROR, "No default cert path, check \"ca_folders\" in cellframe-node.cfg"), NULL );
>>>>>>> 9dcfc3fb
}


/**
 * @brief load certificates from specified folder
 *
 * @param a_folder_path const char *
 */
void dap_cert_add_folder(const char *a_folder_path)
{
    utarray_push_back(s_cert_folders, &a_folder_path);
    dap_mkdir_with_parents(a_folder_path);
    DIR *l_dir = opendir(a_folder_path);
    if( l_dir ) {
        struct dirent *l_dir_entry;
        while((l_dir_entry=readdir(l_dir))!=NULL){
            const char * l_filename = l_dir_entry->d_name;
            size_t l_filename_len = strlen (l_filename);
            // Check if its not special dir entries . or ..
            if( strcmp(l_filename,".") && strcmp(l_filename,"..") ){
                // If not check the file's suffix
                const char l_suffix[]=".dcert";
                size_t l_suffix_len = strlen(l_suffix);
                if (strncmp(l_filename+ l_filename_len-l_suffix_len,l_suffix,l_suffix_len) == 0 ){
                    char *l_cert_name = dap_strdup(l_filename);
                    l_cert_name[l_filename_len-l_suffix_len] = '\0'; // Remove suffix
                    // Load the cert file
                    //log_it(L_DEBUG,"Trying to load %s",l_filename);
                    dap_cert_add_file(l_cert_name,a_folder_path);
                    DAP_DELETE(l_cert_name);
                }
            }
        }
        closedir(l_dir);

        log_it(L_NOTICE, "Added folder %s",a_folder_path);
    } else {
        log_it(L_WARNING, "Can't add folder %s to cert manager",a_folder_path);
    }
}

/**
 * @brief
 *
 * @param a_key const char *
 * @param a_type dap_cert_metadata_type_t
 * @param a_value void *
 * @param a_value_size size_t
 * @return dap_cert_metadata_t*
 */
dap_cert_metadata_t *dap_cert_new_meta(const char *a_key, dap_cert_metadata_type_t a_type, void *a_value, size_t a_value_size)
{
    if (!a_key || a_type > DAP_CERT_META_CUSTOM || (!a_value && a_value_size)) {
        log_it(L_WARNING, "Incorrect arguments for dap_cert_new_meta()");
        return NULL;
    }
    size_t l_meta_item_size = sizeof(dap_cert_metadata_t) + a_value_size + strlen(a_key) + 1;
    dap_cert_metadata_t *l_new_meta = DAP_NEW_SIZE(void, l_meta_item_size);
    if(!l_new_meta) {
        log_it(L_ERROR, "Memory allocation error in %s, line %d", __PRETTY_FUNCTION__, __LINE__);
        return NULL;
    }
    l_new_meta->length = a_value_size;
    l_new_meta->type = a_type;
    memcpy((void *)l_new_meta->value, a_value, a_value_size);
    dap_stpcpy((char *)&l_new_meta->value[a_value_size], a_key);
    l_new_meta->key = (const char *)&l_new_meta->value[a_value_size];
    return l_new_meta;
}

/**
 * @brief Add metadata to certificate
 * action for command "cellframe-node cert add_metadata <cert name> <key:type:length:value>"
 * @param a_cert dap_cert_t * certificate object
 * @param a_key const char * key
 * @param a_type dap_cert_metadata_type_t type
 * @param a_value void * value
 * @param a_value_size size_t length
 */
void dap_cert_add_meta(dap_cert_t *a_cert, const char *a_key, dap_cert_metadata_type_t a_type, void *a_value, size_t a_value_size)
{
    if (!a_cert) {
        log_it(L_WARNING, "Certificate pointer to add metadata is NULL");
        return;
    }
    dap_cert_metadata_t *l_new_meta = dap_cert_new_meta(a_key, a_type, a_value, a_value_size);
    dap_binary_tree_t *l_new_root = dap_binary_tree_insert(a_cert->metadata, l_new_meta->key, (void *)l_new_meta);
    if (!a_cert->metadata) {
        a_cert->metadata = l_new_root;
    }
}

/**
 * @brief Add metadata to certificate with additional value modification
 *
 * @param a_cert dap_cert_t * certificate object
 * @param a_key const char * key
 * @param a_type dap_cert_metadata_type_t type
 * @param a_value void * value
 * @param a_value_size size_t length
 */
void dap_cert_add_meta_scalar(dap_cert_t *a_cert, const char *a_key, dap_cert_metadata_type_t a_type, uint64_t a_value, size_t a_value_size)
{
    void *l_value;
    byte_t l_tmp8;
    uint16_t l_tmp16;
    uint32_t l_tmp32;
    uint64_t l_tmp64;
    switch (a_type) {
    case DAP_CERT_META_STRING:
    case DAP_CERT_META_SIGN:
    case DAP_CERT_META_CUSTOM:
        log_it(L_WARNING, "incoorect metadata type for dap_cert_add_meta_scalar()");
        return;
    default:
        switch (a_value_size) {
        case 1:
            l_tmp8 = a_value;
            l_value = &l_tmp8;
            break;
        case 2:
            l_tmp16 = a_value;
            l_value = (void *)&l_tmp16;
            break;
        case 4:
            l_tmp32 = a_value;
            l_value = (void *)&l_tmp32;
            break;
        case 8:
        default:
            l_tmp64 = a_value;
            l_value = (void *)&l_tmp64;
            break;
        }
        break;
    }
    dap_cert_add_meta(a_cert, a_key, a_type, l_value, a_value_size);
}

/**
 * @brief get specified metadata from certificate
 *
 * @param a_cert dap_cert_t * certificate object
 * @param a_field const char * field, which will be gotten from metadata
 * @return dap_cert_metadata_t*
 */
dap_cert_metadata_t *dap_cert_get_meta(dap_cert_t *a_cert, const char *a_field)
{
    return dap_binary_tree_search(a_cert->metadata, a_field);
}

/**
 * @brief get specified metadata from certificate in string (DAP_CERT_META_STRING) format
 *
 * @param a_cert dap_cert_t * certificate object
 * @param a_field const char * field, which will be gotten from metadata
 * @return char*
 */
char *dap_cert_get_meta_string(dap_cert_t *a_cert, const char *a_field)
{
    dap_cert_metadata_t *l_meta = dap_cert_get_meta(a_cert, a_field);
    if (!l_meta) {
        return NULL;
    }
    if (l_meta->type != DAP_CERT_META_STRING) {
        log_it(L_DEBUG, "Requested and actual metadata types are not equal");
        return NULL;
    }
    return strndup((char *)&l_meta->value[0], l_meta->length);
}

/**
 * @brief get metadata from certificate with boolean (DAP_CERT_META_BOOL) type
 *
 * @param a_cert dap_cert_t * certificate object
 * @param a_field const char * field, which will be gotten from metadata
 * @return true
 * @return false
 */
bool dap_cert_get_meta_bool(dap_cert_t *a_cert, const char *a_field)
{
    dap_cert_metadata_t *l_meta = dap_cert_get_meta(a_cert, a_field);
    if (!l_meta) {
        return -1;
    }
    if (l_meta->type != DAP_CERT_META_BOOL) {
        log_it(L_DEBUG, "Requested and actual metadata types are not equal");
        return -1;
    }
    if (l_meta->length != sizeof(bool)) {
        log_it(L_DEBUG, "Metadata field corrupted");
    }
    return *(bool *)&l_meta->value[0];
}

/**
 * @brief get metadata from certificate with int (DAP_CERT_META_INT) type
 *
 * @param a_cert dap_cert_t * certificate object
 * @param a_field const char * field, which will be gotten from metadata
 * @return int
 */
int dap_cert_get_meta_int(dap_cert_t *a_cert, const char *a_field)
{
    dap_cert_metadata_t *l_meta = dap_cert_get_meta(a_cert, a_field);
    if (!l_meta) {
        return -1;
    }
    if (l_meta->type != DAP_CERT_META_INT) {
        log_it(L_DEBUG, "Requested and actual metadata types are not equal");
        return -1;
    }
    if (l_meta->length != sizeof(int)) {
        log_it(L_DEBUG, "Metadata field corrupted");
    }
    return *(int *)&l_meta->value[0];
}

/**
 * @brief get metadata from certificate with datetime (DAP_CERT_META_DATETIME) type
 *
 * @param a_cert dap_cert_t * certificate object
 * @param a_field const char * field, which will be gotten from metadata
 * @return time_t
 */
time_t dap_cert_get_meta_time(dap_cert_t *a_cert, const char *a_field)
{
    dap_cert_metadata_t *l_meta = dap_cert_get_meta(a_cert, a_field);
    if (!l_meta) {
        return -1;
    }
    if (l_meta->type != DAP_CERT_META_DATETIME) {
        log_it(L_DEBUG, "Requested and actual metadata types are not equal");
        return -1;
    }
    if (l_meta->length != sizeof(time_t)) {
        log_it(L_DEBUG, "Metadata field corrupted");
    }
    return *(time_t *)&l_meta->value[0];
}

/**
 * @brief get metadata from certificate with datetime (DAP_CERT_META_DATETIME_PERIOD) type
 *
 * @param a_cert dap_cert_t * certificate object
 * @param a_field const char * field, which will be gotten from metadata
 * @return time_t
 */
time_t dap_cert_get_meta_period(dap_cert_t *a_cert, const char *a_field)
{
    dap_cert_metadata_t *l_meta = dap_cert_get_meta(a_cert, a_field);
    if (!l_meta) {
        return -1;
    }
    if (l_meta->type != DAP_CERT_META_DATETIME_PERIOD) {
        log_it(L_DEBUG, "Requested and actual metadata types are not equal");
        return -1;
    }
    if (l_meta->length != sizeof(time_t)) {
        log_it(L_DEBUG, "Metadata field corrupted");
    }
    return *(time_t *)&l_meta->value[0];
}

/**
 * @brief get metadata from certificate with dap_sign_t (DAP_CERT_META_SIGN) type
 *
 * @param a_cert dap_cert_t * certificate object
 * @param a_field const char * field, which will be gotten from metadata
 * @return dap_sign_t*
 */
dap_sign_t *dap_cert_get_meta_sign(dap_cert_t *a_cert, const char *a_field)
{
    dap_cert_metadata_t *l_meta = dap_cert_get_meta(a_cert, a_field);
    if (!l_meta) {
        return NULL;
    }
    if (l_meta->type != DAP_CERT_META_SIGN) {
        log_it(L_DEBUG, "Requested and actual metadata types are not equal");
        return NULL;
    }
    dap_sign_t *l_ret = (dap_sign_t *)&l_meta->value[0];
    if (l_meta->length != dap_sign_get_size(l_ret)) {
        log_it(L_DEBUG, "Metadata field corrupted");
    }
    return l_ret;
}

/**
 * @brief get metadata from certificate with custom (DAP_CERT_META_CUSTOM) type
 *
 * @param a_cert dap_cert_t * certificate object
 * @param a_field const char * field, which will be gotten from metadata
 * @param a_meta_size_out size_t size of recieved data
 * @return void*
 */
void *dap_cert_get_meta_custom(dap_cert_t *a_cert, const char *a_field, size_t *a_meta_size_out)
{
    dap_cert_metadata_t *l_meta = dap_cert_get_meta(a_cert, a_field);
    if (!l_meta) {
        return NULL;
    }
    if (l_meta->type != DAP_CERT_META_CUSTOM) {
        log_it(L_DEBUG, "Requested and actual metadata types are not equal");
        return NULL;
    }
    if (a_meta_size_out) {
        *a_meta_size_out = l_meta->length;
    }
    return (void *)&l_meta->value[0];
}

/**
 * @brief dap_cert_deinit
 * empty function
 */
void dap_cert_deinit()
{

}

/**
 * @brief create new key with merged all keys from certs
 * @param a_cert pointer to certificate objects
 * @param a_count certificate count, if > 1 forming MULTISIGN key
 * @param a_key_start_index index to start getting keys
 * @return pointer to key, NULL if error
 */
dap_enc_key_t *dap_cert_get_keys_from_certs(dap_cert_t **a_certs, size_t a_count, size_t a_key_start_index)
{
// sanity check
    dap_return_val_if_pass(!a_certs || !a_count || !a_certs[0] || a_key_start_index >= a_count, NULL);
    if (a_count == 1)
        return dap_enc_key_dup(a_certs[0]->enc_key);
// memory alloc
    size_t l_keys_count = 0;
    dap_enc_key_t **l_keys = NULL;
    DAP_NEW_Z_COUNT_RET_VAL(l_keys, dap_enc_key_t *, a_count, NULL, NULL);
// func work
    for(size_t i = a_key_start_index; i < a_count; ++i) {
        if (a_certs[i]) {
            l_keys[i] = dap_enc_key_dup(a_certs[i]->enc_key);
            l_keys_count++;
        } else {
            log_it(L_WARNING, "Certs with NULL value");
        }
    }
    dap_enc_key_t *l_ret = dap_enc_merge_keys_to_multisign_key(l_keys, l_keys_count);
    DAP_DELETE(l_keys);
    return l_ret;
}<|MERGE_RESOLUTION|>--- conflicted
+++ resolved
@@ -604,15 +604,7 @@
 const char *dap_cert_get_folder(int a_n_folder_path)
 {
     char **l_p = utarray_eltptr(s_cert_folders, (u_int)a_n_folder_path);
-<<<<<<< HEAD
-    if (!l_p) {
-        log_it(L_ERROR, "No default cert path check 'ca_folders' in cellframe-node.cfg");
-        return NULL;
-    } else
-        return *l_p;
-=======
     return l_p ? *l_p : ( log_it(L_ERROR, "No default cert path, check \"ca_folders\" in cellframe-node.cfg"), NULL );
->>>>>>> 9dcfc3fb
 }
 
 
