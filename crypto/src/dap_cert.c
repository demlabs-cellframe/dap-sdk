/*
 * Authors:
 * Dmitriy A. Gearasimov <gerasimov.dmitriy@demlabs.net>
 * DeM Labs Inc.   https://demlabs.net    https:/gitlab.com/demlabs
 * Kelvin Project https://github.com/kelvinblockchain
 * Copyright  (c) 2017-2018
 * All rights reserved.

 This file is part of DAP (Distributed Applications Platform) the open source project

    DAP (Distributed Applications Platform) is free software: you can redistribute it and/or modify
    it under the terms of the GNU General Public License as published by
    the Free Software Foundation, either version 3 of the License, or
    (at your option) any later version.

    DAP is distributed in the hope that it will be useful,
    but WITHOUT ANY WARRANTY; without even the implied warranty of
    MERCHANTABILITY or FITNESS FOR A PARTICULAR PURPOSE.  See the
    GNU General Public License for more details.

    You should have received a copy of the GNU General Public License
    along with any DAP based project.  If not, see <http://www.gnu.org/licenses/>.
*/
#include <sys/types.h>
#include <dirent.h>
#include <string.h>
#include <stdio.h>
#include <unistd.h>
#include <ctype.h>

#include "uthash.h"
#include "utlist.h"
#include "dap_common.h"
#include "dap_config.h"
#include "dap_file_utils.h"
#include "dap_string.h"
#include "dap_strfuncs.h"
#include "dap_cert.h"
#include "dap_cert_file.h"
#include "utarray.h"
//#include "dap_hash.h"
#define LOG_TAG "dap_cert"


typedef struct dap_sign_item
{
    dap_sign_t * sign;
    struct dap_sign_item * next;
    struct dap_sign_item * prev;
} dap_sign_item_t;

typedef struct dap_cert_item
{
    char name[DAP_CERT_ITEM_NAME_MAX];
    dap_cert_t * cert;
    UT_hash_handle hh;
} dap_cert_item_t;

typedef struct dap_cert_pvt
{
    dap_sign_item_t *signs;
} dap_cert_pvt_t;


#define PVT(a) ( ( dap_cert_pvt_t *)((a)->_pvt) )

static dap_cert_item_t * s_certs = NULL;
static UT_array *s_cert_folders = NULL;

/**
 * @brief dap_cert_init empty stub for certificate init
 * @return
 */
int dap_cert_init() // TODO deinit too
{
    uint16_t l_ca_folders_size = 0;
<<<<<<< HEAD
    const char **l_ca_folders = dap_config_get_array_str(g_config, "resources", "ca_folders", &l_ca_folders_size);
=======
    char ** l_ca_folders;
    l_ca_folders = dap_config_get_item_str_path_array(g_config, "resources", "ca_folders", &l_ca_folders_size);
>>>>>>> bae00d60
    utarray_new(s_cert_folders, &ut_str_icd);
    utarray_reserve(s_cert_folders, l_ca_folders_size);
    for (uint16_t i=0; i < l_ca_folders_size; i++) {
        dap_cert_add_folder(l_ca_folders[i]);
    }
    dap_config_get_item_str_path_array_free(l_ca_folders, &l_ca_folders_size);
    return 0;
}

/**
 * @brief
 * parse list of certificate from config file (if it is presented)
 * @param a_certs_str const char * string with certificate names
 * @param a_certs dap_cert_t *** array with certificates
 * @param a_certs_size size of certificate
 * @return size_t
 */
size_t dap_cert_parse_str_list(const char * a_certs_str, dap_cert_t *** a_certs, size_t * a_certs_size)
{
    char * l_certs_tmp_ptrs = NULL;
    char * l_certs_str_dup = strdup(a_certs_str);
    if (!l_certs_str_dup) {
        log_it(L_ERROR, "Memory allocation error in %s, line %d", __PRETTY_FUNCTION__, __LINE__);
        return 0;
    }
    char *l_cert_str = strtok_r(l_certs_str_dup, ",", &l_certs_tmp_ptrs);

    // First we just calc items
    while(l_cert_str) {
        l_cert_str = strtok_r(NULL, ",", &l_certs_tmp_ptrs);
        (*a_certs_size)++;
    }
    // init certs array
    dap_cert_t **l_certs;
    *a_certs = l_certs = DAP_NEW_Z_SIZE(dap_cert_t*, (*a_certs_size) * sizeof(dap_cert_t*) );
    if (!l_certs) {
        log_it(L_ERROR, "Memory allocation error in %s, line %d", __PRETTY_FUNCTION__, __LINE__);
        DAP_DEL_Z(l_certs_str_dup);
        return 0;
    }
    // Second pass we parse them all
    strcpy(l_certs_str_dup, a_certs_str);
    l_cert_str = strtok_r(l_certs_str_dup, ",", &l_certs_tmp_ptrs);

    size_t l_certs_pos = 0;
    size_t l_sign_total_size =0;
    while(l_cert_str) {
        // trim whitespace in certificate's name
        l_cert_str = dap_strstrip(l_cert_str);// removes leading and trailing spaces
        // get certificate by name
        l_certs[l_certs_pos] = dap_cert_find_by_name(l_cert_str);
        // if certificate is found
        if(l_certs[l_certs_pos]) {
            l_sign_total_size += dap_cert_sign_output_size(l_certs[l_certs_pos],0);
            l_certs_pos++;
        } else {
            log_it(L_WARNING,"Can't load cert %s",l_cert_str);
            DAP_DELETE(*a_certs);
            *a_certs = NULL;
            *a_certs_size = 0;
            break;
        }
        l_cert_str = strtok_r(NULL, ",", &l_certs_tmp_ptrs);
    }
    free(l_certs_str_dup);
    return  l_sign_total_size;
}



/**
 * @brief
 * simply call dap_sign_create_output_unserialized_calc_size( a_cert->enc_key,a_size_wished)
 * @param a_cert dap_cert_t * certificate object
 * @param a_size_wished wished data size (don't used in current implementation)
 * @return size_t
 */
size_t dap_cert_sign_output_size(dap_cert_t * a_cert, size_t a_size_wished)
{
    return dap_sign_create_output_unserialized_calc_size( a_cert->enc_key,a_size_wished);
}

/**
 * @brief dap_cert_sign_output
 * @param a_cert
 * @param a_data
 * @param a_data_size
 * @param a_output
 * @param a_output_size
 * @return
 */
int dap_cert_sign_output(dap_cert_t * a_cert, const void * a_data, size_t a_data_size,
                                        void * a_output, size_t *a_output_size)
{
    return dap_sign_create_output( a_cert->enc_key, a_data, a_data_size, a_output, a_output_size);
}

/**
 * @brief
 * sign data by encryption key from certificate
 * @param a_cert dap_cert_t * certificate object
 * @param a_data data for signing
 * @param a_data_size data size
 * @param a_output_size_wished wished data size (don't used in current implementation)
 * @return dap_sign_t*
 */
dap_sign_t *dap_cert_sign(dap_cert_t *a_cert, const void *a_data, size_t a_data_size, size_t a_output_size_wished)
{
    dap_return_val_if_fail(a_cert && a_cert->enc_key && a_cert->enc_key->priv_key_data &&
                           a_cert->enc_key->priv_key_data_size && a_data && a_data_size, NULL);
    dap_sign_t *l_ret = dap_sign_create(a_cert->enc_key, a_data, a_data_size, a_output_size_wished);

    if (l_ret)
        log_it(L_INFO, "Sign sizes: %d %d", l_ret->header.sign_size, l_ret->header.sign_pkey_size);
    else
        log_it(L_ERROR, "dap_sign_create return NULL");

    return l_ret;
}

/**
 * @brief
 * sign certificate with another certificate (a_cert->signs)
 * @param a_cert dap_cert_t certificate object
 * @param a_cert_signer dap_cert_t certificate object, which signs a_cert
 * @return int
 */
int dap_cert_add_cert_sign(dap_cert_t * a_cert, dap_cert_t * a_cert_signer)
{
    if (a_cert->enc_key->pub_key_data_size && a_cert->enc_key->pub_key_data) {
        dap_sign_item_t * l_sign_item = DAP_NEW_Z(dap_sign_item_t);
        if (!l_sign_item) {
            log_it(L_CRITICAL, "%s", c_error_memory_alloc);
            return -1;
        }
        l_sign_item->sign = dap_cert_sign (a_cert_signer,a_cert->enc_key->pub_key_data,a_cert->enc_key->pub_key_data_size,0);
        DL_APPEND ( PVT(a_cert)->signs, l_sign_item );
        return 0;
    } else {
        log_it (L_ERROR, "No public key in cert \"%s\" that we are trying to sign with \"%s\"", a_cert->name,a_cert_signer->name);
        return -1;
    }
}


/**
 * @brief generate certificate in memory with specified seed
 *
 * @param a_cert_name const char * name of certificate
 * @param a_key_type dap_enc_key_type_t key type
 * @param a_seed const void* seed for certificate generation
 * @param a_seed_size size_t size of seed
 * @return dap_cert_t*
 */
dap_cert_t * dap_cert_generate_mem_with_seed(const char * a_cert_name, dap_enc_key_type_t a_key_type,
        const void* a_seed, size_t a_seed_size)
{
    dap_enc_key_t *l_enc_key = dap_enc_key_new_generate(a_key_type, NULL, 0, a_seed, a_seed_size, 0);
    if (l_enc_key) {
        dap_cert_t * l_cert = dap_cert_new(a_cert_name);
        l_cert->enc_key = l_enc_key;
        if (a_seed && a_seed_size) {
            char *l_hash_str;
            dap_get_data_hash_str_static(a_seed, a_seed_size, l_hash_str);
            log_it(L_DEBUG, "Certificate generated with seed hash %s", l_hash_str);
        }
        return l_cert;
    } else {
        log_it(L_ERROR,"Can't generate key in memory!");
        return NULL;
    }
}

/**
 * @brief generate certificate in memory
 *
 * @param a_cert_name const char * certificate name
 * @param a_key_type encryption key type
 * @return dap_cert_t*
 */
dap_cert_t * dap_cert_generate_mem(const char * a_cert_name, dap_enc_key_type_t a_key_type)
{
    return dap_cert_generate_mem_with_seed(a_cert_name, a_key_type, NULL, 0);
}

/**
 * @brief generate certificate and save it to file
 *
 * @param a_cert_name const char * certificate name
 * @param a_file_path const char * path to certificate file
 * @param a_key_type dap_enc_key_type_t key_type
 * @return dap_cert_t*
 */
dap_cert_t * dap_cert_generate(const char * a_cert_name
                                           , const char * a_file_path,dap_enc_key_type_t a_key_type )
{
    dap_cert_t * l_cert = dap_cert_generate_mem(a_cert_name,a_key_type);
    dap_cert_add(l_cert);
    if ( l_cert){
        if ( dap_cert_file_save(l_cert, a_file_path) == 0 ){
            return l_cert;
        } else{
            dap_cert_delete(l_cert);
            log_it(L_ERROR, "Can't save certificate to the file!");
            return NULL;
        }
    } else {
        log_it(L_ERROR,"Can't generate certificat in memory!");
    }
    return NULL;
}

/**
 * @brief dap_cert_delete_by_name
 * delete certificate object, finding by name
 * @param a_cert_name const char * certificate name
 */
void dap_cert_delete_by_name(const char * a_cert_name)
{
    dap_cert_t * l_cert = dap_cert_find_by_name(a_cert_name);
    if ( l_cert )
        dap_cert_delete( l_cert );
    else
        log_it(L_WARNING,"Can't find \"%s\" certificate to delete it",a_cert_name);
}

/**
 * @brief
 * find certificate by name in path, which is configured ca_folders parameter in chain config
 * @param a_cert_name const char *
 * @return
 */
dap_cert_t *dap_cert_find_by_name(const char *a_cert_name)
{
    if (!a_cert_name)
        return NULL;
    dap_cert_item_t *l_cert_item = NULL;
    dap_cert_t *l_ret = NULL;

    char* l_cert_name = (char*)a_cert_name;
    size_t l_cert_name_len = strlen(a_cert_name);
    for (unsigned int i = 0; i < l_cert_name_len; i++){
        if (l_cert_name[i]=='\\')
            l_cert_name[i]='/';
    }

    if(strstr(l_cert_name, "/")){
        // find external certificate
        char *l_cert_path = NULL;
        if (!strstr(l_cert_name, ".dcert"))
            l_cert_path = dap_strjoin("", l_cert_name, ".dcert", (char *)NULL);
        else
            l_cert_path = dap_strjoin("", l_cert_name, (char *)NULL);
        l_ret = dap_cert_file_load(l_cert_path);
        DAP_DELETE(l_cert_path);
    } else {
        HASH_FIND_STR(s_certs, a_cert_name, l_cert_item);
        if (l_cert_item ) {
            l_ret = l_cert_item->cert ;
        } else {
            uint16_t l_ca_folders_size = 0;
            char *l_cert_path = NULL;
<<<<<<< HEAD
            const char **l_ca_folders = dap_config_get_array_str(g_config, "resources", "ca_folders", &l_ca_folders_size);
=======
            l_ca_folders = dap_config_get_item_str_path_array(g_config, "resources", "ca_folders", &l_ca_folders_size);
>>>>>>> bae00d60
            for (uint16_t i = 0; i < l_ca_folders_size; ++i) {
                l_cert_path = dap_strjoin("", l_ca_folders[i], "/", a_cert_name, ".dcert", (char *)NULL);
                l_ret = dap_cert_file_load(l_cert_path);
                DAP_DELETE(l_cert_path);
                if (l_ret)
                    break;
            }
            dap_config_get_item_str_path_array_free(l_ca_folders, &l_ca_folders_size);
        }
    }
    if (!l_ret)
        log_it(L_DEBUG, "Can't load cert '%s'", a_cert_name);
    return l_ret;
}

dap_list_t *dap_cert_get_all_mem()
{
    dap_list_t *l_ret = NULL;
    dap_cert_item_t *l_cert_item = NULL, *l_cert_tmp;
    HASH_ITER(hh, s_certs, l_cert_item, l_cert_tmp) {
        l_ret = dap_list_append(l_ret, l_cert_item->cert);
    }
    return l_ret;
}

/**
 * @brief dap_cert_new
 * create certificate object with specified name
 * @param a_name const char *
 * @return
 */
dap_cert_t * dap_cert_new(const char * a_name)
{
    dap_cert_t * l_ret = DAP_NEW_Z(dap_cert_t);
    if (!l_ret) {
        log_it(L_CRITICAL, "%s", c_error_memory_alloc);
        return NULL;
    }
    l_ret->_pvt = DAP_NEW_Z(dap_cert_pvt_t);
    if(!l_ret->_pvt) {
        log_it(L_ERROR, "Memory allocation error in %s, line %d", __PRETTY_FUNCTION__, __LINE__);
        DAP_DELETE(l_ret);
        return NULL;
    }
    snprintf(l_ret->name,sizeof(l_ret->name),"%s",a_name);
    return l_ret;
}

int dap_cert_add(dap_cert_t *a_cert)
{
    if (!a_cert)
        return -2;
    dap_cert_item_t *l_cert_item = NULL;
    HASH_FIND_STR(s_certs, a_cert->name, l_cert_item);
    if (l_cert_item) {
        log_it(L_WARNING, "Certificate with name %s already present in memory", a_cert->name);
        return -1;
    }
    l_cert_item = DAP_NEW_Z(dap_cert_item_t);
    if (!l_cert_item) {
        log_it(L_CRITICAL, "%s", c_error_memory_alloc);
        return -2;
    }
    snprintf(l_cert_item->name, sizeof(l_cert_item->name), "%s", a_cert->name);
    l_cert_item->cert = a_cert;
    HASH_ADD_STR(s_certs, name, l_cert_item);
    return 0;
}

/**
 * @brief s_cert_delete
 * delete certificate object
 * @param a_cert dap_cert_t *
 */
void dap_cert_delete(dap_cert_t * a_cert)
{
    if (!a_cert)
        return;
    dap_cert_item_t * l_cert_item = NULL;
    HASH_FIND_STR(s_certs, a_cert->name, l_cert_item);
    if ( l_cert_item ){
         HASH_DEL(s_certs,l_cert_item);
         DAP_DELETE (l_cert_item);
    }

    if( a_cert->enc_key )
        dap_enc_key_delete (a_cert->enc_key );
    if( a_cert->metadata )
        dap_binary_tree_clear(a_cert->metadata);
    if (a_cert->_pvt)
        DAP_DELETE( a_cert->_pvt );
    DAP_DELETE (a_cert );
}

static int s_make_cert_path(const char *a_cert_name, const char *a_folder_path, bool a_check_access, char *a_cert_path)
{
    size_t l_cert_path_length = strlen(a_cert_name) + strlen(a_folder_path) + strlen("/.dcert") + 1;
    if (l_cert_path_length > MAX_PATH) {
        log_it(L_ERROR, "Path size %zu exeeds maximum", l_cert_path_length);
        return -1;
    }
    snprintf(a_cert_path, l_cert_path_length, "%s/%s.dcert", a_folder_path, a_cert_name);
    if (a_check_access && access(a_cert_path, F_OK) == -1) {
        log_it (L_ERROR, "File %s does not exist", a_cert_path);
        return -2;
    }
    return 0;
}

/**
 * @brief dap_cert_add_file
 * load certificate file from folder (specified in chain config)
 * @param a_cert_name const char * certificate name
 * @param a_folder_path const char * certificate path
 * @return dap_cert_t
 */
dap_cert_t *dap_cert_add_file(const char *a_cert_name, const char *a_folder_path)
{
    char l_cert_path[MAX_PATH];
    if (s_make_cert_path(a_cert_name, a_folder_path, true, l_cert_path))
        return NULL;
    return dap_cert_file_load(l_cert_path);
}

int dap_cert_delete_file(const char *a_cert_name, const char *a_folder_path)
{
    char l_cert_path[MAX_PATH];
    int ret = s_make_cert_path(a_cert_name, a_folder_path, true, l_cert_path);
    return ret ? ret : remove(l_cert_path);
}


/**
 * @brief save certitificate to folder
 *
 * @param a_cert dap_cert_t * certiticate object
 * @param a_file_dir_path const char * path to directory with certificate
 * @return int
 */
int dap_cert_save_to_folder(dap_cert_t *a_cert, const char *a_file_dir_path)
{
    char l_cert_path[MAX_PATH];
    int ret = s_make_cert_path(a_cert->name, a_file_dir_path, false, l_cert_path);
    return ret ? ret : dap_cert_file_save(a_cert, l_cert_path);
}

/**
 * @brief dap_cert_to_pkey
 * get public key from certificate
 *  dap_pkey_from_enc_key( a_cert->enc_key )
 * @param a_cert dap_cert_t certificate object
 * @return dap_pkey_t
 */
dap_pkey_t *dap_cert_to_pkey(dap_cert_t *a_cert)
{
    return a_cert && a_cert->enc_key ? dap_pkey_from_enc_key(a_cert->enc_key) : NULL;
}

int dap_cert_get_pkey_hash(dap_cert_t *a_cert, dap_hash_fast_t *a_out_hash)
{
    dap_return_val_if_fail(a_cert && a_cert->enc_key && a_cert->enc_key->pub_key_data &&
                           a_cert->enc_key->pub_key_data_size && a_out_hash , -1);
    size_t l_pub_key_size;
    uint8_t *l_pub_key = dap_enc_key_serialize_pub_key(a_cert->enc_key, &l_pub_key_size);
    if (!l_pub_key || !l_pub_key_size)
        return -2;
    dap_hash_fast(l_pub_key, l_pub_key_size, a_out_hash);
    DAP_DELETE(l_pub_key);
    return 0;
}

/**
 * @brief
 * compare certificate encryption key with key, which was used for event or block signing
 * @param a_cert dap_cert_t * certificate object
 * @param a_sign dap_sign_t * dap_sign_t object (signed block or event)
 * @return int
 */
int dap_cert_compare_with_sign (dap_cert_t *a_cert,const dap_sign_t *a_sign)
{
    dap_return_val_if_pass(!a_cert || !a_cert->enc_key || !a_sign, -4);
    if ( dap_sign_type_from_key_type( a_cert->enc_key->type ).type == a_sign->header.type.type ){
        size_t l_pub_key_size = 0;
        // serialize public key
        uint8_t *l_pub_key = dap_enc_key_serialize_pub_key(a_cert->enc_key, &l_pub_key_size);
        int l_ret = l_pub_key_size == a_sign->header.sign_pkey_size
            ? memcmp(l_pub_key, a_sign->pkey_n_sign, a_sign->header.sign_pkey_size)
            : -2;
        DAP_DELETE(l_pub_key);
        return l_ret;
    } else
        return -3; // Wrong sign type
}



/**
 * @brief Certificates signatures chain size
 * @param a_cert dap_cert_t certificate object
 * @return
 */
size_t dap_cert_count_cert_sign(dap_cert_t * a_cert)
{
    size_t ret;
    dap_sign_item_t * l_cert_item = NULL;
    DL_COUNT(  PVT(a_cert)->signs,l_cert_item,ret);
    return ret > 0 ? ret : 0 ;
}


/**
 * @brief show certificate information
 * @param a_cert dap_cert_t certificate object
 */
char *dap_cert_dump(dap_cert_t *a_cert)
{
    dap_string_t *l_ret = dap_string_new("");
    dap_string_append_printf(l_ret, "Certificate name: %s\n", a_cert->name);
    dap_string_append_printf(l_ret, "Signature type: %s\n",
                             dap_sign_type_to_str(dap_sign_type_from_key_type(a_cert->enc_key->type)));
    dap_string_append_printf(l_ret, "Private key size: %zu\n", a_cert->enc_key->priv_key_data_size);
    dap_string_append_printf(l_ret, "Public key size: %zu\n", a_cert->enc_key->pub_key_data_size);
    size_t l_meta_items_cnt = dap_binary_tree_count(a_cert->metadata);
    dap_string_append_printf(l_ret, "Metadata section count: %zu\n", l_meta_items_cnt);
    dap_string_append_printf(l_ret, "Certificates signatures chain size: %zu\n", dap_cert_count_cert_sign (a_cert));
    if (l_meta_items_cnt) {
        dap_string_append(l_ret, "Metadata sections\n");
        dap_list_t *l_meta_list = dap_binary_tree_inorder_list(a_cert->metadata);
        dap_list_t *l_meta_list_item = dap_list_first(l_meta_list);
        while (l_meta_list_item) {
            dap_cert_metadata_t *l_meta_item = (dap_cert_metadata_t *)l_meta_list_item->data;
            char *l_str;
            switch (l_meta_item->type) {
            case DAP_CERT_META_STRING:
                l_str = strndup((char *)l_meta_item->value, l_meta_item->length);
                dap_string_append_printf(l_ret, "%s\t%u\t%u\t%s\n", l_meta_item->key, l_meta_item->type, l_meta_item->length, l_str);
                free(l_str);
                break;
            case DAP_CERT_META_INT:
            case DAP_CERT_META_BOOL:
                dap_string_append_printf(l_ret, "%s\t%u\t%u\t%u\n", l_meta_item->key, l_meta_item->type, l_meta_item->length, *(uint32_t *)l_meta_item->value);
                break;
            default:
                l_str = l_meta_item->length ? DAP_NEW_Z_SIZE(char, l_meta_item->length * 2 + 1) : NULL;
                if (l_meta_item->length && !l_str) {
                    log_it(L_CRITICAL, "%s", c_error_memory_alloc);
                    break;
                }
                dap_bin2hex(l_str, l_meta_item->value, l_meta_item->length);
                dap_string_append_printf(l_ret, "%s\t%u\t%u\t%s\n", l_meta_item->key, l_meta_item->type, l_meta_item->length, l_str);
                DAP_DELETE(l_str);
                break;
            }
            l_meta_list_item = l_meta_list_item->next;
        }
        dap_list_free(l_meta_list);
    }
    return dap_string_free(l_ret, false);
}

/**
 * @brief get certificate folder path
 * usage example: dap_cert_get_folder(0)
 * @param a_n_folder_path
 * @return const char*
 */
const char *dap_cert_get_folder(int a_n_folder_path)
{
    char **l_p = utarray_eltptr(s_cert_folders, (u_int)a_n_folder_path);
    return *l_p;
}


/**
 * @brief load certificates from specified folder
 *
 * @param a_folder_path const char *
 */
void dap_cert_add_folder(const char *a_folder_path)
{
    utarray_push_back(s_cert_folders, &a_folder_path);
    dap_mkdir_with_parents(a_folder_path);
    DIR *l_dir = opendir(a_folder_path);
    if( l_dir ) {
        struct dirent *l_dir_entry;
        while((l_dir_entry=readdir(l_dir))!=NULL){
            const char * l_filename = l_dir_entry->d_name;
            size_t l_filename_len = strlen (l_filename);
            // Check if its not special dir entries . or ..
            if( strcmp(l_filename,".") && strcmp(l_filename,"..") ){
                // If not check the file's suffix
                const char l_suffix[]=".dcert";
                size_t l_suffix_len = strlen(l_suffix);
                if (strncmp(l_filename+ l_filename_len-l_suffix_len,l_suffix,l_suffix_len) == 0 ){
                    char *l_cert_name = dap_strdup(l_filename);
                    l_cert_name[l_filename_len-l_suffix_len] = '\0'; // Remove suffix
                    // Load the cert file
                    //log_it(L_DEBUG,"Trying to load %s",l_filename);
                    dap_cert_add_file(l_cert_name,a_folder_path);
                    DAP_DELETE(l_cert_name);
                }
            }
        }
        closedir(l_dir);

        log_it(L_NOTICE, "Added folder %s",a_folder_path);
    } else {
        log_it(L_WARNING, "Can't add folder %s to cert manager",a_folder_path);
    }
}

/**
 * @brief
 *
 * @param a_key const char *
 * @param a_type dap_cert_metadata_type_t
 * @param a_value void *
 * @param a_value_size size_t
 * @return dap_cert_metadata_t*
 */
dap_cert_metadata_t *dap_cert_new_meta(const char *a_key, dap_cert_metadata_type_t a_type, void *a_value, size_t a_value_size)
{
    if (!a_key || a_type > DAP_CERT_META_CUSTOM || (!a_value && a_value_size)) {
        log_it(L_WARNING, "Incorrect arguments for dap_cert_new_meta()");
        return NULL;
    }
    size_t l_meta_item_size = sizeof(dap_cert_metadata_t) + a_value_size + strlen(a_key) + 1;
    dap_cert_metadata_t *l_new_meta = DAP_NEW_SIZE(void, l_meta_item_size);
    if(!l_new_meta) {
        log_it(L_ERROR, "Memory allocation error in %s, line %d", __PRETTY_FUNCTION__, __LINE__);
        return NULL;
    }
    l_new_meta->length = a_value_size;
    l_new_meta->type = a_type;
    memcpy((void *)l_new_meta->value, a_value, a_value_size);
    dap_stpcpy((char *)&l_new_meta->value[a_value_size], a_key);
    l_new_meta->key = (const char *)&l_new_meta->value[a_value_size];
    return l_new_meta;
}

/**
 * @brief Add metadata to certificate
 * action for command "cellframe-node cert add_metadata <cert name> <key:type:length:value>"
 * @param a_cert dap_cert_t * certificate object
 * @param a_key const char * key
 * @param a_type dap_cert_metadata_type_t type
 * @param a_value void * value
 * @param a_value_size size_t length
 */
void dap_cert_add_meta(dap_cert_t *a_cert, const char *a_key, dap_cert_metadata_type_t a_type, void *a_value, size_t a_value_size)
{
    if (!a_cert) {
        log_it(L_WARNING, "Certificate pointer to add metadata is NULL");
        return;
    }
    dap_cert_metadata_t *l_new_meta = dap_cert_new_meta(a_key, a_type, a_value, a_value_size);
    dap_binary_tree_t *l_new_root = dap_binary_tree_insert(a_cert->metadata, l_new_meta->key, (void *)l_new_meta);
    if (!a_cert->metadata) {
        a_cert->metadata = l_new_root;
    }
}

/**
 * @brief Add metadata to certificate with additional value modification
 *
 * @param a_cert dap_cert_t * certificate object
 * @param a_key const char * key
 * @param a_type dap_cert_metadata_type_t type
 * @param a_value void * value
 * @param a_value_size size_t length
 */
void dap_cert_add_meta_scalar(dap_cert_t *a_cert, const char *a_key, dap_cert_metadata_type_t a_type, uint64_t a_value, size_t a_value_size)
{
    void *l_value;
    byte_t l_tmp8;
    uint16_t l_tmp16;
    uint32_t l_tmp32;
    uint64_t l_tmp64;
    switch (a_type) {
    case DAP_CERT_META_STRING:
    case DAP_CERT_META_SIGN:
    case DAP_CERT_META_CUSTOM:
        log_it(L_WARNING, "incoorect metadata type for dap_cert_add_meta_scalar()");
        return;
    default:
        switch (a_value_size) {
        case 1:
            l_tmp8 = a_value;
            l_value = &l_tmp8;
            break;
        case 2:
            l_tmp16 = a_value;
            l_value = (void *)&l_tmp16;
            break;
        case 4:
            l_tmp32 = a_value;
            l_value = (void *)&l_tmp32;
            break;
        case 8:
        default:
            l_tmp64 = a_value;
            l_value = (void *)&l_tmp64;
            break;
        }
        break;
    }
    dap_cert_add_meta(a_cert, a_key, a_type, l_value, a_value_size);
}

/**
 * @brief get specified metadata from certificate
 *
 * @param a_cert dap_cert_t * certificate object
 * @param a_field const char * field, which will be gotten from metadata
 * @return dap_cert_metadata_t*
 */
dap_cert_metadata_t *dap_cert_get_meta(dap_cert_t *a_cert, const char *a_field)
{
    return dap_binary_tree_search(a_cert->metadata, a_field);
}

/**
 * @brief get specified metadata from certificate in string (DAP_CERT_META_STRING) format
 *
 * @param a_cert dap_cert_t * certificate object
 * @param a_field const char * field, which will be gotten from metadata
 * @return char*
 */
char *dap_cert_get_meta_string(dap_cert_t *a_cert, const char *a_field)
{
    dap_cert_metadata_t *l_meta = dap_cert_get_meta(a_cert, a_field);
    if (!l_meta) {
        return NULL;
    }
    if (l_meta->type != DAP_CERT_META_STRING) {
        log_it(L_DEBUG, "Requested and actual metadata types are not equal");
        return NULL;
    }
    return strndup((char *)&l_meta->value[0], l_meta->length);
}

/**
 * @brief get metadata from certificate with boolean (DAP_CERT_META_BOOL) type
 *
 * @param a_cert dap_cert_t * certificate object
 * @param a_field const char * field, which will be gotten from metadata
 * @return true
 * @return false
 */
bool dap_cert_get_meta_bool(dap_cert_t *a_cert, const char *a_field)
{
    dap_cert_metadata_t *l_meta = dap_cert_get_meta(a_cert, a_field);
    if (!l_meta) {
        return -1;
    }
    if (l_meta->type != DAP_CERT_META_BOOL) {
        log_it(L_DEBUG, "Requested and actual metadata types are not equal");
        return -1;
    }
    if (l_meta->length != sizeof(bool)) {
        log_it(L_DEBUG, "Metadata field corrupted");
    }
    return *(bool *)&l_meta->value[0];
}

/**
 * @brief get metadata from certificate with int (DAP_CERT_META_INT) type
 *
 * @param a_cert dap_cert_t * certificate object
 * @param a_field const char * field, which will be gotten from metadata
 * @return int
 */
int dap_cert_get_meta_int(dap_cert_t *a_cert, const char *a_field)
{
    dap_cert_metadata_t *l_meta = dap_cert_get_meta(a_cert, a_field);
    if (!l_meta) {
        return -1;
    }
    if (l_meta->type != DAP_CERT_META_INT) {
        log_it(L_DEBUG, "Requested and actual metadata types are not equal");
        return -1;
    }
    if (l_meta->length != sizeof(int)) {
        log_it(L_DEBUG, "Metadata field corrupted");
    }
    return *(int *)&l_meta->value[0];
}

/**
 * @brief get metadata from certificate with datetime (DAP_CERT_META_DATETIME) type
 *
 * @param a_cert dap_cert_t * certificate object
 * @param a_field const char * field, which will be gotten from metadata
 * @return time_t
 */
time_t dap_cert_get_meta_time(dap_cert_t *a_cert, const char *a_field)
{
    dap_cert_metadata_t *l_meta = dap_cert_get_meta(a_cert, a_field);
    if (!l_meta) {
        return -1;
    }
    if (l_meta->type != DAP_CERT_META_DATETIME) {
        log_it(L_DEBUG, "Requested and actual metadata types are not equal");
        return -1;
    }
    if (l_meta->length != sizeof(time_t)) {
        log_it(L_DEBUG, "Metadata field corrupted");
    }
    return *(time_t *)&l_meta->value[0];
}

/**
 * @brief get metadata from certificate with datetime (DAP_CERT_META_DATETIME_PERIOD) type
 *
 * @param a_cert dap_cert_t * certificate object
 * @param a_field const char * field, which will be gotten from metadata
 * @return time_t
 */
time_t dap_cert_get_meta_period(dap_cert_t *a_cert, const char *a_field)
{
    dap_cert_metadata_t *l_meta = dap_cert_get_meta(a_cert, a_field);
    if (!l_meta) {
        return -1;
    }
    if (l_meta->type != DAP_CERT_META_DATETIME_PERIOD) {
        log_it(L_DEBUG, "Requested and actual metadata types are not equal");
        return -1;
    }
    if (l_meta->length != sizeof(time_t)) {
        log_it(L_DEBUG, "Metadata field corrupted");
    }
    return *(time_t *)&l_meta->value[0];
}

/**
 * @brief get metadata from certificate with dap_sign_t (DAP_CERT_META_SIGN) type
 *
 * @param a_cert dap_cert_t * certificate object
 * @param a_field const char * field, which will be gotten from metadata
 * @return dap_sign_t*
 */
dap_sign_t *dap_cert_get_meta_sign(dap_cert_t *a_cert, const char *a_field)
{
    dap_cert_metadata_t *l_meta = dap_cert_get_meta(a_cert, a_field);
    if (!l_meta) {
        return NULL;
    }
    if (l_meta->type != DAP_CERT_META_SIGN) {
        log_it(L_DEBUG, "Requested and actual metadata types are not equal");
        return NULL;
    }
    dap_sign_t *l_ret = (dap_sign_t *)&l_meta->value[0];
    if (l_meta->length != dap_sign_get_size(l_ret)) {
        log_it(L_DEBUG, "Metadata field corrupted");
    }
    return l_ret;
}

/**
 * @brief get metadata from certificate with custom (DAP_CERT_META_CUSTOM) type
 *
 * @param a_cert dap_cert_t * certificate object
 * @param a_field const char * field, which will be gotten from metadata
 * @param a_meta_size_out size_t size of recieved data
 * @return void*
 */
void *dap_cert_get_meta_custom(dap_cert_t *a_cert, const char *a_field, size_t *a_meta_size_out)
{
    dap_cert_metadata_t *l_meta = dap_cert_get_meta(a_cert, a_field);
    if (!l_meta) {
        return NULL;
    }
    if (l_meta->type != DAP_CERT_META_CUSTOM) {
        log_it(L_DEBUG, "Requested and actual metadata types are not equal");
        return NULL;
    }
    if (a_meta_size_out) {
        *a_meta_size_out = l_meta->length;
    }
    return (void *)&l_meta->value[0];
}

/**
 * @brief dap_cert_deinit
 * empty function
 */
void dap_cert_deinit()
{

}

/**
 * @brief create new key with merged all keys from certs
 * @param a_cert pointer to certificate objects
 * @param a_count certificate count, if > 1 forming MULTISIGN key
 * @param a_key_start_index index to start getting keys
 * @return pointer to key, NULL if error
 */
dap_enc_key_t *dap_cert_get_keys_from_certs(dap_cert_t **a_certs, size_t a_count, size_t a_key_start_index)
{
// sanity check
    dap_return_val_if_pass(!a_certs || !a_count || !a_certs[0] || a_key_start_index >= a_count, NULL);
    if (a_count == 1)
        return dap_enc_key_dup(a_certs[0]->enc_key);
// memory alloc
    size_t l_keys_count = 0;
    dap_enc_key_t **l_keys = NULL;
    DAP_NEW_Z_COUNT_RET_VAL(l_keys, dap_enc_key_t *, a_count, NULL, NULL);
// func work
    for(size_t i = a_key_start_index; i < a_count; ++i) {
        if (a_certs[i]) {
            l_keys[i] = dap_enc_key_dup(a_certs[i]->enc_key);
            l_keys_count++;
        } else {
            log_it(L_WARNING, "Certs with NULL value");
        }
    }
    dap_enc_key_t *l_ret = dap_enc_merge_keys_to_multisign_key(l_keys, l_keys_count);
    DAP_DELETE(l_keys);
    return l_ret;
}<|MERGE_RESOLUTION|>--- conflicted
+++ resolved
@@ -74,12 +74,7 @@
 int dap_cert_init() // TODO deinit too
 {
     uint16_t l_ca_folders_size = 0;
-<<<<<<< HEAD
-    const char **l_ca_folders = dap_config_get_array_str(g_config, "resources", "ca_folders", &l_ca_folders_size);
-=======
-    char ** l_ca_folders;
-    l_ca_folders = dap_config_get_item_str_path_array(g_config, "resources", "ca_folders", &l_ca_folders_size);
->>>>>>> bae00d60
+    char **l_ca_folders = dap_config_get_item_str_path_array(g_config, "resources", "ca_folders", &l_ca_folders_size);
     utarray_new(s_cert_folders, &ut_str_icd);
     utarray_reserve(s_cert_folders, l_ca_folders_size);
     for (uint16_t i=0; i < l_ca_folders_size; i++) {
@@ -342,11 +337,7 @@
         } else {
             uint16_t l_ca_folders_size = 0;
             char *l_cert_path = NULL;
-<<<<<<< HEAD
-            const char **l_ca_folders = dap_config_get_array_str(g_config, "resources", "ca_folders", &l_ca_folders_size);
-=======
-            l_ca_folders = dap_config_get_item_str_path_array(g_config, "resources", "ca_folders", &l_ca_folders_size);
->>>>>>> bae00d60
+            char **l_ca_folders = dap_config_get_item_str_path_array(g_config, "resources", "ca_folders", &l_ca_folders_size);
             for (uint16_t i = 0; i < l_ca_folders_size; ++i) {
                 l_cert_path = dap_strjoin("", l_ca_folders[i], "/", a_cert_name, ".dcert", (char *)NULL);
                 l_ret = dap_cert_file_load(l_cert_path);
