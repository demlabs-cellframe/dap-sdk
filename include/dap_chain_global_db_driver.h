--- conflicted
+++ resolved
@@ -45,12 +45,8 @@
     uint64_t id;
     uint64_t timestamp;
     uint32_t type;                              /* Operation type: ADD/DELETE, see DAP_DB$K_OPTYPE_* constants */
-<<<<<<< HEAD
     uint8_t flags;                              /* RECORD_FLAGS */
-    const char *group;
-=======
     char *group;
->>>>>>> 410ba47f
     const char *key;
     const char *c_key;
     uint8_t *value;
