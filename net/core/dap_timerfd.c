--- conflicted
+++ resolved
@@ -144,19 +144,10 @@
     l_events_socket->_inheritor = l_timerfd;
 
     // fill out dap_timerfd_t structure
-<<<<<<< HEAD
-    l_timerfd->timeout_ms = a_timeout_ms;
     l_timerfd->tfd = l_tfd;
     l_timerfd->events_socket = l_events_socket;
     l_timerfd->callback = a_callback;
     l_timerfd->callback_arg = a_callback_arg;
-=======
-    l_timerfd->timeout_ms       = a_timeout_ms;
-    l_timerfd->tfd              = l_tfd;
-    l_timerfd->events_socket    = l_events_socket;
-    l_timerfd->callback         = a_callback;
-    l_timerfd->callback_arg     = a_callback_arg;
-    l_timerfd->repeated         = a_repeated;
 #ifdef DAP_OS_WINDOWS
     l_timerfd->th               = l_th;
     l_timerfd->pipe_in          = l_pipe[1];
@@ -164,7 +155,6 @@
     l_mode = 0;
     ioctlsocket(l_pipe[1], FIONBIO, &l_mode);*/
 #endif
->>>>>>> e4d91367
     dap_worker_add_events_socket(l_events_socket, a_worker);
     return l_timerfd;
 }
@@ -176,16 +166,10 @@
 static void s_es_callback_timer(struct dap_events_socket *a_event_sock)
 {
     dap_timerfd_t *l_timerfd = a_event_sock->_inheritor;
-<<<<<<< HEAD
     // run user's callback
     if(l_timerfd->callback && l_timerfd->callback(l_timerfd->callback_arg)) {
         //printf("\nread() returned %d, %d\n", l_ptiu64, l_read_ret);
-=======
-    if(l_timerfd->callback)
-        l_timerfd->callback(l_timerfd->callback_arg);
-    if (l_timerfd->repeated) {
 #if defined DAP_OS_UNIX
->>>>>>> e4d91367
         struct itimerspec l_ts;
         // repeat never
         l_ts.it_interval.tv_sec = 0;
@@ -206,13 +190,10 @@
 #endif
         dap_events_socket_set_readable_unsafe(a_event_sock, true);
     } else {
-<<<<<<< HEAD
         close(l_timerfd->tfd);
-=======
 #if defined DAP_OS_WINDOWS
         CloseHandle(l_timerfd->th);
 #endif
->>>>>>> e4d91367
         dap_events_socket_remove_and_delete_unsafe(l_timerfd->events_socket, false);
     }
 }
