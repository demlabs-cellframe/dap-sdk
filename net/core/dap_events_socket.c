/*
 * Authors:
 * Dmitriy A. Gearasimov <gerasimov.dmitriy@demlabs.net>
 * DeM Labs Ltd.   https://demlabs.net
 * Copyright  (c) 2017
 * All rights reserved.

 This file is part of DAP SDK the open source project

    DAP SDK is free software: you can redistribute it and/or modify
    it under the terms of the GNU General Public License as published by
    the Free Software Foundation, either version 3 of the License, or
    (at your option) any later version.

    DAP SDK is distributed in the hope that it will be useful,
    but WITHOUT ANY WARRANTY; without even the implied warranty of
    MERCHANTABILITY or FITNESS FOR A PARTICULAR PURPOSE.  See the
    GNU General Public License for more details.

    You should have received a copy of the GNU General Public License
    along with any DAP SDK based project.  If not, see <http://www.gnu.org/licenses/>.
*/


#include <stdlib.h>
#include <stdio.h>
#include <stdarg.h>
#include <string.h>
#include <assert.h>
#include <errno.h>

#ifndef _WIN32
#include <sys/epoll.h>
#include <sys/types.h>
#include <sys/select.h>
#include <unistd.h>
#include <sys/socket.h>
#include <arpa/inet.h>


#else
#include <winsock2.h>
#include <windows.h>
#include <mswsock.h>
#include <io.h>
#endif



#if defined (DAP_EVENTS_CAPS_QUEUE_MQUEUE)
#include <sys/time.h>
#include <sys/resource.h>
#endif

#include <fcntl.h>
#include <pthread.h>

#include "dap_common.h"
#include "dap_config.h"
#include "dap_list.h"
#include "dap_worker.h"
#include "dap_uuid.h"
#include "dap_events.h"

#include "dap_timerfd.h"
#include "dap_events_socket.h"

#define LOG_TAG "dap_events_socket"

// Item for QUEUE_PTR input esocket
struct queue_ptr_input_item{
    dap_events_socket_t * esocket;
    void * ptr;
    struct queue_ptr_input_item * next;
};

// QUEUE_PTR input esocket pvt section
struct queue_ptr_input_pvt{
    dap_events_socket_t * esocket;
    struct queue_ptr_input_item * items_first;
    struct queue_ptr_input_item * items_last;
};
#define PVT_QUEUE_PTR_INPUT(a) ( (struct queue_ptr_input_pvt*) (a)->_pvt )

static bool s_debug_reactor = false;

/**
 * @brief dap_events_socket_init Init clients module
 * @return Zero if ok others if no
 */
int dap_events_socket_init( )
{
    log_it(L_NOTICE,"Initialized events socket module");
    s_debug_reactor = g_config? dap_config_get_item_bool_default(g_config, "general","debug_reactor", false) : false;
#if defined (DAP_EVENTS_CAPS_QUEUE_MQUEUE)
#include <sys/time.h>
#include <sys/resource.h>

    struct rlimit l_mqueue_limit;
    l_mqueue_limit.rlim_cur = RLIM_INFINITY;
    l_mqueue_limit.rlim_max = RLIM_INFINITY;
    setrlimit(RLIMIT_MSGQUEUE,&l_mqueue_limit);
    char l_cmd[256];
    snprintf(l_cmd,sizeof (l_cmd),"rm /dev/mqueue/%s-queue_ptr*", dap_get_appname());
    system(l_cmd);
#endif
    dap_timerfd_init();
    return 0;
}

/**
 * @brief dap_events_socket_deinit Deinit clients module
 */
void dap_events_socket_deinit( )
{
}

#ifdef DAP_OS_WINDOWS
void __stdcall mq_receive_cb(HRESULT hr, QUEUEHANDLE qh, DWORD timeout
                             , DWORD action, MQMSGPROPS *pmsgprops, LPOVERLAPPED pov, HANDLE cursor) {
    switch (hr) {
    case MQ_OK:
        SetEvent(pov->hEvent);
        break;
    }
}
#endif

/**
 * @brief dap_events_socket_wrap
 * @param a_events
 * @param w
 * @param s
 * @param a_callbacks
 * @return
 */
dap_events_socket_t *dap_events_socket_wrap_no_add( dap_events_t *a_events,
                                            int a_sock, dap_events_socket_callbacks_t *a_callbacks )
{
    assert(a_events);
    assert(a_callbacks);

    dap_events_socket_t *l_ret = DAP_NEW_Z( dap_events_socket_t );
    if (!l_ret)
        return NULL;

<<<<<<< HEAD
    ret->socket = a_sock;
    ret->events = a_events;
    if (a_callbacks)
        memcpy(&ret->callbacks, a_callbacks, sizeof(ret->callbacks) );
    ret->flags = DAP_SOCK_READY_TO_READ;
=======
    l_ret->socket = a_sock;
    l_ret->events = a_events;
    l_ret->uuid = dap_uuid_generate_uint128();
    memcpy(&l_ret->callbacks, a_callbacks, sizeof(l_ret->callbacks) );
    l_ret->flags = DAP_SOCK_READY_TO_READ;
>>>>>>> 5eba5deb

    l_ret->buf_in_size_max = DAP_EVENTS_SOCKET_BUF;
    l_ret->buf_out_size_max = DAP_EVENTS_SOCKET_BUF;

    l_ret->buf_in     = a_callbacks->timer_callback ? NULL : DAP_NEW_Z_SIZE(byte_t, l_ret->buf_in_size_max + 1);
    l_ret->buf_out    = a_callbacks->timer_callback ? NULL : DAP_NEW_Z_SIZE(byte_t, l_ret->buf_out_size_max + 1);
    l_ret->buf_in_size = l_ret->buf_out_size = 0;
    #if defined(DAP_EVENTS_CAPS_EPOLL)
    ret->ev_base_flags = EPOLLERR | EPOLLRDHUP | EPOLLHUP;
    #elif defined(DAP_EVENTS_CAPS_POLL)
    l_ret->poll_base_flags = POLLERR | POLLRDHUP | POLLHUP;
    #endif

    if ( a_sock!= 0 && a_sock != -1){
        pthread_rwlock_wrlock(&a_events->sockets_rwlock);
        HASH_ADD_INT(a_events->sockets, socket, l_ret);
        pthread_rwlock_unlock(&a_events->sockets_rwlock);
    }else
        log_it(L_WARNING, "Be carefull, you've wrapped socket 0 or -1 so it wasn't added to global list. Do it yourself when possible");

    //log_it( L_DEBUG,"Dap event socket wrapped around %d sock a_events = %X", a_sock, a_events );

    return l_ret;
}

/**
 * @brief dap_events_socket_assign_on_worker
 * @param a_es
 * @param a_worker
 */
void dap_events_socket_assign_on_worker_mt(dap_events_socket_t * a_es, struct dap_worker * a_worker)
{
    a_es->last_ping_request = time(NULL);
   // log_it(L_DEBUG, "Assigned %p on worker %u", a_es, a_worker->id);
    dap_worker_add_events_socket(a_es,a_worker);
}

void dap_events_socket_assign_on_worker_inter(dap_events_socket_t * a_es_input, dap_events_socket_t * a_es)
{
    if (!a_es)
        log_it(L_ERROR, "Can't send NULL esocket in interthreads pipe input");
    if (!a_es_input)
        log_it(L_ERROR, "Interthreads pipe input is NULL");
    if (! a_es || ! a_es_input)
        return;

    a_es->last_ping_request = time(NULL);
    //log_it(L_DEBUG, "Interthread assign esocket %p(fd %d) on input esocket %p (fd %d)", a_es, a_es->fd,
    //       a_es_input, a_es_input->fd);
    dap_worker_add_events_socket_inter(a_es_input,a_es);

}

/**
 * @brief dap_events_socket_reassign_between_workers_unsafe
 * @param a_es
 * @param a_worker_new
 */
void dap_events_socket_reassign_between_workers_unsafe(dap_events_socket_t * a_es, dap_worker_t * a_worker_new)
{
    dap_worker_t * l_worker = a_es->worker;
    dap_events_socket_t * l_queue_input= l_worker->queue_es_new_input[a_worker_new->id];
    log_it(L_DEBUG, "Reassign between %u->%u workers: %p (%d)  ", l_worker->id, a_worker_new->id, a_es, a_es->fd );

    dap_events_socket_remove_from_worker_unsafe( a_es, l_worker );
    a_es->was_reassigned = true;
    if (a_es->callbacks.worker_unassign_callback)
        a_es->callbacks.worker_unassign_callback(a_es, l_worker);

    dap_worker_add_events_socket_inter( l_queue_input,  a_es);
}

/**
 * @brief dap_events_socket_reassign_between_workers_mt
 * @param a_worker_old
 * @param a_es
 * @param a_worker_new
 */
void dap_events_socket_reassign_between_workers_mt(dap_worker_t * a_worker_old, dap_events_socket_t * a_es, dap_worker_t * a_worker_new)
{
    dap_worker_msg_reassign_t * l_msg = DAP_NEW_Z(dap_worker_msg_reassign_t);
    l_msg->esocket = a_es;
    l_msg->worker_new = a_worker_new;
    dap_events_socket_queue_ptr_send(a_worker_old->queue_es_reassign, l_msg);
}

/**
 * @brief s_create_type_pipe
 * @param a_w
 * @param a_callback
 * @param a_flags
 * @return
 */
dap_events_socket_t * s_create_type_pipe(dap_worker_t * a_w, dap_events_socket_callback_t a_callback, uint32_t a_flags)
{
#ifdef DAP_OS_WINDOWS
    return NULL;
#else
    UNUSED(a_flags);
    dap_events_socket_t * l_es = DAP_NEW_Z(dap_events_socket_t);
    l_es->type = DESCRIPTOR_TYPE_PIPE;
    l_es->worker = a_w;
    l_es->events = a_w->events;
    l_es->uuid = dap_uuid_generate_uint128();
    l_es->callbacks.read_callback = a_callback; // Arm event callback
#if defined(DAP_EVENTS_CAPS_EPOLL)
    l_es->ev_base_flags = EPOLLIN | EPOLLERR | EPOLLRDHUP | EPOLLHUP;
#elif defined(DAP_EVENTS_CAPS_POLL)
    l_es->poll_base_flags = POLLIN | POLLERR | POLLRDHUP | POLLHUP;
#else
#error "Not defined s_create_type_pipe for your platform"
#endif

#if defined(DAP_EVENTS_CAPS_PIPE_POSIX)
    int l_pipe[2];
    int l_errno;
    char l_errbuf[128];
    l_errbuf[0]=0;
    if( pipe(l_pipe) < 0 ){
        l_errno = errno;
        strerror_r(l_errno, l_errbuf, sizeof (l_errbuf));
        log_it( L_ERROR, "Error detected, can't create pipe(): '%s' (%d)", l_errbuf, l_errno);
        DAP_DELETE(l_es);
        return NULL;
    }//else
     //   log_it(L_DEBUG, "Created one-way unnamed bytestream pipe %d->%d", l_pipe[0], l_pipe[1]);
    l_es->fd = l_pipe[0];
    l_es->fd2 = l_pipe[1];
#if defined DAP_OS_UNIX
    fcntl( l_pipe[0], F_SETFL, O_NONBLOCK);
    fcntl( l_pipe[1], F_SETFL, O_NONBLOCK);
    // this sort of fd doesn't suit ioctlsocket()...
#endif

#else
#error "No defined s_create_type_pipe() for your platform"
#endif
    return l_es;
#endif
}

/**
 * @brief dap_events_socket_create_type_pipe_mt
 * @param a_w
 * @param a_callback
 * @param a_flags
 * @return
 */
dap_events_socket_t * dap_events_socket_create_type_pipe_mt(dap_worker_t * a_w, dap_events_socket_callback_t a_callback, uint32_t a_flags)
{
    dap_events_socket_t * l_es = s_create_type_pipe(a_w, a_callback, a_flags);
    dap_worker_add_events_socket_unsafe(l_es,a_w);
    return  l_es;
}

/**
 * @brief dap_events_socket_create
 * @param a_type
 * @param a_callbacks
 * @return
 */
dap_events_socket_t * dap_events_socket_create(dap_events_desc_type_t a_type, dap_events_socket_callbacks_t* a_callbacks)
{
    dap_events_socket_t * l_es = NULL;
    switch(a_type){
        case DESCRIPTOR_TYPE_SOCKET_CLIENT:
        case DESCRIPTOR_TYPE_SOCKET_UDP :{
        #ifdef WIN32
            SOCKET l_sock;
        #else
            int l_sock;
        #endif
            l_sock = socket(AF_INET, (a_type==DESCRIPTOR_TYPE_SOCKET_CLIENT? SOCK_STREAM : SOCK_DGRAM)
                                      | SOCK_NONBLOCK , 0);
            if (l_sock == INVALID_SOCKET) {
                log_it(L_ERROR, "Socket create error");
                break;
            }

            dap_events_socket_t * l_es =dap_events_socket_wrap_no_add(dap_events_get_default(),l_sock,a_callbacks);
            if(!l_es){
                log_it(L_CRITICAL,"Can't allocate memory for the new esocket");
                break;
            }
            l_es->type = DESCRIPTOR_TYPE_EVENT;
        } break;
        default:
            log_it(L_CRITICAL,"Can't create socket type %d", a_type );
    }
    return l_es;
}

/**
 * @brief dap_events_socket_create_type_pipe_unsafe
 * @param a_w
 * @param a_callback
 * @param a_flags
 * @return
 */
dap_events_socket_t * dap_events_socket_create_type_pipe_unsafe(dap_worker_t * a_w, dap_events_socket_callback_t a_callback, uint32_t a_flags)
{
    dap_events_socket_t * l_es = s_create_type_pipe(a_w, a_callback, a_flags);
    dap_worker_add_events_socket_unsafe(l_es,a_w);
    return  l_es;
}

/**
 * @brief s_socket_type_queue_ptr_input_callback_delete
 * @param a_es
 * @param a_arg
 */
static void s_socket_type_queue_ptr_input_callback_delete(dap_events_socket_t * a_es, void * a_arg)
{
    (void) a_arg;
    for (struct queue_ptr_input_item * l_item = PVT_QUEUE_PTR_INPUT(a_es)->items_first; l_item;  ){
        struct queue_ptr_input_item * l_item_next= l_item->next;
        DAP_DELETE(l_item);
        l_item= l_item_next;
    }
    PVT_QUEUE_PTR_INPUT(a_es)->items_first = PVT_QUEUE_PTR_INPUT(a_es)->items_last = NULL;
}


/**
 * @brief dap_events_socket_queue_ptr_create_input
 * @param a_es
 * @return
 */
dap_events_socket_t * dap_events_socket_queue_ptr_create_input(dap_events_socket_t* a_es)
{
    dap_events_socket_t * l_es = DAP_NEW_Z(dap_events_socket_t);
    l_es->type = DESCRIPTOR_TYPE_QUEUE;
    l_es->buf_out_size_max = 8 * sizeof(void*);
    l_es->buf_out       = DAP_NEW_Z_SIZE(byte_t,l_es->buf_out_size_max );
    l_es->buf_in_size_max = 8 * sizeof(void*);
    l_es->buf_in       = DAP_NEW_Z_SIZE(byte_t,l_es->buf_in_size_max );
    //l_es->buf_out_size  = 8 * sizeof(void*);
    l_es->events = a_es->events;
    l_es->uuid = dap_uuid_generate_uint128();
#if defined(DAP_EVENTS_CAPS_EPOLL)
    l_es->ev_base_flags = EPOLLERR | EPOLLRDHUP | EPOLLHUP;
#elif defined(DAP_EVENTS_CAPS_POLL)
    l_es->poll_base_flags = POLLERR | POLLRDHUP | POLLHUP;
#else
#error "Not defined s_create_type_pipe for your platform"
#endif
#ifdef DAP_EVENTS_CAPS_QUEUE_MQUEUE
    l_es->mqd = a_es->mqd;
    char l_mq_name[64];
    struct mq_attr l_mq_attr;
    memset(&l_mq_attr,0,sizeof (l_mq_attr));
    l_mq_attr.mq_maxmsg = 8; // Don't think we need to hold more than 1024 messages
    l_mq_attr.mq_msgsize = sizeof (void*); // We send only pointer on memory,
                                            // so use it with shared memory if you do access from another process
    snprintf(l_mq_name,sizeof (l_mq_name),"/%s-queue_ptr-%u",dap_get_appname(), a_es->mqd_id );

    l_es->mqd = mq_open(l_mq_name,O_CREAT|O_WRONLY |O_NONBLOCK,0700, &l_mq_attr);
    l_es->mqd_id = a_es->mqd_id;
    if (l_es->mqd == -1  || l_es->mqd == 0){
        int l_errno = errno;
        char l_errbuf[128];
        l_errbuf[0]=0;
        if (l_errno == EMFILE)
            strncpy(l_errbuf,"EMFILE: The per-process limit on the number of open file and message queue descriptors has been reached",sizeof (l_errbuf)-1);
        else
            strerror_r(l_errno,l_errbuf,sizeof (l_errbuf) );
        DAP_DELETE(l_es);
        l_es = NULL;
        log_it(L_CRITICAL,"Can't create mqueue descriptor %s: \"%s\" code %d",l_mq_name, l_errbuf, l_errno);
        return NULL;
    }
    assert(l_es->mqd);
#elif defined (DAP_EVENTS_CAPS_QUEUE_PIPE2)
    l_es->fd = a_es->fd2;
#elif defined DAP_EVENTS_CAPS_MSMQ
    l_es->mqh       = a_es->mqh;
    l_es->mqh_recv  = a_es->mqh_recv;

    l_es->socket        = a_es->socket;
    l_es->port          = a_es->port;
    l_es->mq_num        = a_es->mq_num;

    WCHAR l_direct_name[MQ_MAX_Q_NAME_LEN] = { 0 };
    int pos = 0;
#ifdef DAP_BRAND
    pos = _snwprintf_s(l_direct_name, sizeof(l_direct_name)/sizeof(l_direct_name[0]), _TRUNCATE, L"DIRECT=OS:.\\PRIVATE$\\" DAP_BRAND "_esmq%d", l_es->mq_num);
#else
    pos = _snwprintf_s(l_direct_name, sizeof(l_direct_name)/sizeof(l_direct_name[0]), _TRUNCATE, L"DIRECT=OS:.\\PRIVATE$\\%hs_esmq%d", dap_get_appname(), l_es->mq_num);
#endif
    if (pos < 0) {
        log_it(L_ERROR, "Message queue path error");
        DAP_DELETE(l_es);
        return NULL;
    }

    HRESULT hr = MQOpenQueue(l_direct_name, MQ_SEND_ACCESS, MQ_DENY_NONE, &(l_es->mqh));
    if (hr == MQ_ERROR_QUEUE_NOT_FOUND) {
        log_it(L_INFO, "Queue still not created, wait a bit...");
        Sleep(300);
        hr = MQOpenQueue(l_direct_name, MQ_SEND_ACCESS, MQ_DENY_NONE, &(l_es->mqh));
        if (hr != MQ_OK) {
            log_it(L_ERROR, "Can't open message queue for queue type, error: 0x%x", hr);
            return NULL;
        }
    }
    hr = MQOpenQueue(l_direct_name, MQ_RECEIVE_ACCESS, MQ_DENY_NONE, &(l_es->mqh_recv));
    if (hr != MQ_OK) {
        log_it(L_ERROR, "Can't open message queue for queue type, error: 0x%x", hr);
        return NULL;
    }
#else
#error "Not defined dap_events_socket_queue_ptr_create_input() for this platform"
#endif

    l_es->flags = DAP_SOCK_QUEUE_PTR;
    l_es->_pvt = DAP_NEW_Z(struct queue_ptr_input_pvt);
    l_es->callbacks.delete_callback  = s_socket_type_queue_ptr_input_callback_delete;
    return l_es;
}

/**
 * @brief s_create_type_queue
 * @param a_w
 * @param a_flags
 * @return
 */
dap_events_socket_t * s_create_type_queue_ptr(dap_worker_t * a_w, dap_events_socket_callback_queue_ptr_t a_callback)
{
    dap_events_socket_t * l_es = DAP_NEW_Z(dap_events_socket_t);
    if(!l_es){
        log_it(L_ERROR,"Can't allocate esocket!");
        return NULL;
    }
    l_es->type = DESCRIPTOR_TYPE_QUEUE;
    l_es->flags =  DAP_SOCK_QUEUE_PTR;
    l_es->uuid = dap_uuid_generate_uint128();
    if (a_w){
        l_es->events = a_w->events;
        l_es->worker = a_w;
    }
    l_es->callbacks.queue_ptr_callback = a_callback; // Arm event callback
    l_es->buf_in_size_max = 8 * sizeof(void*);
    l_es->buf_out = NULL;

#if defined(DAP_EVENTS_CAPS_EPOLL)
    l_es->ev_base_flags = EPOLLIN | EPOLLERR | EPOLLRDHUP | EPOLLHUP;
#elif defined(DAP_EVENTS_CAPS_POLL)
    l_es->poll_base_flags = POLLIN | POLLERR | POLLRDHUP | POLLHUP;
#else
#error "Not defined s_create_type_queue_ptr for your platform"
#endif


#ifdef DAP_EVENTS_CAPS_QUEUE_PIPE2
    int l_pipe[2];
    int l_errno;
    char l_errbuf[128];
    l_errbuf[0]=0;
    if( pipe2(l_pipe,O_DIRECT | O_NONBLOCK ) < 0 ){
        l_errno = errno;
        strerror_r(l_errno, l_errbuf, sizeof (l_errbuf));
        switch (l_errno) {
            case EINVAL: log_it(L_CRITICAL, "Too old linux version thats doesn't support O_DIRECT flag for pipes (%s)", l_errbuf); break;
            default: log_it( L_ERROR, "Error detected, can't create pipe(): '%s' (%d)", l_errbuf, l_errno);
        }
        DAP_DELETE(l_es);
        return NULL;
    }//else
     //   log_it(L_DEBUG, "Created one-way unnamed packet pipe %d->%d", l_pipe[0], l_pipe[1]);
    l_es->fd = l_pipe[0];
    l_es->fd2 = l_pipe[1];

#if !defined (DAP_OS_ANDROID)
    FILE* l_sys_max_pipe_size_fd = fopen("/proc/sys/fs/pipe-max-size", "r");
    if (l_sys_max_pipe_size_fd) {
        const int l_file_buf_size = 64;
        char l_file_buf[l_file_buf_size];
        memset(l_file_buf, 0, l_file_buf_size);
        fread(l_file_buf, l_file_buf_size, 1, l_sys_max_pipe_size_fd);
        l_sys_max_pipe_size_fd = NULL;
        uint64_t l_sys_max_pipe_size = strtoull(l_file_buf, 0, 10);
        fcntl(l_pipe[0], F_SETPIPE_SZ, l_sys_max_pipe_size);
        fclose(l_sys_max_pipe_size_fd);
    }
#endif

#elif defined (DAP_EVENTS_CAPS_QUEUE_MQUEUE)
    char l_mq_name[64];
    struct mq_attr l_mq_attr;
    static uint32_t l_mq_last_number=0;
    memset(&l_mq_attr,0,sizeof (l_mq_attr));
    l_mq_attr.mq_maxmsg = 8; // Don't think we need to hold more than 1024 messages
    l_mq_attr.mq_msgsize = sizeof (void*); // We send only pointer on memory,
                                            // so use it with shared memory if you do access from another process
    snprintf(l_mq_name,sizeof (l_mq_name),"/%s-queue_ptr-%u",dap_get_appname(),l_mq_last_number );

    l_es->mqd = mq_open(l_mq_name,O_CREAT|O_RDWR |O_NONBLOCK,0700, &l_mq_attr);
    if (l_es->mqd == -1  || l_es->mqd == 0){
        int l_errno = errno;
        char l_errbuf[128];
        l_errbuf[0]=0;
        if (l_errno == EMFILE)
            strncpy(l_errbuf,"EMFILE: The per-process limit on the number of open file and message queue descriptors has been reached",sizeof (l_errbuf)-1);
        else
            strerror_r(l_errno,l_errbuf,sizeof (l_errbuf) );
        DAP_DELETE(l_es);
        l_es = NULL;
        log_it(L_CRITICAL,"Can't create mqueue descriptor %s: \"%s\" code %d",l_mq_name, l_errbuf, l_errno);
        return NULL;
    }else{
        l_es->mqd_id = l_mq_last_number;
        l_mq_last_number++;
    }
    assert(l_es->mqd);
#elif defined DAP_EVENTS_CAPS_MSMQ
    l_es->socket        = socket(AF_INET, SOCK_DGRAM, 0);

    if (l_es->socket == INVALID_SOCKET) {
        log_it(L_ERROR, "Error creating socket for TYPE_QUEUE: %d", WSAGetLastError());
        DAP_DELETE(l_es);
        return NULL;
    }

    int buffsize = 1024;
    setsockopt(l_es->socket, SOL_SOCKET, SO_RCVBUF, (char *)&buffsize, sizeof(int));

    int reuse = 1;
    if (setsockopt(l_es->socket, SOL_SOCKET, SO_REUSEADDR, (const char*)&reuse, sizeof(reuse)) < 0)
        log_it(L_WARNING, "Can't set up REUSEADDR flag to the socket, err: %d", WSAGetLastError());

    unsigned long l_mode = 1;
    ioctlsocket(l_es->socket, FIONBIO, &l_mode);

    int l_addr_len;
    struct sockaddr_in l_addr;
    l_addr.sin_family = AF_INET;
    IN_ADDR _in_addr = { { .S_addr = htonl(INADDR_LOOPBACK) } };
    l_addr.sin_addr = _in_addr;
    l_addr.sin_port = 0; //l_es->socket  + 32768;
    l_addr_len = sizeof(struct sockaddr_in);

    if (bind(l_es->socket, (struct sockaddr*)&l_addr, sizeof(l_addr)) < 0) {
        log_it(L_ERROR, "Bind error: %d", WSAGetLastError());
    } else {
        int dummy = 100;
        getsockname(l_es->socket, (struct sockaddr*)&l_addr, &dummy);
        l_es->port = l_addr.sin_port;
        //log_it(L_DEBUG, "Bound to port %d", l_addr.sin_port);
    }

    MQQUEUEPROPS   l_qps;
    MQPROPVARIANT  l_qp_var[1];
    QUEUEPROPID    l_qp_id[1];
    HRESULT        l_q_status[1];

    WCHAR l_pathname[MQ_MAX_Q_NAME_LEN - 10] = { 0 };
    static atomic_uint s_queue_num = 0;
    int pos = 0;
#ifdef DAP_BRAND
    pos = _snwprintf_s(l_pathname, sizeof(l_pathname)/sizeof(l_pathname[0]), _TRUNCATE, L".\\PRIVATE$\\" DAP_BRAND "_esmq%d", l_es->mq_num = s_queue_num++);
#else
    pos = _snwprintf_s(l_pathname, sizeof(l_pathname)/sizeof(l_pathname[0]), _TRUNCATE, L".\\PRIVATE$\\%hs_esmq%d", dap_get_appname(), l_es->mq_num = s_queue_num++);
#endif
    if (pos < 0) {
        log_it(L_ERROR, "Message queue path error");
        DAP_DELETE(l_es);
        return NULL;
    }
    u_long l_p_id         = 0;
    l_qp_id[l_p_id]       = PROPID_Q_PATHNAME;
    l_qp_var[l_p_id].vt   = VT_LPWSTR;
    l_qp_var[l_p_id].pwszVal = l_pathname;
    l_p_id++;

    l_qps.cProp     = l_p_id;
    l_qps.aPropID   = l_qp_id;
    l_qps.aPropVar  = l_qp_var;
    l_qps.aStatus   = l_q_status;

    WCHAR l_direct_name[MQ_MAX_Q_NAME_LEN]      = { 0 };
    WCHAR l_format_name[sizeof(l_direct_name) - 10] = { 0 };
    DWORD l_buflen = sizeof(l_format_name);
    HRESULT hr = MQCreateQueue(NULL, &l_qps, l_format_name, &l_buflen);
    if ((hr != MQ_OK) && (hr != MQ_ERROR_QUEUE_EXISTS) && (hr != MQ_INFORMATION_PROPERTY)) {
        log_it(L_ERROR, "Can't create message queue for queue type, error: 0x%x", hr);
        DAP_DELETE(l_es);
        return NULL;
    }
    _snwprintf_s(l_direct_name, sizeof(l_direct_name)/sizeof(l_direct_name[0]), _TRUNCATE, L"DIRECT=OS:%ls", l_pathname);

    hr = MQOpenQueue(l_direct_name, MQ_SEND_ACCESS, MQ_DENY_NONE, &(l_es->mqh));
    if (hr == MQ_ERROR_QUEUE_NOT_FOUND) {
        log_it(L_INFO, "Queue still not created, wait a bit...");
        Sleep(300);
        hr = MQOpenQueue(l_direct_name, MQ_SEND_ACCESS, MQ_DENY_NONE, &(l_es->mqh));
        if (hr != MQ_OK) {
            log_it(L_ERROR, "Can't open message queue for queue type, error: 0x%x", hr);
            DAP_DELETE(l_es);
            MQDeleteQueue(l_format_name);
            return NULL;
        }
    }
    hr = MQOpenQueue(l_direct_name, MQ_RECEIVE_ACCESS, MQ_DENY_NONE, &(l_es->mqh_recv));
    if (hr != MQ_OK) {
        log_it(L_ERROR, "Can't open message queue for queue type, error: 0x%x", hr);
        DAP_DELETE(l_es);
        MQCloseQueue(l_es->mqh);
        MQDeleteQueue(l_format_name);
        return NULL;
    }
    hr = MQPurgeQueue(l_es->mqh_recv);
    if (hr != MQ_OK) {
        log_it(L_DEBUG, "Message queue %d NOT purged, possible data corruption, err %d", l_es->mq_num, hr);
    }

#else
#error "Not implemented s_create_type_queue_ptr() on your platform"
#endif
    return l_es;
}

/**
 * @brief dap_events_socket_create_type_queue_mt
 * @param a_w
 * @param a_callback
 * @param a_flags
 * @return
 */
dap_events_socket_t * dap_events_socket_create_type_queue_ptr_mt(dap_worker_t * a_w, dap_events_socket_callback_queue_ptr_t a_callback)
{
    dap_events_socket_t * l_es = s_create_type_queue_ptr(a_w, a_callback);
    assert(l_es);
    // If no worker - don't assign
    if ( a_w)
        dap_events_socket_assign_on_worker_mt(l_es,a_w);
    return  l_es;
}


/**
 * @brief dap_events_socket_create_type_queue
 * @param a_w
 * @param a_callback
 * @return
 */
dap_events_socket_t * dap_events_socket_create_type_queue_ptr_unsafe(dap_worker_t * a_w, dap_events_socket_callback_queue_ptr_t a_callback)
{
    dap_events_socket_t * l_es = s_create_type_queue_ptr(a_w, a_callback);
    assert(l_es);
    // If no worker - don't assign
    if ( a_w) {
        if(dap_worker_add_events_socket_unsafe(l_es,a_w)) {
#ifdef DAP_OS_WINDOWS
            errno = WSAGetLastError();
#endif
            log_it(L_ERROR, "Can't add esocket %d to polling, err %d", l_es->socket, errno);
        }
    }
    return  l_es;
}

/**
 * @brief dap_events_socket_queue_proc_input
 * @param a_esocket
 */
int dap_events_socket_queue_proc_input_unsafe(dap_events_socket_t * a_esocket)
{
    if (a_esocket->callbacks.queue_callback){
        if (a_esocket->flags & DAP_SOCK_QUEUE_PTR){
            void * l_queue_ptr = NULL;
#if defined(DAP_EVENTS_CAPS_QUEUE_PIPE2)
            ssize_t l_read_ret = read( a_esocket->fd, &l_queue_ptr,sizeof (void *));
            int l_read_errno = errno;
            if( l_read_ret == (ssize_t) sizeof (void *))
                a_esocket->callbacks.queue_ptr_callback(a_esocket, l_queue_ptr);
            else if ( (errno != EAGAIN) && (errno != EWOULDBLOCK) )  // we use blocked socket for now but who knows...
                log_it(L_WARNING, "Can't read packet from pipe");
#elif defined (DAP_EVENTS_CAPS_QUEUE_MQUEUE)
            ssize_t l_ret = mq_receive(a_esocket->mqd,(char*) &l_queue_ptr, sizeof (l_queue_ptr),NULL);
            if (l_ret == -1){
                int l_errno = errno;
                char l_errbuf[128];
                l_errbuf[0]=0;
                strerror_r(l_errno, l_errbuf, sizeof (l_errbuf));
                log_it(L_ERROR, "Error in esocket queue_ptr:\"%s\" code %d", l_errbuf, l_errno);
                return -1;
            }
            a_esocket->callbacks.queue_ptr_callback (a_esocket, l_queue_ptr);
#elif defined DAP_EVENTS_CAPS_MSMQ
            DWORD l_mp_id = 0;
            MQMSGPROPS    l_mps;
            MQPROPVARIANT l_mpvar[2];
            MSGPROPID     l_p_id[2];

            UCHAR l_body[1024] = { 0 };
            l_p_id[l_mp_id]				= PROPID_M_BODY;
            l_mpvar[l_mp_id].vt			= VT_UI1 | VT_VECTOR;
            l_mpvar[l_mp_id].caub.cElems = sizeof(l_body);
            l_mpvar[l_mp_id].caub.pElems = l_body;
            l_mp_id++;

            l_p_id[l_mp_id]				= PROPID_M_BODY_SIZE;
            l_mpvar[l_mp_id].vt			= VT_UI4;
            l_mp_id++;

            l_mps.cProp    = l_mp_id;
            l_mps.aPropID  = l_p_id;
            l_mps.aPropVar = l_mpvar;
            l_mps.aStatus  = NULL;

            HRESULT hr = MQReceiveMessage(a_esocket->mqh_recv, 1000, MQ_ACTION_RECEIVE, &l_mps, NULL, NULL, NULL, MQ_NO_TRANSACTION);
            if (hr != MQ_OK) {
                log_it(L_ERROR, "An error 0x%x occured receiving a message from queue", hr);
                return -1;
            }
            if (l_mpvar[1].ulVal % sizeof(void*)) {
                log_it(L_ERROR, "Queue message size incorrect: %d", l_mpvar[1].ulVal);
                if (l_mpvar[1].ulVal < sizeof(void*)) {
                    log_it(L_ERROR, "Queue socket %d received invalid data", a_esocket->socket);
                    return -1;
                }
            }
            for (u_int pad = 0; pad < l_mpvar[1].ulVal; pad += sizeof(void*)) {
                memcpy(&l_queue_ptr, l_body + pad, sizeof(void*));
                a_esocket->callbacks.queue_ptr_callback (a_esocket, l_queue_ptr);
            }
#else
#error "No Queue fetch mechanism implemented on your platform"
#endif
        } else {
#ifdef DAP_OS_WINDOWS
            int l_read = dap_recvfrom(a_esocket->socket, a_esocket->buf_in, a_esocket->buf_in_size_max);
            if (l_read == SOCKET_ERROR) {
                log_it(L_ERROR, "Queue socket %d received invalid data, error %d", a_esocket->socket, WSAGetLastError());
                return -1;
            }
#else
            size_t l_read = read(a_esocket->socket, a_esocket->buf_in, a_esocket->buf_in_size_max );
#endif
            a_esocket->callbacks.queue_callback(a_esocket, a_esocket->buf_in, l_read);
        }
    }else{
        log_it(L_ERROR, "Queue socket %d accepted data but callback is NULL ", a_esocket->socket);
        return -1;
    }
    return 0;
}

/**
 * @brief s_create_type_event
 * @param a_w
 * @param a_callback
 * @return
 */
dap_events_socket_t * s_create_type_event(dap_worker_t * a_w, dap_events_socket_callback_event_t a_callback)
{
    dap_events_socket_t * l_es = DAP_NEW_Z(dap_events_socket_t); if (!l_es) return NULL;
    l_es->buf_out_size_max = l_es->buf_in_size_max = 1;
    l_es->buf_out = DAP_NEW_Z_SIZE(byte_t, l_es->buf_out_size_max);
    l_es->type = DESCRIPTOR_TYPE_EVENT;
    l_es->uuid = dap_uuid_generate_uint128();
    if (a_w){
        l_es->events = a_w->events;
        l_es->worker = a_w;
    }
    l_es->callbacks.event_callback = a_callback; // Arm event callback
#if defined(DAP_EVENTS_CAPS_EPOLL)
    l_es->ev_base_flags = EPOLLIN | EPOLLERR | EPOLLRDHUP | EPOLLHUP;
#elif defined(DAP_EVENTS_CAPS_POLL)
    l_es->poll_base_flags = POLLIN | POLLERR | POLLRDHUP | POLLHUP;
#else
#error "Not defined s_create_type_event for your platform"
#endif

#ifdef DAP_EVENTS_CAPS_EVENT_EVENTFD
    if((l_es->fd = eventfd(0,EFD_NONBLOCK) ) < 0 ){
        int l_errno = errno;
        char l_errbuf[128];
        l_errbuf[0]=0;
        strerror_r(l_errno, l_errbuf, sizeof (l_errbuf));
        switch (l_errno) {
            case EINVAL: log_it(L_CRITICAL, "An unsupported value was specified in flags: \"%s\" (%d)", l_errbuf, l_errno); break;
            case EMFILE: log_it(L_CRITICAL, "The per-process limit on the number of open file descriptors has been reached: \"%s\" (%d)", l_errbuf, l_errno); break;
            case ENFILE: log_it(L_CRITICAL, "The system-wide limit on the total number of open files has been reached: \"%s\" (%d)", l_errbuf, l_errno); break;
            case ENODEV: log_it(L_CRITICAL, "Could not mount (internal) anonymous inode device: \"%s\" (%d)", l_errbuf, l_errno); break;
            case ENOMEM: log_it(L_CRITICAL, "There was insufficient memory to create a new eventfd file descriptor: \"%s\" (%d)", l_errbuf, l_errno); break;
            default: log_it( L_ERROR, "Error detected, can't create eventfd: '%s' (%d)", l_errbuf, l_errno);
        }
        DAP_DELETE(l_es);
        return NULL;
    }else {
        l_es->fd2 = l_es->fd;
        //log_it(L_DEBUG, "Created eventfd descriptor %d", l_es->fd );
    }
#elif defined DAP_OS_WINDOWS


    l_es->socket        = socket(AF_INET, SOCK_DGRAM, 0);
    
    if (l_es->socket == INVALID_SOCKET) {
        log_it(L_ERROR, "Error creating socket for TYPE_QUEUE: %d", WSAGetLastError());
        DAP_DELETE(l_es);
        return NULL;
    }
    
    int buffsize = 1024;
    setsockopt(l_es->socket, SOL_SOCKET, SO_RCVBUF, (char *)&buffsize, sizeof(int));

    unsigned long l_mode = 1;
    ioctlsocket(l_es->socket, FIONBIO, &l_mode);

    int reuse = 1;
    if (setsockopt(l_es->socket, SOL_SOCKET, SO_REUSEADDR, (const char*)&reuse, sizeof(reuse)) < 0)
        log_it(L_WARNING, "Can't set up REUSEADDR flag to the socket, err: %d", WSAGetLastError());

    int l_addr_len;
    struct sockaddr_in l_addr;
    l_addr.sin_family = AF_INET;
    IN_ADDR _in_addr = { { .S_addr = htonl(INADDR_LOOPBACK) } };
    l_addr.sin_addr = _in_addr;
    l_addr.sin_port = 0; //l_es->socket + 32768;
    l_addr_len = sizeof(struct sockaddr_in);

    if (bind(l_es->socket, (struct sockaddr*)&l_addr, sizeof(l_addr)) < 0) {
        log_it(L_ERROR, "Bind error: %d", WSAGetLastError());
    } else {
        int dummy = 100;
        getsockname(l_es->socket, (struct sockaddr*)&l_addr, &dummy);
        l_es->port = l_addr.sin_port;
        //log_it(L_DEBUG, "Bound to port %d", l_addr.sin_port);
    }
#endif
    return l_es;
}

/**
 * @brief dap_events_socket_create_type_event_mt
 * @param a_w
 * @param a_callback
 * @return
 */
dap_events_socket_t * dap_events_socket_create_type_event_mt(dap_worker_t * a_w, dap_events_socket_callback_event_t a_callback)
{
    dap_events_socket_t * l_es = s_create_type_event(a_w, a_callback);
    // If no worker - don't assign
    if ( a_w)
        dap_events_socket_assign_on_worker_mt(l_es,a_w);
    return  l_es;
}

/**
 * @brief dap_events_socket_create_type_event_unsafe
 * @param a_w
 * @param a_callback
 * @return
 */
dap_events_socket_t * dap_events_socket_create_type_event_unsafe(dap_worker_t * a_w, dap_events_socket_callback_event_t a_callback)
{
    dap_events_socket_t * l_es = s_create_type_event(a_w, a_callback);
    // If no worker - don't assign
    if ( a_w)
        dap_worker_add_events_socket_unsafe(l_es,a_w);
    return  l_es;
}

/**
 * @brief dap_events_socket_event_proc_input_unsafe
 * @param a_esocket
 */
void dap_events_socket_event_proc_input_unsafe(dap_events_socket_t *a_esocket)
{
    if (a_esocket->callbacks.event_callback ){
#if defined(DAP_EVENTS_CAPS_EVENT_EVENTFD )
        eventfd_t l_value;
        if(eventfd_read( a_esocket->fd, &l_value)==0 ){ // would block if not ready
            a_esocket->callbacks.event_callback(a_esocket, l_value);
        }else if ( (errno != EAGAIN) && (errno != EWOULDBLOCK) ){  // we use blocked socket for now but who knows...
            int l_errno = errno;
            char l_errbuf[128];
            l_errbuf[0]=0;
            strerror_r(l_errno, l_errbuf, sizeof (l_errbuf));
            log_it(L_WARNING, "Can't read packet from event fd: \"%s\"(%d)", l_errbuf, l_errno);
        }else
            return; // do nothing
#elif defined DAP_OS_WINDOWS
        u_short l_value;
        int l_ret;
        switch (l_ret = dap_recvfrom(a_esocket->socket, a_esocket->buf_in, a_esocket->buf_in_size)) {
        case SOCKET_ERROR:
            log_it(L_CRITICAL, "Can't read from event socket, error: %d", WSAGetLastError());
            break;
        case 0:
            return;
        default:
            l_value = a_esocket->buf_out[0];
            a_esocket->callbacks.event_callback(a_esocket, l_value);
            return;
        }
#else
#error "No Queue fetch mechanism implemented on your platform"
#endif
    } else
        log_it(L_ERROR, "Event socket %d accepted data but callback is NULL ", a_esocket->socket);
}


typedef struct dap_events_socket_buf_item
{
    dap_events_socket_t * es;
    void *arg;
} dap_events_socket_buf_item_t;

int dap_events_socket_queue_ptr_send(dap_events_socket_t * a_es, void* a_arg);

/**
 *  Waits on the socket
 *  return 0: timeout, 1: may send data, -1 error
 */
static int wait_send_socket(int a_sockfd, long timeout_ms)
{
    struct timeval l_tv;
    fd_set l_outfd, l_errfd;

    l_tv.tv_sec = timeout_ms / 1000;
    l_tv.tv_usec = (timeout_ms % 1000) * 1000;

    FD_ZERO(&l_outfd);
    FD_ZERO(&l_errfd);
    FD_SET(a_sockfd, &l_errfd);
    FD_SET(a_sockfd, &l_outfd);

    while(1) {
#ifdef DAP_OS_WINDOWS
    int l_res = select(1, NULL, &l_outfd, &l_errfd, &l_tv);
#else
        int l_res = select(a_sockfd + 1, NULL, &l_outfd, &l_errfd, &l_tv);
#endif
        if(l_res == 0){
            l_res = -2;
            //log_it(L_DEBUG, "socket %d timed out", a_sockfd)
            break;
        }
        if(l_res == -1) {
            if(errno == EINTR)
                continue;
            log_it(L_DEBUG, "socket %d waiting errno=%d", errno);
            return l_res;
        }
        break;
    };

    if(FD_ISSET(a_sockfd, &l_outfd))
        return 0;

    return -1;
}

/**
 * @brief dap_events_socket_buf_thread
 * @param arg
 * @return
 */
static void *dap_events_socket_buf_thread(void *arg)
{
    dap_events_socket_buf_item_t *l_item = (dap_events_socket_buf_item_t*) arg;
    if(!l_item) {
        pthread_exit(0);
    }
    int l_res = 0;
    int l_count = 0;
    while(l_res < 1 && l_count < 3) {
    // wait max 5 min
#ifdef DAP_OS_WINDOWS
		log_it(L_INFO, "Wait 5 minutes");
    	l_res = wait_send_socket(l_item->es->socket, 300000);
#else
        l_res = wait_send_socket(l_item->es->fd2, 300000);
#endif
        if (l_res == 0){
            dap_events_socket_queue_ptr_send(l_item->es, l_item->arg);
            break;
        }
        l_count++;
    }
    if(l_res != 0)
        log_it(L_WARNING, "Lost data bulk in events socket buf thread");

    DAP_DELETE(l_item);
    pthread_exit(0);
}

static void add_ptr_to_buf(dap_events_socket_t * a_es, void* a_arg)
{
    dap_events_socket_buf_item_t *l_item = DAP_NEW(dap_events_socket_buf_item_t); if (!l_item) return;
    l_item->es = a_es;
    l_item->arg = a_arg;
    pthread_t l_thread;
    pthread_create(&l_thread, NULL, dap_events_socket_buf_thread, l_item);
}

/**
 * @brief dap_events_socket_queue_ptr_send_to_input
 * @param a_es_input
 * @param a_arg
 * @return
 */
int dap_events_socket_queue_ptr_send_to_input(dap_events_socket_t * a_es_input, void * a_arg)
{
    volatile void * l_arg = a_arg;
    /*if (a_es_input->buf_out_size >= sizeof(void*)) {
        if (memcmp(a_es_input->buf_out + a_es_input->buf_out_size - sizeof(void*), a_arg, sizeof(void*))) {
            log_it(L_INFO, "Ptr 0x%x already present in input, drop it", a_arg);
            return 2;
        }
    }*/
    return dap_events_socket_write_unsafe(a_es_input, &l_arg, sizeof(l_arg))
            == sizeof(l_arg) ? 0 : 1;
}

/**
 * @brief dap_events_socket_send_event
 * @param a_es
 * @param a_arg
 */
int dap_events_socket_queue_ptr_send( dap_events_socket_t * a_es, void* a_arg)
{
    int l_ret;
    int l_errno;
    if (s_debug_reactor)
        log_it(L_DEBUG,"Sent ptr %p to esocket queue %p (%d)", a_arg, a_es, a_es? a_es->fd : -1);
#if defined(DAP_EVENTS_CAPS_QUEUE_PIPE2)
    l_ret = write(a_es->fd2, &a_arg, sizeof(a_arg));
    l_errno = errno;
#elif defined (DAP_EVENTS_CAPS_QUEUE_MQUEUE)
    assert(a_es);
    assert(a_es->mqd);
    l_ret = mq_send(a_es->mqd, (const char *)&a_arg,sizeof (a_arg),0);
    l_errno = errno;
    if (l_errno == EINVAL || l_errno == EINTR || l_errno == ETIMEDOUT)
        l_errno = EAGAIN;
    if (l_ret == 0)
        l_ret = sizeof (a_arg);
#elif defined (DAP_EVENTS_CAPS_QUEUE_POSIX)
    struct timespec l_timeout;
    clock_gettime(CLOCK_REALTIME, &l_timeout);
    l_timeout.tv_sec+=2; // Not wait more than 1 second to get and 2 to send
    int ret = mq_timedsend(a_es->mqd, (const char *)&a_arg,sizeof (a_arg),0, &l_timeout );
    int l_errno = errno;
    if (ret == sizeof(a_arg) )
        return  0;
    else
        return l_errno;
#elif defined DAP_EVENTS_CAPS_MSMQ

    char *pbuf = (char *)&a_arg;

    DWORD l_mp_id = 0;
    MQMSGPROPS    l_mps;
    MQPROPVARIANT l_mpvar[1];
    MSGPROPID     l_p_id[1];
    HRESULT       l_mstatus[1];

    l_p_id[l_mp_id] = PROPID_M_BODY;
    l_mpvar[l_mp_id].vt = VT_VECTOR | VT_UI1;
    l_mpvar[l_mp_id].caub.pElems = (unsigned char*)(pbuf);
    l_mpvar[l_mp_id].caub.cElems = sizeof(void*);
    l_mp_id++;

    l_mps.cProp = l_mp_id;
    l_mps.aPropID = l_p_id;
    l_mps.aPropVar = l_mpvar;
    l_mps.aStatus = l_mstatus;
    HRESULT hr = MQSendMessage(a_es->mqh, &l_mps, MQ_NO_TRANSACTION);

    if (hr != MQ_OK) {
        log_it(L_ERROR, "An error occured on sending message to queue, errno: 0x%x", hr);
        return hr;
    }
    
    if(dap_sendto(a_es->socket, a_es->port, NULL, 0) == SOCKET_ERROR) {
        return WSAGetLastError();
    } else {
        return 0;
    }

#else
#error "Not implemented dap_events_socket_queue_ptr_send() for this platform"
#endif
    if (l_ret == sizeof(a_arg) )
        return  0;
    else{
        // Try again
        if(l_errno == EAGAIN || l_errno == EWOULDBLOCK ){
            add_ptr_to_buf(a_es, a_arg);
            return 0;
        }
        char l_errbuf[128];
        log_it(L_ERROR, "Can't send ptr to queue:\"%s\" code %d", strerror_r(l_errno, l_errbuf, sizeof (l_errbuf)), l_errno);
        return l_errno;
    }
}



/**
 * @brief dap_events_socket_event_signal
 * @param a_es
 * @param a_value
 * @return
 */
int dap_events_socket_event_signal( dap_events_socket_t * a_es, uint64_t a_value)
{
#if defined(DAP_EVENTS_CAPS_EVENT_EVENTFD)
    int ret = eventfd_write( a_es->fd2,a_value);
    int l_errno = errno;
    if (ret == 0 )
        return  0;
    else if ( ret < 0)
        return l_errno;
    else
        return 1;
#elif defined DAP_OS_WINDOWS
    a_es->buf_out[0] = (u_short)a_value;
    if(dap_sendto(a_es->socket, a_es->port, a_es->buf_out, sizeof(uint64_t)) == SOCKET_ERROR) {
        return WSAGetLastError();
    } else {
        return 0;
    }
#else
#error "Not implemented dap_events_socket_event_signal() for this platform"
#endif
}

/**
 * @brief dap_events_socket_queue_on_remove_and_delete
 * @param a_es
 */
void dap_events_socket_queue_on_remove_and_delete(dap_events_socket_t* a_es)
{
    int l_ret= dap_events_socket_queue_ptr_send( a_es->worker->queue_es_delete, a_es );
    if( l_ret != 0 ){
        log_it(L_ERROR, "Queue send returned %d", l_ret);
    }
}

/**
 * @brief dap_events_socket_wrap
 * @param a_events
 * @param w
 * @param s
 * @param a_callbacks
 * @return
 */
dap_events_socket_t * dap_events_socket_wrap2( dap_server_t *a_server, struct dap_events *a_events,
                                            int a_sock, dap_events_socket_callbacks_t *a_callbacks )
{
  assert( a_events );
  assert( a_callbacks );
  assert( a_server );

  //log_it( L_DEBUG,"Dap event socket wrapped around %d sock", a_sock );
  dap_events_socket_t * l_es = DAP_NEW_Z( dap_events_socket_t ); if (!l_es) return NULL;

  l_es->socket = a_sock;
  l_es->events = a_events;
  l_es->server = a_server;
  l_es->uuid = dap_uuid_generate_uint128();
  memcpy(&l_es->callbacks,a_callbacks, sizeof ( l_es->callbacks) );
  l_es->buf_out_size_max = l_es->buf_in_size_max = DAP_EVENTS_SOCKET_BUF;
  l_es->buf_in = a_callbacks->timer_callback ? NULL : DAP_NEW_Z_SIZE(byte_t, l_es->buf_in_size_max+1);
  l_es->buf_out = a_callbacks->timer_callback ? NULL : DAP_NEW_Z_SIZE(byte_t, l_es->buf_out_size_max+1);
  l_es->buf_in_size = l_es->buf_out_size = 0;
  l_es->flags = DAP_SOCK_READY_TO_READ;
  l_es->last_time_active = l_es->last_ping_request = time( NULL );

  pthread_rwlock_wrlock( &a_events->sockets_rwlock );
  HASH_ADD_INT(a_events->sockets, socket, l_es);
  pthread_rwlock_unlock( &a_events->sockets_rwlock );

  return l_es;
}

/**
 * @brief dap_events_socket_find
 * @param sock
 * @param sh
 * @return
 */
dap_events_socket_t *dap_events_socket_find_unsafe( int sock, struct dap_events *a_events )
{
    // Why we have only unsafe socket? Because you need to lock sockets_rwlock when do any operations with
    // socket that you've find in global list
    dap_events_socket_t *ret = NULL;
    if(!a_events)
        return NULL;
    if(a_events->sockets) {
        pthread_rwlock_rdlock(&a_events->sockets_rwlock);
        HASH_FIND_INT( a_events->sockets, &sock, ret );
        pthread_rwlock_unlock(&a_events->sockets_rwlock);
    }
    return ret;
}

void dap_events_socket_worker_poll_update_unsafe(dap_events_socket_t * a_esocket)
{
    #if defined (DAP_EVENTS_CAPS_EPOLL)
        int events = a_esocket->ev_base_flags | EPOLLERR;

        // Check & add
        if( a_esocket->flags & DAP_SOCK_READY_TO_READ )
            events |= EPOLLIN;

        if( a_esocket->flags & DAP_SOCK_READY_TO_WRITE || a_esocket->flags &DAP_SOCK_CONNECTING )
            events |= EPOLLOUT;

        a_esocket->ev.events = events;

        if( a_esocket->worker){
            if ( epoll_ctl(a_esocket->worker->epoll_fd, EPOLL_CTL_MOD, a_esocket->socket, &a_esocket->ev) ){
#ifdef DAP_OS_WINDOWS
                int l_errno = WSAGetLastError();
#else
                int l_errno = errno;
#endif
                char l_errbuf[128];
                l_errbuf[0]=0;
                strerror_r(l_errno, l_errbuf, sizeof (l_errbuf));
                log_it(L_ERROR,"Can't update client socket state in the epoll_fd %d: \"%s\" (%d)",
                       a_esocket->worker->epoll_fd, l_errbuf, l_errno);
            }
        }
    #elif defined (DAP_EVENTS_CAPS_POLL)
        if( a_esocket->worker){
            if (a_esocket->poll_index < a_esocket->worker->poll_count ){
                struct pollfd * l_poll = &a_esocket->worker->poll[a_esocket->poll_index];
                l_poll->events = a_esocket->poll_base_flags | POLLERR ;
                // Check & add
                if( a_esocket->flags & DAP_SOCK_READY_TO_READ )
                    l_poll->events |= POLLIN;
                if( a_esocket->flags & DAP_SOCK_READY_TO_WRITE || a_esocket->flags &DAP_SOCK_CONNECTING )
                    l_poll->events |= POLLOUT;
            }else{
                log_it(L_ERROR, "Wrong poll index when remove from worker (unsafe): %u when total count %u", a_esocket->poll_index,
                       a_esocket->worker->poll_count);
            }
        }
    #else
    #error "Not defined dap_events_socket_set_writable_unsafe for your platform"
    #endif

}

/**
 * @brief dap_events_socket_ready_to_read
 * @param sc
 * @param isReady
 */
void dap_events_socket_set_readable_unsafe( dap_events_socket_t *a_esocket, bool is_ready )
{
    if( is_ready == (bool)(a_esocket->flags & DAP_SOCK_READY_TO_READ))
        return;

    if ( is_ready )
        a_esocket->flags |= DAP_SOCK_READY_TO_READ;
    else
        a_esocket->flags ^= DAP_SOCK_READY_TO_READ;

    if( a_esocket->worker)
        dap_events_socket_worker_poll_update_unsafe( a_esocket);
}

/**
 * @brief dap_events_socket_ready_to_write
 * @param a_esocket
 * @param isReady
 */
void dap_events_socket_set_writable_unsafe( dap_events_socket_t *a_esocket, bool a_is_ready )
{
    if ( a_is_ready == (bool)(a_esocket->flags & DAP_SOCK_READY_TO_WRITE)) {
        return;
    }

    if ( a_is_ready ) {
        a_esocket->flags |= DAP_SOCK_READY_TO_WRITE;
#ifdef DAP_OS_WINDOWS
        if (a_esocket->type == DESCRIPTOR_TYPE_QUEUE)
            a_esocket->flags |= EPOLLONESHOT;
#endif
    }
    else {
        a_esocket->flags ^= DAP_SOCK_READY_TO_WRITE;
#ifdef DAP_OS_WINDOWS
        if (a_esocket->type == DESCRIPTOR_TYPE_QUEUE)
            a_esocket->flags ^= EPOLLONESHOT;
#endif
	}
    if( a_esocket->worker )
        dap_events_socket_worker_poll_update_unsafe(a_esocket);
}

/**
 * @brief dap_events_socket_remove Removes the client from the list
 * @param sc Connection instance
 */
void dap_events_socket_remove_and_delete_unsafe( dap_events_socket_t *a_es, bool preserve_inheritor )
{
    if ( !a_es )
        return;

    //log_it( L_DEBUG, "es is going to be removed from the lists and free the memory (0x%016X)", a_es );
    dap_events_socket_remove_from_worker_unsafe(a_es, a_es->worker);

    //log_it( L_DEBUG, "dap_events_socket wrapped around %d socket is removed", a_es->socket );

    if( a_es->callbacks.delete_callback )
        a_es->callbacks.delete_callback( a_es, NULL ); // Init internal structure

    dap_events_socket_delete_unsafe(a_es, preserve_inheritor);
}

/**
 * @brief dap_events_socket_delete_unsafe
 * @param a_esocket
 * @param a_preserve_inheritor
 */
void dap_events_socket_delete_unsafe( dap_events_socket_t * a_esocket , bool a_preserve_inheritor)
{
    if (a_esocket->events){ // It could be socket NOT from events
        if(!dap_events_socket_find_unsafe(a_esocket->socket, a_esocket->events)){
            log_it(L_ERROR, "esocket %d type %d already deleted", a_esocket->socket, a_esocket->type);
            /*dap_events_socket_t * es1 = NULL, *es2;
              HASH_ITER(hh, a_esocket->events->sockets, es1, es2) {
                log_it(L_INFO, "Table: socket %d", es1->socket);
            }*/
            return ;
        }

        if(a_esocket->events->sockets) {
            pthread_rwlock_wrlock( &a_esocket->events->sockets_rwlock );
            HASH_DEL( a_esocket->events->sockets, a_esocket );
            pthread_rwlock_unlock( &a_esocket->events->sockets_rwlock );
        }
    }

    if (!a_preserve_inheritor )
        DAP_DEL_Z(a_esocket->_inheritor)

    DAP_DEL_Z(a_esocket->_pvt)
    DAP_DEL_Z(a_esocket->buf_in)
    DAP_DEL_Z(a_esocket->buf_out)
    DAP_DEL_Z(a_esocket->remote_addr_str)
#ifdef DAP_OS_WINDOWS
    if ( a_esocket->socket && (a_esocket->socket != INVALID_SOCKET)) {
        closesocket( a_esocket->socket );
#else
        if ( a_esocket->socket && (a_esocket->socket != -1)) {
        close( a_esocket->socket );
#ifdef DAP_EVENTS_CAPS_QUEUE_PIPE2
        if( a_esocket->type == DESCRIPTOR_TYPE_QUEUE){
            close( a_esocket->fd2);
        }
#endif

#endif
    }
    DAP_DEL_Z( a_esocket )
}

/**
 * @brief dap_events_socket_delete
 * @param a_es
 */
void dap_events_socket_remove_from_worker_unsafe( dap_events_socket_t *a_es, dap_worker_t * a_worker)
{
    if (!a_es->worker) {
        log_it(L_INFO, "No worker assigned to esocket %d", a_es->socket);
        return;
    }
#ifdef DAP_EVENTS_CAPS_EPOLL

    if ( epoll_ctl( a_worker->epoll_fd, EPOLL_CTL_DEL, a_es->socket, &a_es->ev) == -1 ) {
        int l_errno = errno;
        char l_errbuf[128];
        strerror_r(l_errno, l_errbuf, sizeof (l_errbuf));
        log_it( L_ERROR,"Can't remove event socket's handler from the epoll_fd %d  \"%s\" (%d)",
                a_worker->epoll_fd, l_errbuf, l_errno);
    } //else
      //  log_it( L_DEBUG,"Removed epoll's event from dap_worker #%u", a_worker->id );
#elif defined (DAP_EVENTS_CAPS_POLL)
    if (a_es->poll_index < a_worker->poll_count ){
        a_worker->poll[a_es->poll_index].fd = -1;
        a_worker->poll_compress = true;
    }else{
        log_it(L_ERROR, "Wrong poll index when remove from worker (unsafe): %u when total count %u", a_es->poll_index, a_worker->poll_count);
    }
#else
#error "Unimplemented new esocket on worker callback for current platform"
#endif

    a_worker->event_sockets_count--;
    if(a_worker->esockets) {
        pthread_rwlock_wrlock(&a_worker->esocket_rwlock);
        HASH_DELETE(hh_worker,a_worker->esockets, a_es);
        pthread_rwlock_unlock(&a_worker->esocket_rwlock);
    }
    a_es->worker = NULL;
}

/**
 * @brief dap_events_socket_check_unsafe
 * @param a_worker
 * @param a_es
 * @return
 */
bool dap_events_socket_check_unsafe(dap_worker_t * a_worker,dap_events_socket_t * a_es)
{
    if (a_es){
        if ( a_worker->esockets){
            dap_events_socket_t * l_es = NULL;
            pthread_rwlock_rdlock(&a_worker->esocket_rwlock);
            HASH_FIND(hh_worker,a_worker->esockets,&a_es, sizeof(void*), l_es );
            pthread_rwlock_unlock(&a_worker->esocket_rwlock);
            return l_es == a_es;
        }else
            return false;
    }else
        return false;
}

/**
 * @brief dap_events_socket_remove_and_delete
 * @param a_es
 * @param preserve_inheritor
 */
void dap_events_socket_remove_and_delete_mt(dap_worker_t * a_w,  dap_events_socket_t *a_es )
{
    if(a_w)
        dap_events_socket_queue_ptr_send( a_w->queue_es_delete, a_es );
}

/**
 * @brief dap_events_socket_set_readable_mt
 * @param a_w
 * @param a_es
 * @param a_is_ready
 */
void dap_events_socket_set_readable_mt(dap_worker_t * a_w, dap_events_socket_t * a_es,bool a_is_ready)
{
    dap_worker_msg_io_t * l_msg = DAP_NEW_Z(dap_worker_msg_io_t); if (! l_msg) return;
    l_msg->esocket = a_es;
    if (a_is_ready)
        l_msg->flags_set = DAP_SOCK_READY_TO_READ;
    else
        l_msg->flags_unset = DAP_SOCK_READY_TO_READ;

    int l_ret= dap_events_socket_queue_ptr_send(a_w->queue_es_io, l_msg );
    if (l_ret!=0){
        log_it(L_ERROR, "Wasn't send pointer to queue: code %d", l_ret);
        DAP_DELETE(l_msg);
    }
}

/**
 * @brief dap_events_socket_set_writable_mt
 * @param sc
 * @param is_ready
 */
void dap_events_socket_set_writable_mt(dap_worker_t * a_w, dap_events_socket_t * a_es,bool a_is_ready)
{
    dap_worker_msg_io_t * l_msg = DAP_NEW_Z(dap_worker_msg_io_t); if (!l_msg) return;
    l_msg->esocket = a_es;
    if (a_is_ready)
        l_msg->flags_set = DAP_SOCK_READY_TO_WRITE;
    else
        l_msg->flags_unset = DAP_SOCK_READY_TO_WRITE;

    int l_ret= dap_events_socket_queue_ptr_send(a_w->queue_es_io, l_msg );
    if (l_ret!=0){
        log_it(L_ERROR, "Wasn't send pointer to queue: code %d", l_ret);
        DAP_DELETE(l_msg);
    }
}

/**
 * @brief dap_events_socket_write_inter
 * @param a_es_input
 * @param a_es
 * @param a_data
 * @param a_data_size
 * @return
 */
size_t dap_events_socket_write_inter(dap_events_socket_t * a_es_input, dap_events_socket_t *a_es, const void * a_data, size_t a_data_size)
{
    dap_worker_msg_io_t * l_msg = DAP_NEW_Z(dap_worker_msg_io_t); if( !l_msg) return 0;
    l_msg->esocket = a_es;
    l_msg->data = DAP_NEW_SIZE(void,a_data_size);
    l_msg->data_size = a_data_size;
    l_msg->flags_set = DAP_SOCK_READY_TO_WRITE;
    if( a_data)
        memcpy( l_msg->data, a_data, a_data_size);

    int l_ret= dap_events_socket_queue_ptr_send_to_input( a_es_input, l_msg );
    if (l_ret!=0){
        log_it(L_ERROR, "Wasn't send pointer to queue: code %d", l_ret);
        DAP_DELETE(l_msg);
        return 0;
    }
    return  a_data_size;
}

/**
 * @brief dap_events_socket_write_f_inter
 * @param a_es_input
 * @param sc
 * @param format
 * @return
 */
size_t dap_events_socket_write_f_inter(dap_events_socket_t * a_es_input, dap_events_socket_t *a_es, const char * a_format,...)
{
    va_list ap, ap_copy;
    va_start(ap,a_format);
    va_copy(ap_copy, ap);
    int l_data_size = dap_vsnprintf(NULL,0,a_format,ap);
    va_end(ap);
    if (l_data_size <0 ){
        log_it(L_ERROR,"Can't write out formatted data '%s' with values",a_format);
        va_end(ap_copy);
        return 0;
    }

    dap_worker_msg_io_t * l_msg = DAP_NEW_Z(dap_worker_msg_io_t);
    l_msg->esocket = a_es;
    l_msg->data = DAP_NEW_SIZE(void,l_data_size);
    l_msg->data_size = l_data_size;
    l_msg->flags_set = DAP_SOCK_READY_TO_WRITE;
    l_data_size = dap_vsprintf(l_msg->data,a_format,ap_copy);
    va_end(ap_copy);

    int l_ret= dap_events_socket_queue_ptr_send_to_input(a_es_input, l_msg );
    if (l_ret!=0){
        log_it(L_ERROR, "Wasn't send pointer to queue input: code %d", l_ret);
        DAP_DELETE(l_msg);
        return 0;
    }
    return  l_data_size;
}

/**
 * @brief dap_events_socket_write_mt
 * @param sc
 * @param data
 * @param data_size
 * @return
 */
size_t dap_events_socket_write_mt(dap_worker_t * a_w,dap_events_socket_t *a_es, const void * data, size_t l_data_size)
{
    dap_worker_msg_io_t * l_msg = DAP_NEW_Z(dap_worker_msg_io_t); if (!l_msg) return 0;
    l_msg->esocket = a_es;
    l_msg->data = DAP_NEW_SIZE(void,l_data_size);
    l_msg->data_size = l_data_size;
    l_msg->flags_set = DAP_SOCK_READY_TO_WRITE;
    memcpy( l_msg->data, data, l_data_size);

    int l_ret= dap_events_socket_queue_ptr_send(a_w->queue_es_io, l_msg );
    if (l_ret!=0){
        log_it(L_ERROR, "Wasn't send pointer to queue input: code %d", l_ret);
        DAP_DELETE(l_msg);
        return 0;
    }
    return  l_data_size;
}

/**
 * @brief dap_events_socket_write_f_mt
 * @param a_es
 * @param format
 * @return
 */
size_t dap_events_socket_write_f_mt(dap_worker_t * a_w,dap_events_socket_t *a_es, const char * format,...)
{
    va_list ap, ap_copy;
    va_start(ap,format);
    va_copy(ap_copy, ap);
    int l_data_size = dap_vsnprintf(NULL,0,format,ap);
    va_end(ap);
    if (l_data_size <0 ){
        log_it(L_ERROR,"Can't write out formatted data '%s' with values",format);
        va_end(ap_copy);
        return 0;
    }
    dap_worker_msg_io_t * l_msg = DAP_NEW_Z(dap_worker_msg_io_t);
    l_msg->esocket = a_es;
    l_msg->data = DAP_NEW_SIZE(void,l_data_size + 1);
    l_msg->flags_set = DAP_SOCK_READY_TO_WRITE;
    l_data_size = dap_vsprintf(l_msg->data,format,ap_copy);
    va_end(ap_copy);
    if (l_data_size <0 ){
        log_it(L_ERROR,"Can't write out formatted data '%s' with values",format);
        DAP_DELETE(l_msg->data);
        DAP_DELETE(l_msg);
        return 0;
    }
    l_msg->data_size = l_data_size;
    int l_ret= dap_events_socket_queue_ptr_send(a_w->queue_es_io, l_msg );
    if (l_ret!=0){
        log_it(L_ERROR, "Wasn't send pointer to queue: code %d", l_ret);
        DAP_DELETE(l_msg->data);
        DAP_DELETE(l_msg);
        return 0;
    }
    return l_data_size;
}

/**
 * @brief dap_events_socket_write Write data to the client
 * @param sc Conn instance
 * @param data Pointer to data
 * @param data_size Size of data to write
 * @return Number of bytes that were placed into the buffer
 */
size_t dap_events_socket_write_unsafe(dap_events_socket_t *sc, const void * data, size_t data_size)
{
    if(sc->buf_out_size > sc->buf_out_size_max){
        log_it(L_DEBUG,"write buffer already overflow size=%u/max=%u", sc->buf_out_size, sc->buf_out_size_max);
        return 0;
    }
     //log_it(L_DEBUG,"dap_events_socket_write %u sock data %X size %u", sc->socket, data, data_size );
     data_size = (sc->buf_out_size + data_size < sc->buf_out_size_max) ? data_size : (sc->buf_out_size_max - sc->buf_out_size);
     memcpy(sc->buf_out + sc->buf_out_size, data, data_size);
     sc->buf_out_size += data_size;
     dap_events_socket_set_writable_unsafe(sc, true);
     return data_size;
}

/**
 * @brief dap_events_socket_write_f Write formatted text to the client
 * @param sc Conn instance
 * @param format Format
 * @return Number of bytes that were placed into the buffer
 */
size_t dap_events_socket_write_f_unsafe(dap_events_socket_t *sc, const char * format,...)
{
    //log_it(L_DEBUG,"dap_events_socket_write_f %u sock", sc->socket );

    size_t l_max_data_size = sc->buf_out_size_max - sc->buf_out_size;
    if (! l_max_data_size)
        return 0;

    va_list ap;
    va_start(ap, format);
    int ret=dap_vsnprintf((char*)sc->buf_out + sc->buf_out_size, l_max_data_size, format, ap);
    va_end(ap);
    if(ret > 0) {
        sc->buf_out_size += (unsigned int)ret;
    } else {
        log_it(L_ERROR,"Can't write out formatted data '%s'", format);
    }
    dap_events_socket_set_writable_unsafe(sc, true);
    return (ret > 0) ? (unsigned int)ret : 0;
}

/**
 * @brief dap_events_socket_pop_from_buf_in Read data from input buffer
 * @param sc Conn instasnce
 * @param data Pointer to memory where to store the data
 * @param data_size Size of data to read
 * @return Actual bytes number that were read
 */
size_t dap_events_socket_pop_from_buf_in(dap_events_socket_t *sc, void *data, size_t data_size)
{
//    log_it(L_DEBUG,"dap_events_socket_read %u sock data %X size %u", sc->socket, data, data_size );

    if(data_size<sc->buf_in_size){
        memcpy(data,sc->buf_in,data_size);
        memmove(data,sc->buf_in+data_size,sc->buf_in_size-data_size);
    }else{
        if(data_size>sc->buf_in_size)
            data_size=sc->buf_in_size;
        memcpy(data,sc->buf_in,data_size);
    }
    sc->buf_in_size-=data_size;
    return data_size;
}


/**
 * @brief dap_events_socket_shrink_client_buf_in Shrink input buffer (shift it left)
 * @param cl Client instance
 * @param shrink_size Size on wich we shrink the buffer with shifting it left
 */
void dap_events_socket_shrink_buf_in(dap_events_socket_t * cl, size_t shrink_size)
{
    if((shrink_size==0)||(cl->buf_in_size==0) ){
        return;
    }else if(cl->buf_in_size>shrink_size){
        size_t buf_size=cl->buf_in_size-shrink_size;
        uint8_t* tmp = cl->buf_in + shrink_size;
        memmove(cl->buf_in,tmp,buf_size);
        cl->buf_in_size=buf_size;
    }else{
        //log_it(WARNING,"Shrinking size of input buffer on amount bigger than actual buffer's size");
        cl->buf_in_size=0;
    }

}

#ifdef DAP_OS_WINDOWS
inline int dap_recvfrom(SOCKET s, void* buf_in, size_t buf_size) {
    struct sockaddr_in l_dummy;
    socklen_t l_size = sizeof(l_dummy);
    int ret;
    if (buf_in) {
        memset(buf_in, 0, buf_size);
        ret = recvfrom(s, (char*)buf_in, (long)buf_size, 0, (struct sockaddr *)&l_dummy, &l_size);
    } else {
        char l_tempbuf[sizeof(void*)];
        ret = recvfrom(s, l_tempbuf, sizeof(l_tempbuf), 0, (struct sockaddr *)&l_dummy, &l_size);
    }
    return ret;
}

inline int dap_sendto(SOCKET s, u_short port, void* buf_out, size_t buf_out_size) {
    int l_addr_len;
    struct sockaddr_in l_addr;
    l_addr.sin_family = AF_INET;
    IN_ADDR _in_addr = { { .S_addr = htonl(INADDR_LOOPBACK) } };
    l_addr.sin_addr = _in_addr;
    l_addr.sin_port = port;
    l_addr_len = sizeof(struct sockaddr_in);
    int ret;
    if (buf_out) {
        ret = sendto(s, (char*)buf_out, (long)buf_out_size, MSG_DONTWAIT | MSG_NOSIGNAL, (struct sockaddr *)&l_addr, l_addr_len);
    } else {
        char l_bytes[sizeof(void*)] = { 0 };
        ret = sendto(s, l_bytes, sizeof(l_bytes), MSG_DONTWAIT | MSG_NOSIGNAL, (struct sockaddr *)&l_addr, l_addr_len);
    }
    return ret;
}
#endif<|MERGE_RESOLUTION|>--- conflicted
+++ resolved
@@ -144,19 +144,12 @@
     if (!l_ret)
         return NULL;
 
-<<<<<<< HEAD
-    ret->socket = a_sock;
-    ret->events = a_events;
-    if (a_callbacks)
-        memcpy(&ret->callbacks, a_callbacks, sizeof(ret->callbacks) );
-    ret->flags = DAP_SOCK_READY_TO_READ;
-=======
     l_ret->socket = a_sock;
     l_ret->events = a_events;
     l_ret->uuid = dap_uuid_generate_uint128();
-    memcpy(&l_ret->callbacks, a_callbacks, sizeof(l_ret->callbacks) );
+    if (a_callbacks)
+        memcpy(&l_ret->callbacks, a_callbacks, sizeof(l_ret->callbacks) );
     l_ret->flags = DAP_SOCK_READY_TO_READ;
->>>>>>> 5eba5deb
 
     l_ret->buf_in_size_max = DAP_EVENTS_SOCKET_BUF;
     l_ret->buf_out_size_max = DAP_EVENTS_SOCKET_BUF;
