--- conflicted
+++ resolved
@@ -70,14 +70,17 @@
  * @param a_stage_status_error_callback
  * @return
  */
-dap_client_t * dap_client_new( dap_client_callback_t a_stage_status_callback
-                              ,dap_client_callback_t a_stage_status_error_callback )
+dap_client_t *dap_client_new(dap_client_callback_t a_delete_callback,
+                             dap_client_callback_t a_stage_status_error_callback,
+                             void *a_callbacks_arg)
 {
     // ALLOC MEM FOR dap_client
     dap_client_t *l_client = DAP_NEW_Z(dap_client_t);
     if (!l_client)
         goto MEM_ALLOC_ERR;
 
+    l_client->delete_callback = a_delete_callback;
+    l_client->callbacks_arg = a_callbacks_arg;
     l_client->_internal  = DAP_NEW_Z(dap_client_pvt_t);
     if (!l_client->_internal)
         goto MEM_ALLOC_ERR;
@@ -85,7 +88,6 @@
     // CONSTRUCT dap_client object
     dap_client_pvt_t *l_client_pvt = DAP_CLIENT_PVT(l_client);
     l_client_pvt->client = l_client;
-    l_client_pvt->stage_status_callback = a_stage_status_callback;
     l_client_pvt->stage_status_error_callback = a_stage_status_error_callback;
     l_client_pvt->worker = dap_events_worker_get_auto();
 
@@ -188,17 +190,26 @@
  * @brief s_client_delete
  * @param a_client
  */
-void dap_client_delete(dap_client_t * a_client)
-{
-<<<<<<< HEAD
-    dap_client_pvt_delete( DAP_CLIENT_PVT(a_client) );
+void dap_client_delete_unsafe(dap_client_t *a_client)
+{
+    if(a_client->delete_callback)
+        a_client->delete_callback(a_client, a_client->callbacks_arg);
+    dap_client_pvt_delete_unsafe( DAP_CLIENT_PVT(a_client) );
     DAP_DEL_Z(a_client->uplink_addr);
     DAP_DEL_Z(a_client->active_channels);
-=======
-    dap_client_pvt_delete_unsafe( DAP_CLIENT_PVT(a_client) );
-    pthread_mutex_destroy(&a_client->mutex);
->>>>>>> e09b4126
     DAP_DELETE(a_client);
+}
+
+
+void s_client_delete_on_worker(UNUSED_ATTR dap_worker_t *a_worker, void *a_arg)
+{
+    dap_client_delete_unsafe(a_arg);
+}
+
+void dap_client_delete_mt(dap_client_t *a_client)
+{
+    dap_worker_t *l_worker = DAP_CLIENT_PVT(a_client)->worker;
+    dap_worker_exec_callback_on(l_worker, s_client_delete_on_worker, a_client);
 }
 
 /**
@@ -268,7 +279,7 @@
         l_client_internal->stage_status_done_callback = NULL;
         l_client_internal->stage_status = STAGE_STATUS_DONE;
         if (a_client->stage_target_done_callback)
-            a_client->stage_target_done_callback(a_client, a_client->stage_target_callback_arg);
+            a_client->stage_target_done_callback(a_client, a_client->callbacks_arg);
         return;
     }
 
