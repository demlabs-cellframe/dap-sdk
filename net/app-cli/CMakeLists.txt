cmake_minimum_required(VERSION 3.10)
project (dap_app_cli)

file(GLOB DAP_APP_CLI_SRCS *.c)

file(GLOB DAP_APP_CLI_HEADERS include/*.h)

add_library(${PROJECT_NAME} STATIC ${DAP_APP_CLI_SRCS} ${DAP_APP_CLI_HEADERS} )

<<<<<<< HEAD
target_link_libraries(${PROJECT_NAME} dap_core dap_io dap_cli_server m dap_json_rpc)
target_include_directories(${PROJECT_NAME} PUBLIC include/ )
=======
target_link_libraries(${PROJECT_NAME} dap_core dap_io dap_cli_server m)
target_include_directories(${PROJECT_NAME} PUBLIC include/ )

if(INSTALL_DAP_SDK)
set_target_properties(${PROJECT_NAME}  PROPERTIES PUBLIC_HEADER "${DAP_APP_CLI_HEADERS}")
INSTALL(TARGETS ${PROJECT_NAME} 
        LIBRARY DESTINATION lib/dap/net/app-cli/
        ARCHIVE DESTINATION lib/dap/net/app-cli/
        PUBLIC_HEADER DESTINATION include/dap/net/app-cli/
)
endif()
>>>>>>> 87285739
<|MERGE_RESOLUTION|>--- conflicted
+++ resolved
@@ -7,11 +7,7 @@
 
 add_library(${PROJECT_NAME} STATIC ${DAP_APP_CLI_SRCS} ${DAP_APP_CLI_HEADERS} )
 
-<<<<<<< HEAD
 target_link_libraries(${PROJECT_NAME} dap_core dap_io dap_cli_server m dap_json_rpc)
-target_include_directories(${PROJECT_NAME} PUBLIC include/ )
-=======
-target_link_libraries(${PROJECT_NAME} dap_core dap_io dap_cli_server m)
 target_include_directories(${PROJECT_NAME} PUBLIC include/ )
 
 if(INSTALL_DAP_SDK)
@@ -21,5 +17,4 @@
         ARCHIVE DESTINATION lib/dap/net/app-cli/
         PUBLIC_HEADER DESTINATION include/dap/net/app-cli/
 )
-endif()
->>>>>>> 87285739
+endif()