--- conflicted
+++ resolved
@@ -255,11 +255,7 @@
     s_status = 1;
     while(s_status > 0) {
         dap_app_cli_http_read(a_socket, a_cmd);
-<<<<<<< HEAD
-        if (time(NULL) - l_start_time > DAP_CLI_HTTP_TIMEOUT && !a_cmd->cmd_res)
-=======
         if ((time(NULL) - l_start_time > DAP_CLI_HTTP_TIMEOUT)&&!a_cmd->cmd_res)
->>>>>>> 3ef80ce7
             s_status = DAP_CLI_ERROR_TIMEOUT;
     }
     // process result
