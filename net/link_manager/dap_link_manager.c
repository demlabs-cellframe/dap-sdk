--- conflicted
+++ resolved
@@ -1125,9 +1125,8 @@
     l_link->static_clusters = dap_list_remove(l_link->static_clusters, l_cluster);
     if (!l_link->static_clusters && !l_link->active_clusters)
         s_link_delete(l_link, false, true);
-<<<<<<< HEAD
-        pthread_rwlock_unlock(&s_link_manager->links_lock);
-    }
+    pthread_rwlock_unlock(&s_link_manager->links_lock);
+    s_debug_cluster_adding_removing(true, false, l_cluster, l_node_addr);
 }
 
 /**
@@ -1185,8 +1184,4 @@
     if (a_downlinks_count)
         *a_downlinks_count = l_downlinks_count;
     return l_ret;
-=======
-    pthread_rwlock_unlock(&s_link_manager->links_lock);
-    s_debug_cluster_adding_removing(true, false, l_cluster, l_node_addr);
->>>>>>> 7054ae91
 }