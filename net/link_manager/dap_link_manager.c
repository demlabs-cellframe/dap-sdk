/*
* Authors:
* Roman Khlopkov <roman.khlopkov@demlabs.net>
* Pavel Uhanov <pavel.uhanov@demlabs.net>
* Cellframe       https://cellframe.net
* DeM Labs Inc.   https://demlabs.net
* Copyright  (c) 2017-2024
* All rights reserved.

This file is part of DAP SDK the open source project

DAP SDK is free software: you can redistribute it and/or modify
it under the terms of the GNU General Public License as published by
the Free Software Foundation, either version 3 of the License, or
(at your option) any later version.

DAP SDK is distributed in the hope that it will be useful,
but WITHOUT ANY WARRANTY; without even the implied warranty of
MERCHANTABILITY or FITNESS FOR A PARTICULAR PURPOSE.  See the
GNU General Public License for more details.

You should have received a copy of the GNU General Public License
along with any DAP SDK based project.  If not, see <http://www.gnu.org/licenses/>.
*/

#include "dap_link_manager.h"
#include "dap_global_db.h"
#include "dap_global_db_driver.h"
#include "dap_stream_cluster.h"
#include "dap_worker.h"
#include "dap_config.h"
#include "dap_strfuncs.h"
#include "dap_client_pvt.h"
#include "dap_net.h"

#define LOG_TAG "dap_link_manager"

#define DAP_LINK(a) ((dap_link_t *)(a)->_inheritor)

static const char s_heated_group_local_prefix[] = "local.nodes.heated.0x";
static const uint64_t s_cooling_period = 900 /*sec*/ * 1000000000LLU;

typedef struct dap_managed_net {
    bool active;
    uint64_t id;
    uint32_t uplinks;
    uint32_t min_links_num;     // min links required in each net
    dap_list_t *link_clusters;
} dap_managed_net_t;

static bool s_debug_more = false;
static const char *s_init_error = "Link manager not inited";
static uint32_t s_timer_update_states = 5000;
static uint32_t s_max_attempts_num = 1;
static uint32_t s_reconnect_delay = 20; // sec
static dap_link_manager_t *s_link_manager = NULL;
static dap_proc_thread_t *s_query_thread = NULL;

static void s_client_connect(dap_link_t *a_link, void *a_callback_arg);
static void s_client_connected_callback(dap_client_t *a_client, void *a_arg);
static void s_client_error_callback(dap_client_t *a_client, void *a_arg);
static void s_accounting_uplink_in_net(dap_link_t *a_link, dap_managed_net_t *a_net);
static void s_link_delete(dap_link_t **a_link, bool a_force, bool a_client_preserve);
static void s_link_delete_all(bool a_force);
static void s_links_wake_up(dap_link_manager_t *a_link_manager);
static void s_links_request(dap_link_manager_t *a_link_manager);
static void s_update_states(void *a_arg);
static void s_link_manager_print_links_info(dap_link_manager_t *a_link_manager);

static dap_list_t *s_find_net_item_by_id(uint64_t a_net_id)
{
    dap_return_val_if_pass_err(!s_link_manager, NULL, "%s", s_init_error);
    dap_return_val_if_pass(!a_net_id, NULL);
    dap_list_t *l_item = NULL;
    DL_FOREACH(s_link_manager->nets, l_item)
        if (a_net_id == ((dap_managed_net_t *)(l_item->data))->id)
            break;
    if (!l_item) {
        debug_if(s_debug_more, L_ERROR, "Net ID 0x%016" DAP_UINT64_FORMAT_x " not controlled by link manager", a_net_id);
        return NULL;
    }
    return l_item;
}

DAP_STATIC_INLINE dap_managed_net_t *s_find_net_by_id(uint64_t a_net_id)
{
    dap_list_t *l_item = s_find_net_item_by_id(a_net_id);
    if (l_item)
        return (dap_managed_net_t *)l_item->data;
    log_it(L_ERROR, "Net ID 0x%016" DAP_UINT64_FORMAT_x " is not registered", a_net_id);
    return NULL;
}

/**
 * @brief forming group name for each net
 * @return NULL if error other group name
 */
DAP_STATIC_INLINE char *s_hot_group_forming(uint64_t a_net_id)
{ 
    return dap_strdup_printf("%s%016"DAP_UINT64_FORMAT_x, s_heated_group_local_prefix, a_net_id);
}

/**
 * @brief update hot list
 * @return NOT 0 if list empty
 */
static int s_update_hot_list(uint64_t a_net_id)
{
    size_t l_node_count = 0;
    char *l_hot_group = s_hot_group_forming(a_net_id);
    dap_global_db_obj_t *l_objs = dap_global_db_get_all_sync(l_hot_group, &l_node_count);
    if (!l_node_count || !l_objs) {
        log_it(L_DEBUG, "Hot list is empty");
        DAP_DEL_Z(l_hot_group);
        return 1;
    }
    dap_nanotime_t l_time_now = dap_nanotime_now();
    size_t l_deleted = 0;
    for(size_t i = 0; i < l_node_count; ++i) {
        if(l_time_now > l_objs[i].timestamp + s_cooling_period) {
            dap_global_db_del_sync(l_hot_group, l_objs[i].key);
            ++l_deleted;
        }
    }
    DAP_DEL_Z(l_hot_group);
    dap_global_db_objs_delete(l_objs, l_node_count);
    if (l_deleted == l_node_count) {
        log_it(L_DEBUG, "Hot list cleared");
        return 2;
    }
    return 0;
}

/**
 * @brief add node add in local GDB group
 * @param a_node_addr - node addr to adding
 */
static void s_node_hot_list_add(dap_stream_node_addr_t a_node_addr, uint64_t a_associated_net_id)
{
// sanity check
    dap_return_if_pass(!a_node_addr.uint64);
// func work
    const char *l_node_addr_str = dap_stream_node_addr_to_str_static(a_node_addr);
    char *l_hot_group = s_hot_group_forming(a_associated_net_id);
    dap_global_db_set_sync(l_hot_group, l_node_addr_str, NULL, 0, false);
    DAP_DEL_Z(l_hot_group);
}

// debug_more funcs
DAP_STATIC_INLINE void s_debug_cluster_adding_removing(bool a_static, bool a_adding, dap_cluster_t *a_cluster, dap_stream_node_addr_t *a_node_addr)
{
    debug_if(s_debug_more, L_DEBUG, "%s cluster net_id 0x%016" DAP_UINT64_FORMAT_x ", srv_id 0x%016" DAP_UINT64_FORMAT_x
                                    " successfully %s link " NODE_ADDR_FP_STR,
            a_static ? "Static" : "Links", 
            a_cluster->guuid.net_id,
            a_cluster->guuid.srv_id,
            a_adding ? "added to" : "removed from",
            NODE_ADDR_FP_ARGS(a_node_addr));
}

DAP_STATIC_INLINE void s_debug_accounting_link_in_net(bool a_uplink, dap_stream_node_addr_t *a_node_addr, uint64_t a_net_id)
{
    debug_if(s_debug_more, L_DEBUG, "Accounting %s " NODE_ADDR_FP_STR " in net %" DAP_UINT64_FORMAT_U,
                        a_uplink ? "uplink to" : "downlink from", NODE_ADDR_FP_ARGS(a_node_addr), a_net_id);
}

DAP_STATIC_INLINE void s_link_manager_print_links_info(dap_link_manager_t *a_link_manager)
{
    dap_link_t *l_link = NULL, *l_tmp = NULL;
    dap_string_t *l_report = dap_string_new("\n| Uplink |\tNode addr\t|Active Clusters|Static clusters|\tNet IDs\t\n"
            "-----------------------------------------------------------------\n");
    HASH_ITER(hh, a_link_manager->links, l_link, l_tmp) {
        dap_string_append_printf(l_report, "| %5s  |"NODE_ADDR_FP_STR"|\t%"DAP_UINT64_FORMAT_U
                                            "\t|\t%"DAP_UINT64_FORMAT_U"\t| ",
                                 l_link->is_uplink ? "True" : "False",
                                 NODE_ADDR_FP_ARGS_S(l_link->addr),
                                 dap_list_length(l_link->active_clusters),
                                 dap_list_length(l_link->static_clusters));
        dap_list_t *it, *tmp;
        DL_FOREACH_SAFE(l_link->uplink.associated_nets, it, tmp) {
            dap_managed_net_t *l_net = it->data;
            dap_string_append_printf(l_report, " %"DAP_UINT64_FORMAT_x, l_net->id);
        }
        dap_string_append_printf(l_report, "%s", "\n");
    }
    log_it(L_DEBUG, "%s", l_report->str);
    dap_string_free(l_report, true);
}

// General functional

/**
 * @brief link manager initialisation
 * @param a_callbacks - callbacks
 * @return 0 if ok, other if error
 */
int dap_link_manager_init(const dap_link_manager_callbacks_t *a_callbacks)
{
// sanity check
    dap_return_val_if_pass_err(s_link_manager, -2, "Link manager actualy inited");
// get config
    s_timer_update_states = dap_config_get_item_uint32_default(g_config, "link_manager", "timer_update_states", s_timer_update_states);
    s_max_attempts_num = dap_config_get_item_uint32_default(g_config, "link_manager", "max_attempts_num", s_max_attempts_num);
    s_reconnect_delay = dap_config_get_item_uint32_default(g_config, "link_manager", "reconnect_delay", s_reconnect_delay);
    s_debug_more = dap_config_get_item_bool_default(g_config,"link_manager","debug_more", s_debug_more);
    if (!(s_query_thread = dap_proc_thread_get_auto())) {
        log_it(L_ERROR, "Can't choose query thread on link manager");
        return -1;
    }
    if (!(s_link_manager = dap_link_manager_new(a_callbacks))) {
        log_it(L_ERROR, "Default link manager not inited");
        return -2;
    }
    if (dap_proc_thread_timer_add(s_query_thread, s_update_states, s_link_manager, s_timer_update_states)) {
        log_it(L_ERROR, "Can't activate timer on link manager");
        return -3;
    }
// clean ignore and connections group
    dap_list_t *l_groups = dap_global_db_driver_get_groups_by_mask(s_heated_group_local_prefix);
    dap_list_t *l_item_cut = NULL;
    DL_FOREACH(l_groups, l_item_cut) {
        dap_global_db_erase_table_sync((const char*)(l_item_cut->data));
    }
    dap_list_free_full(l_groups, NULL);
// start
    dap_link_manager_set_condition(true);
    return 0;
}

/**
 * @brief close connections and memory free
 */
void dap_link_manager_deinit()
{
// sanity check
    dap_return_if_pass_err(!s_link_manager, "%s", s_init_error);
// func work
    dap_link_manager_set_condition(false);
    dap_link_t *l_link = NULL, *l_link_tmp;
    pthread_rwlock_wrlock(&s_link_manager->links_lock);
    HASH_ITER(hh, s_link_manager->links, l_link, l_link_tmp)
        s_link_delete(&l_link, true, false);
    pthread_rwlock_unlock(&s_link_manager->links_lock);
    dap_list_t *it = NULL, *tmp;
    DL_FOREACH_SAFE(s_link_manager->nets, it, tmp)
        dap_link_manager_remove_net(((dap_managed_net_t *)it->data)->id);
    pthread_rwlock_destroy(&s_link_manager->links_lock);
    pthread_rwlock_destroy(&s_link_manager->nets_lock);
    DAP_DELETE(s_link_manager);
}

/**
 * @brief close connections and memory free
 * @param a_callbacks - callbacks
 * @return pointer to dap_link_manager_t, NULL if error
 */
dap_link_manager_t *dap_link_manager_new(const dap_link_manager_callbacks_t *a_callbacks)
{
    dap_return_val_if_pass_err(!a_callbacks || !a_callbacks->fill_net_info, NULL, "Needed link manager callbacks not filled, please check it");
    dap_link_manager_t *l_ret = DAP_NEW_Z_RET_VAL_IF_FAIL(dap_link_manager_t, NULL);
    l_ret->callbacks = *a_callbacks;
    if(!l_ret->callbacks.link_request)
        log_it(L_WARNING, "Link manager link_request callback is NULL");
    l_ret->max_attempts_num = s_max_attempts_num;
    l_ret->reconnect_delay = s_reconnect_delay;
    pthread_rwlock_init(&l_ret->links_lock, NULL);
    pthread_rwlock_init(&l_ret->nets_lock, NULL);
    return l_ret;
}

/**
 * @brief dap_link_manager_get_default
 * @return pointer to s_link_manager
 */
DAP_INLINE dap_link_manager_t *dap_link_manager_get_default()
{
    return s_link_manager;
}

/**
 * @brief count links in concretic net
 * @param a_net_id net id for search
 * @return links count
 */
size_t dap_link_manager_links_count(uint64_t a_net_id)
{
// sanity check
    dap_managed_net_t *l_net = s_find_net_by_id(a_net_id);
    dap_return_val_if_pass(!l_net, 0);
// func work
    return dap_cluster_members_count((dap_cluster_t *)l_net->link_clusters->data);
}

/**
 * @brief return required links in concretic net
 * @param a_net_id net id for search
 * @return required links
 */
size_t dap_link_manager_required_links_count(uint64_t a_net_id)
{
// sanity check
    dap_managed_net_t *l_net = s_find_net_by_id(a_net_id);
    dap_return_val_if_pass(!s_link_manager || !l_net, 0);
// func work
    return l_net->min_links_num;
}

/**
 * @brief count needed links in concretic net
 * @param a_net_id net id for search
 * @return needed links count
 */
size_t dap_link_manager_needed_links_count(uint64_t a_net_id)
{
// sanity check
    dap_managed_net_t *l_net = s_find_net_by_id(a_net_id);
    dap_return_val_if_pass(!s_link_manager, 0);
// func work
    if (!l_net) {
        log_it(L_ERROR, "Net ID 0x%016" DAP_UINT64_FORMAT_x " is not registered", a_net_id);
        return 0;
    }
    return l_net->uplinks < l_net->min_links_num ? l_net->min_links_num - l_net->uplinks : 0;
}

/**
 * @brief add controlled net to link manager
 * @param a_net_id net id for adding
 * @param a_link_cluster net link cluster for adding
 * @return 0 if ok, other - ERROR
 */
int dap_link_manager_add_net(uint64_t a_net_id, dap_cluster_t *a_link_cluster, uint32_t a_min_links_number)
{
    dap_return_val_if_pass(!s_link_manager || !a_net_id || !a_link_cluster, -2);
    dap_list_t *l_item = NULL;
    pthread_rwlock_wrlock(&s_link_manager->nets_lock);
    DL_FOREACH(s_link_manager->nets, l_item) {
        if (a_net_id == ((dap_managed_net_t *)(l_item->data))->id) {
            log_it(L_ERROR, "Net ID 0x%016" DAP_UINT64_FORMAT_x " already managed", a_net_id);
            return -3;
        }
    }
    dap_managed_net_t *l_net = DAP_NEW_Z_RET_VAL_IF_FAIL(dap_managed_net_t, -3);
    l_net->id = a_net_id;
    l_net->min_links_num = a_min_links_number;
    l_net->link_clusters = dap_list_append(l_net->link_clusters, a_link_cluster);
    s_link_manager->nets = dap_list_append(s_link_manager->nets, (void *)l_net);
    pthread_rwlock_unlock(&s_link_manager->nets_lock);
    return 0;
}

int dap_link_manager_add_net_associate(uint64_t a_net_id, dap_cluster_t *a_link_cluster)
{
    dap_return_val_if_pass(!s_link_manager || !a_net_id, -2);
    dap_managed_net_t *l_net = s_find_net_by_id(a_net_id);
    if (!l_net) {
        log_it(L_ERROR, "Net ID 0x%016" DAP_UINT64_FORMAT_x " not managed yet. Add net first", a_net_id);
        return -3;
    }
    for (dap_list_t *it = l_net->link_clusters; it; it = it->next)
        if (it->data == a_link_cluster) {
            debug_if(s_debug_more, L_ERROR, "Cluster GUUID %s already associated with net ID 0x%" DAP_UINT64_FORMAT_x,
                                                        dap_guuid_to_hex_str(a_link_cluster->guuid), l_net->id);
            return -4;
        }
    l_net->link_clusters = dap_list_append(l_net->link_clusters, a_link_cluster);
    return 0;
}

/**
 * @brief remove net from managed list
 * @param a_net_id - net id to del
 */
void dap_link_manager_remove_net(uint64_t a_net_id)
{
// sanity check
    dap_list_t *l_net_item = s_find_net_item_by_id(a_net_id);
    dap_return_if_pass(!l_net_item);
// func work
    dap_managed_net_t *l_net = l_net_item->data;
    dap_link_manager_set_net_condition(l_net->id, false);
    s_link_manager->nets = dap_list_remove_link(s_link_manager->nets, l_net_item);
    dap_list_free(l_net->link_clusters);
    DAP_DEL_MULTY(l_net, l_net_item);
}

/**
 * @brief set active or inactive status
 * @param a_net_id - net id to set
 */
void dap_link_manager_set_net_condition(uint64_t a_net_id, bool a_new_condition)
{
// sanity check
    dap_managed_net_t *l_net = s_find_net_by_id(a_net_id);
    dap_return_if_pass(!l_net);
// func work
    if (l_net->active == a_new_condition)
        return;
    l_net->active = a_new_condition;
    for (dap_list_t *it = l_net->link_clusters; it; it = it->next) {
        dap_cluster_t *l_cluster = it->data;
        if (a_new_condition)
            l_cluster->status = DAP_CLUSTER_STATUS_ENABLED;
        else {
            l_cluster->status = DAP_CLUSTER_STATUS_DISABLED;
            dap_cluster_delete_all_members(l_cluster);
        }
    }
    if (a_new_condition)
        return;
    pthread_rwlock_wrlock(&s_link_manager->links_lock);
    dap_link_t *l_link_it, *l_link_tmp;
    HASH_ITER(hh, s_link_manager->links, l_link_it, l_link_tmp) {
        dap_list_t *l_net_it, *l_net_tmp;
        DL_FOREACH_SAFE(l_link_it->uplink.associated_nets, l_net_it, l_net_tmp) {
            if (l_net_it->data == l_net) {
                l_link_it->uplink.associated_nets = dap_list_delete_link(l_link_it->uplink.associated_nets, l_net_it);
                if (!l_link_it->uplink.associated_nets)
                    s_link_delete(&l_link_it, false, false);
                break;
            }
        }
    }
    pthread_rwlock_unlock(&s_link_manager->links_lock);
}

bool dap_link_manager_get_net_condition(uint64_t a_net_id)
{
    dap_managed_net_t *l_net = s_find_net_by_id(a_net_id);
    dap_return_val_if_pass(!l_net, false);
    return l_net->active;
}

static dap_link_t *s_link_manager_link_find(dap_stream_node_addr_t *a_node_addr)
{
// sanity check
    dap_return_val_if_pass_err(!s_link_manager, NULL, "%s", s_init_error);
    dap_return_val_if_pass(!a_node_addr || !a_node_addr->uint64, NULL);
    dap_link_t *ret = NULL;
    HASH_FIND(hh, s_link_manager->links, a_node_addr, sizeof(*a_node_addr), ret);
    return ret;
}

/**
 * @brief check adding member in links cluster
 * @param a_addr - node addr to adding
 * @param a_cluster - pointer to links cluster
 */
void dap_link_manager_add_links_cluster(dap_cluster_member_t *a_member, void UNUSED_ARG *a_arg)
{
// sanity check
    dap_return_if_pass(!s_link_manager || !a_member || !a_member->cluster);
// func work
    dap_link_t *l_link = s_link_manager_link_find(&a_member->addr);
    if (!l_link) {
        log_it(L_ERROR, "Try cluster adding to non-existent link");
        return;
    }
    l_link->active_clusters = dap_list_append(l_link->active_clusters, a_member->cluster);
    s_debug_cluster_adding_removing(false, true, a_member->cluster, &a_member->addr);
}

/**
 * @brief check removing member from links cluster
 * @param a_addr - node addr to adding
 * @param a_cluster - pointer to links cluster
 */
void dap_link_manager_remove_links_cluster(dap_cluster_member_t *a_member, void UNUSED_ARG *a_arg)
{
    dap_return_if_pass(!s_link_manager || !a_member || !a_member->cluster);
    dap_link_t *l_link = s_link_manager_link_find(&a_member->addr);
    if (!l_link) {
        log_it(L_ERROR, "Try cluster deleting from non-existent link");
        return;
    }
    l_link->active_clusters = dap_list_remove(l_link->active_clusters, a_member->cluster);
    s_debug_cluster_adding_removing(false, false, a_member->cluster, &a_member->addr);
}


/**
 * @brief s_client_connected_callback
 * @param a_client - client to connect
 * @param a_arg - callback args, pointer dap_managed_net_t
 */
void s_client_connected_callback(dap_client_t *a_client, void *a_arg)
{
    dap_return_if_pass( !a_client || !DAP_LINK(a_client) );
    dap_stream_node_addr_t *l_addr = (dap_stream_node_addr_t*)a_arg;
    pthread_rwlock_wrlock(&s_link_manager->links_lock);
    dap_link_t *l_link = s_link_manager_link_find(l_addr);
    if ( l_link && l_link == DAP_LINK(a_client) ) {
        log_it(L_NOTICE, "Stream connection with node "NODE_ADDR_FP_STR" (%s:%hu) established",
                NODE_ADDR_FP_ARGS_S(l_link->uplink.client->link_info.node_addr),
                l_link->uplink.client->link_info.uplink_addr, l_link->uplink.client->link_info.uplink_port);
        l_link->uplink.attempts_count = 0;
        l_link->uplink.state = LINK_STATE_ESTABLISHED;
        l_link->uplink.es_uuid = DAP_CLIENT_PVT(a_client)->stream_es->uuid;
    } else
        log_it(L_ERROR, "Link with "NODE_ADDR_FP_STR" already dropped!", NODE_ADDR_FP_ARGS(l_addr));
    pthread_rwlock_unlock(&s_link_manager->links_lock);
}

void s_link_drop(dap_link_t *a_link, bool a_disconnected)
{
    if (a_disconnected) {
        a_link->uplink.state = LINK_STATE_DISCONNECTED;
        a_link->uplink.start_after = dap_time_now() + a_link->link_manager->reconnect_delay;
        if (++a_link->uplink.attempts_count < a_link->link_manager->max_attempts_num) {
            dap_client_go_stage(a_link->uplink.client, STAGE_BEGIN, NULL);
            return;
        }
        if (a_link->link_manager->callbacks.disconnected) {
            dap_list_t *it, *tmp;
            DL_FOREACH_SAFE(a_link->uplink.associated_nets, it, tmp) {
                dap_managed_net_t *l_net = it->data;
                if (!l_net->active) {
                    debug_if(s_debug_more, L_ERROR, "Link " NODE_ADDR_FP_STR " have associated net ID 0x%016" DAP_UINT64_FORMAT_x " have inactive state",
                                                                NODE_ADDR_FP_ARGS_S(a_link->addr), l_net->id);
                    DL_DELETE(a_link->uplink.associated_nets, it);
                    continue;
                }
                bool l_is_permanent_link = a_link->link_manager->callbacks.disconnected(
                            a_link, l_net->id, dap_cluster_members_count((dap_cluster_t *)l_net->link_clusters->data));
                if (l_is_permanent_link)
                    continue;
                DL_DELETE(a_link->uplink.associated_nets, it);
            }
        }
        if (!a_link->active_clusters && !a_link->uplink.associated_nets && !a_link->static_clusters) {
            s_link_delete(&a_link, false, false);
        } else 
            dap_client_go_stage(a_link->uplink.client, STAGE_BEGIN, NULL);
        if (a_link)
            a_link->uplink.attempts_count = 0;
    } else if (a_link->link_manager->callbacks.error) {// TODO make different error codes
        for (dap_list_t *it = a_link->uplink.associated_nets; it; it = it->next) {
            // if dynamic link call callback
            dap_managed_net_t *l_net = it->data;
            a_link->link_manager->callbacks.error(a_link, l_net->id, a_link->uplink.client->stage_target);
        }
        if (a_link->uplink.state == LINK_STATE_ESTABLISHED) {
            a_link->stream_is_destroyed = true;
            s_link_delete(&a_link, false, true);
        } else if (a_link->active_clusters) {
            dap_client_go_stage(a_link->uplink.client, STAGE_BEGIN, NULL);
            a_link->uplink.state = LINK_STATE_DISCONNECTED;
        }
    }
}

struct link_drop_args {
    dap_stream_node_addr_t addr;
    bool disconnected;
};

bool s_link_drop_callback(void *a_arg)
{
    struct link_drop_args *l_args = a_arg;
    pthread_rwlock_wrlock(&s_link_manager->links_lock);
    dap_link_t *l_link = s_link_manager_link_find(&l_args->addr);
    if (l_link)
        s_link_drop(l_link, l_args->disconnected);
    
    DAP_DEL_Z(l_args); //cause it was allocated in  s_client_error_callback
    pthread_rwlock_unlock(&s_link_manager->links_lock);
    return false;
}

/**
 * @brief s_client_error_callback
 * @param a_client
 * @param a_arg
 */
void s_client_error_callback(dap_client_t *a_client, void *a_arg)
{
    dap_return_if_pass(!a_client || !DAP_LINK(a_client));       
    dap_link_t *l_link = DAP_LINK(a_client);
    assert(l_link->uplink.client == a_client);
    struct link_drop_args *l_args = DAP_NEW_Z_RET_IF_FAIL(struct link_drop_args);
    *l_args = (struct link_drop_args) { .addr = l_link->addr, .disconnected = a_arg };
    dap_proc_thread_callback_add_pri(s_query_thread, s_link_drop_callback, l_args, DAP_QUEUE_MSG_PRIORITY_HIGH);
}

/**
 * @brief Memory free from link !!!hash table should be locked!!!
 * @param a_link - link to delet
 * @param a_force - only del dynamic, if true - all links types memory free
 */
void s_link_delete(dap_link_t **a_link, bool a_force, bool a_client_preserve)
{
// sanity check
    dap_return_if_pass(!a_link || !*a_link);
    dap_link_t *l_link = *a_link;
// func work
    debug_if(s_debug_more, L_DEBUG, "%seleting link %s node " NODE_ADDR_FP_STR "", a_force ? "Force d" : "D",
                l_link->is_uplink || !l_link->active_clusters ? "to" : "from", NODE_ADDR_FP_ARGS_S(l_link->addr));

    if (l_link->active_clusters){
        dap_cluster_link_delete_from_all(l_link->active_clusters, &l_link->addr);
<<<<<<< HEAD
        if (l_link->is_uplink && l_link->link_manager->callbacks.link_count_changed)
            l_link->link_manager->callbacks.link_count_changed();
=======
        if (l_link->is_uplink && l_link->link_manager->callbacks.link_count_changed){
            for(dap_list_t *it=l_link->uplink.associated_nets;it;it=it->next){
                dap_managed_net_t *l_net = it->data;
                l_net->uplinks--;
                l_link->link_manager->callbacks.link_count_changed(l_net->id);
            }
        } 
>>>>>>> fa6835a0
    }
        
    assert(l_link->active_clusters == NULL);

    bool l_link_preserve = (a_client_preserve || l_link->static_clusters) && !a_force;
    if (!l_link->stream_is_destroyed || !l_link_preserve) {
        // Drop uplink
        dap_events_socket_uuid_t l_client_uuid = 0;
        if (l_link->uplink.client) {
            l_client_uuid = l_link->uplink.es_uuid;
            if (l_link->uplink.associated_nets) {
                dap_list_free(l_link->uplink.associated_nets);
                l_link->uplink.associated_nets = NULL;
            }
            if (l_link_preserve) {
                if (l_link->uplink.state != LINK_STATE_DISCONNECTED) {
                    dap_client_go_stage(l_link->uplink.client, STAGE_BEGIN, NULL);
                    l_link->uplink.state = LINK_STATE_DISCONNECTED;
                }
            } else
                dap_client_delete(l_link->uplink.client);
        }
        // Drop downlinks if any
        dap_list_t *l_connections_for_addr = dap_stream_find_all_by_addr(&l_link->addr);
        for (dap_list_t *it = l_connections_for_addr; it; it = it->next) {
            dap_events_socket_uuid_ctrl_t *l_uuid_ctrl = it->data;
            if (l_uuid_ctrl->uuid != l_client_uuid)
                dap_events_socket_remove_and_delete(l_uuid_ctrl->worker, l_uuid_ctrl->uuid);
        }
        dap_list_free_full(l_connections_for_addr, NULL);
    }
    
    if (l_link_preserve)
        return;

    dap_list_free(l_link->uplink.associated_nets);
    dap_list_free(l_link->static_clusters);
    HASH_DEL(s_link_manager->links, l_link);
    DAP_DEL_Z(*a_link);
    if (s_debug_more)
        s_link_manager_print_links_info(s_link_manager);
}

static bool s_link_have_clusters_enabled(dap_link_t *a_link)
{
    for (dap_list_t *it = a_link->static_clusters; it; it = it->next)
        if (((dap_cluster_t *)it->data)->status == DAP_CLUSTER_STATUS_ENABLED)
            return true;
    return false;
}

static void s_link_connect(dap_link_t *a_link)
{
    a_link->uplink.state = LINK_STATE_CONNECTING;
    log_it(L_INFO, "Connecting to node " NODE_ADDR_FP_STR ", addr %s : %d", NODE_ADDR_FP_ARGS_S(a_link->uplink.client->link_info.node_addr),
                                    a_link->uplink.client->link_info.uplink_addr, a_link->uplink.client->link_info.uplink_port);
    dap_client_go_stage(a_link->uplink.client, STAGE_STREAM_STREAMING, s_client_connected_callback);
}

/**
 * @brief Check existed links
 */
void s_links_wake_up(dap_link_manager_t *a_link_manager)
{
    dap_time_t l_now = dap_time_now();
    pthread_rwlock_wrlock(&a_link_manager->links_lock);
    dap_link_t *it, *tmp;
    HASH_ITER(hh, a_link_manager->links, it, tmp) {
        if (!it->uplink.client)
            continue;
        if (a_link_manager->callbacks.connected &&
                it->uplink.state == LINK_STATE_ESTABLISHED &&
                it->uplink.start_after < l_now) {
            for (dap_list_t *l_net_item = it->uplink.associated_nets;
                 l_net_item;
                 l_net_item = l_net_item->next) {
                dap_managed_net_t *l_net = l_net_item->data;
                if (!dap_cluster_member_find_unsafe((dap_cluster_t *)l_net->link_clusters->data,
                                               &it->addr))
                    a_link_manager->callbacks.connected(it, l_net->id);
            }
        }
        if (it->active_clusters) {
            continue;
        }
        if (it->uplink.state != LINK_STATE_DISCONNECTED)
            continue;
        if (!it->uplink.associated_nets && !s_link_have_clusters_enabled(it))
            continue;
        if (it->uplink.start_after >= l_now)
            continue;
        if (dap_client_get_stage(it->uplink.client) != STAGE_BEGIN) {
            dap_client_go_stage(it->uplink.client, STAGE_BEGIN, NULL);
            debug_if(s_debug_more, L_ERROR, "Client " NODE_ADDR_FP_STR " state is not BEGIN, connection will start on next iteration",
                                                    NODE_ADDR_FP_ARGS_S(it->addr));
            
            continue;
        }
        int rc = s_link_manager->callbacks.fill_net_info(it);
        if (rc) {
            if (it->uplink.client->link_info.uplink_port)
                s_link_connect(it);
            else {
                log_it(L_WARNING, "Can't find node " NODE_ADDR_FP_STR " in node list and have no predefined data for it, can't connect",
                                            NODE_ADDR_FP_ARGS_S(it->addr));
                s_link_drop(it, true);
            }
        }
    }
    pthread_rwlock_unlock(&a_link_manager->links_lock);
}

/**
 * @brief Create request to new links
 */
void s_links_request(dap_link_manager_t *a_link_manager)
{
    // dynamic link work
    dap_list_t *l_item = NULL;
    DL_FOREACH(a_link_manager->nets, l_item) {
        dap_managed_net_t *l_net = (dap_managed_net_t *)l_item->data;
        if (l_net->active && l_net->uplinks < l_net->min_links_num && a_link_manager->callbacks.link_request)
            a_link_manager->callbacks.link_request(l_net->id);
    }
}

/**
 * @brief serially call funcs s_links_wake_up and s_links_request
 * @param a_arg UNUSED
 * @return false if error or manager inactiove, other - true
 */
void s_update_states(void *a_arg)
{
// sanity check
    dap_return_if_pass_err(!s_link_manager, "%s", s_init_error);
    assert(a_arg == s_link_manager);
    dap_link_manager_t *l_link_manager = a_arg;
    // if inactive return
    if (!l_link_manager->active)
        return;
    // static mode switcher
    static bool l_wakeup_mode = false;
    if (l_wakeup_mode)
        s_links_wake_up(l_link_manager);
    else
        s_links_request(l_link_manager);
    l_wakeup_mode = !l_wakeup_mode;
}

/**
 * @brief create a link, if a_addr is NULL - it's not updated
 * @param a_node_addr - node addr to adding
 * @return if ERROR null, other - pointer to dap_link_t
 */
static dap_link_t *s_link_manager_link_create(dap_stream_node_addr_t *a_node_addr, bool a_with_client, uint64_t a_associated_net_id)
{
    dap_link_t *l_link = s_link_manager_link_find(a_node_addr);;
    if (!l_link) {
        l_link = DAP_NEW_Z(dap_link_t);
        if (!l_link) {
            log_it(L_CRITICAL, "%s", c_error_memory_alloc);
            return NULL;
        }
        debug_if(s_debug_more, L_NOTICE, "Create new link to node " NODE_ADDR_FP_STR "", NODE_ADDR_FP_ARGS(a_node_addr));
        l_link->addr.uint64 = a_node_addr->uint64;
        l_link->link_manager = s_link_manager;
        HASH_ADD(hh, s_link_manager->links, addr, sizeof(*a_node_addr), l_link);
    }   
    if (s_debug_more)
        s_link_manager_print_links_info(s_link_manager);
    if (a_with_client) {
        if (!l_link->uplink.client) {
            l_link->uplink.client = dap_client_new(s_client_error_callback, DAP_DUP(a_node_addr));
            l_link->uplink.client->del_arg = true;
        }
        else
            debug_if(s_debug_more, L_DEBUG, "Link " NODE_ADDR_FP_STR " already have a client", NODE_ADDR_FP_ARGS(a_node_addr));
        l_link->uplink.client->_inheritor = l_link;
        if (a_associated_net_id != DAP_NET_ID_INVALID) {
            dap_managed_net_t *l_net = s_find_net_by_id(a_associated_net_id);
            if (!l_net)
                return NULL;
            for (dap_list_t *it = l_link->uplink.associated_nets; it; it = it->next)
                if (((dap_managed_net_t *)it->data)->id == a_associated_net_id) {
                    debug_if(s_debug_more, L_ERROR, "Net ID 0x%" DAP_UINT64_FORMAT_x " already associated with link " NODE_ADDR_FP_STR,
                                                                a_associated_net_id, NODE_ADDR_FP_ARGS(a_node_addr));
                    return NULL;
                }
            l_link->uplink.associated_nets = dap_list_append(l_link->uplink.associated_nets, l_net);
            l_net->uplinks++;
        }
    }
    return l_link;
}

DAP_STATIC_INLINE dap_link_t *s_link_manager_downlink_create(dap_stream_node_addr_t *a_node_addr)
{
    return s_link_manager_link_create(a_node_addr, false, DAP_NET_ID_INVALID);
}

inline int dap_link_manager_link_create(dap_stream_node_addr_t *a_node_addr, uint64_t a_associated_net_id)
{
// sanity check
    dap_return_val_if_pass_err(!s_link_manager, -3, "%s", s_init_error);
    dap_return_val_if_pass(!a_node_addr || !a_node_addr->uint64, -5);
    if (a_node_addr->uint64 == g_node_addr.uint64)
        return -1;
    pthread_rwlock_wrlock(&s_link_manager->links_lock);
    dap_link_t *l_link = s_link_manager_link_create(a_node_addr, true, a_associated_net_id);
    s_node_hot_list_add(*a_node_addr, a_associated_net_id);
    pthread_rwlock_unlock(&s_link_manager->links_lock);
    return l_link ? 0 : -2;
}

struct link_update_args {
    dap_stream_node_addr_t addr;
    char *host;
    uint16_t port;
};

static bool s_link_update_callback(void *a_arg)
{
    struct link_update_args *l_args = a_arg;
    pthread_rwlock_wrlock(&s_link_manager->links_lock);
    dap_link_t *l_link = s_link_manager_link_find(&l_args->addr);
    if (!l_link) {
        log_it(L_ERROR, "Can't update state of non-managed link " NODE_ADDR_FP_STR, NODE_ADDR_FP_ARGS_S(l_args->addr));
        goto safe_ret;
    }
    if (!l_link->uplink.client) {
        log_it(L_ERROR, "Can't update state of non-client link " NODE_ADDR_FP_STR, NODE_ADDR_FP_ARGS_S(l_link->addr));
        goto safe_ret;
    }
    if (l_link->uplink.state != LINK_STATE_DISCONNECTED) {
        log_it(L_ERROR, "Can't update state of connected link " NODE_ADDR_FP_STR, NODE_ADDR_FP_ARGS_S(l_link->addr));
        l_link->uplink.ready = false;
        goto safe_ret;
    }
    dap_client_t *l_client = l_link->uplink.client;
    dap_client_set_uplink_unsafe(l_client, &l_link->addr, l_args->host, l_args->port);
    dap_client_set_is_always_reconnect(l_client, false);
    dap_client_set_active_channels_unsafe(l_client, "RCGEND");
    log_it(L_INFO, "Validate link to node " NODE_ADDR_FP_STR " with address %s : %d", NODE_ADDR_FP_ARGS_S(l_link->addr),
                                                l_link->uplink.client->link_info.uplink_addr, l_link->uplink.client->link_info.uplink_port);
    if (l_link->uplink.ready) {
        l_link->uplink.ready = false;
        s_link_connect(l_link);
    }
safe_ret:
    pthread_rwlock_unlock(&s_link_manager->links_lock);
    DAP_DELETE(l_args->host);
    DAP_DELETE(l_args);
    return false;
}

/**
 * @brief create or update link, if any arg NULL - it's not updated
 * @param a_link - updating link
 * @param a_host - host addr
 * @param a_port - host port
 * @param a_force - if false update only if link have state DISCONECTED
 * @return if ERROR null, other - pointer to dap_link_t
 */
int dap_link_manager_link_update(dap_stream_node_addr_t *a_node_addr, const char *a_host, uint16_t a_port)
{
// sanity check
    dap_return_val_if_pass(!a_node_addr, -1);
    if (!a_host || !a_port || !strcmp(a_host, "::")) {
        log_it(L_ERROR, "Incomplete link info for uplink update");
        return -2;
    }
    struct sockaddr_storage l_numeric_addr;
    if ( 0 > dap_net_resolve_host(a_host, dap_itoa(a_port), false, &l_numeric_addr, NULL) ) {
        log_it(L_ERROR, "Wrong uplink address '%s : %u'", a_host, a_port);
        return -6;
    }
    switch (l_numeric_addr.ss_family) {
    case PF_INET: {
        unsigned long l_addr = ((struct sockaddr_in *)&l_numeric_addr)->sin_addr.s_addr;
        if (l_addr == INADDR_LOOPBACK || l_addr == INADDR_ANY || l_addr == INADDR_NONE) {
            log_it(L_ERROR, "Wrong uplink address '%s : %u'", a_host, a_port);
            return -6;
        }
    } break;
    case PF_INET6: {
        struct in6_addr *l_addr = &((struct sockaddr_in6 *)&l_numeric_addr)->sin6_addr;
        if (!memcmp(l_addr, &in6addr_any, sizeof(struct in6_addr)) ||
                !memcmp(l_addr, &in6addr_loopback, sizeof(struct in6_addr))) {
            log_it(L_ERROR, "Wrong uplink address '%s : %u'", a_host, a_port);
            return -6;
        }
    } break;
    default:
        log_it(L_ERROR, "Wrong uplink address '%s : %u'", a_host, a_port);
        return -6;
    }

    struct link_update_args *l_args = DAP_NEW_Z_RET_VAL_IF_FAIL(struct link_update_args, -7);
    l_args->host = dap_strdup(a_host);
    if (!l_args->host) {
        log_it(L_CRITICAL, "%s", c_error_memory_alloc);
        DAP_DELETE(l_args);
        return -7;
    }
    l_args->port = a_port;
    l_args->addr = *a_node_addr;
    return dap_proc_thread_callback_add(s_query_thread, s_link_update_callback, l_args);
}

/**
 * @brief find a link
 * @param a_node_addr - node addr to adding
 * @return if ERROR null, other - pointer to dap_link_t
 */
bool dap_link_manager_link_find(dap_stream_node_addr_t *a_node_addr, uint64_t a_net_id)
{
    dap_return_val_if_pass_err(!s_link_manager, NULL, "%s", s_init_error);
    dap_return_val_if_pass(!a_node_addr || !a_node_addr->uint64, NULL);
    dap_link_t *l_link = NULL;
    pthread_rwlock_rdlock(&s_link_manager->links_lock);
    HASH_FIND(hh, s_link_manager->links, a_node_addr, sizeof(*a_node_addr), l_link);
    if (l_link) {
        for (dap_list_t *it = l_link->uplink.associated_nets; it; it = it->next) {
            dap_managed_net_t *l_net = it->data;
            if (l_net->id == a_net_id) {
                pthread_rwlock_unlock(&s_link_manager->links_lock);
                return l_link;
            }
        }
    }
    pthread_rwlock_unlock(&s_link_manager->links_lock);
    return NULL;
}

struct link_moving_args {
    dap_stream_node_addr_t addr;
    bool uplink;
};

static bool s_stream_add_callback(void *a_arg)
{
    assert(a_arg);
    struct link_moving_args *l_args = a_arg;
    dap_stream_node_addr_t *l_node_addr = &l_args->addr;
    pthread_rwlock_wrlock(&s_link_manager->links_lock);
    dap_link_t *l_link = s_link_manager_link_find(l_node_addr);
    if (!l_link && !l_args->uplink)
        l_link = s_link_manager_downlink_create(l_node_addr);
    if (!l_link) {
        log_it(L_ERROR, "Can't %s link for address " NODE_ADDR_FP_STR,
                 l_args->uplink ? "find" : "create", NODE_ADDR_FP_ARGS(l_node_addr));
        pthread_rwlock_unlock(&s_link_manager->links_lock);
        
        DAP_DELETE(l_args);
        return false;
    }
    if (l_link->active_clusters) {
        log_it(L_ERROR, "%s " NODE_ADDR_FP_STR " with existed link",
                        l_args->uplink ? "Set uplink to" : "Get dowlink from", NODE_ADDR_FP_ARGS(l_node_addr));
        pthread_rwlock_unlock(&s_link_manager->links_lock);
        DAP_DELETE(l_args);
        return false;
    }
    dap_list_t *l_item = NULL;
    DL_FOREACH(l_link->static_clusters, l_item) {
        dap_cluster_t *l_cluster = l_item->data;
        if (l_cluster->status == DAP_CLUSTER_STATUS_ENABLED){
            dap_cluster_member_add(l_cluster, l_node_addr, 0, NULL);       
            if (l_link->link_manager->callbacks.link_count_changed){
                l_link->link_manager->callbacks.link_count_changed();
            }
        }
    }
    if (l_args->uplink) {
        for (dap_list_t *it = l_link->uplink.associated_nets; it; it = it->next) {
            // if dynamic link, add net cluster to list and call callback
            dap_managed_net_t *l_net = it->data;
            if (l_net && l_net->active) {
                if (l_link->link_manager->callbacks.connected)
                    l_link->link_manager->callbacks.connected(l_link, l_net->id);
            }
        }
    }
    l_link->is_uplink = l_args->uplink;
    pthread_rwlock_unlock(&s_link_manager->links_lock);
    log_it(L_INFO, "%s " NODE_ADDR_FP_STR, l_args->uplink ? "Set uplink to" : "Get dowlink from", NODE_ADDR_FP_ARGS(l_node_addr));
    DAP_DELETE(l_args);
    return false;
}

/**
 * @brief add downlink to manager list
 * @param a_node_addr - pointer to node addr
 * @return if ok 0, other if ERROR
 */
int dap_link_manager_stream_add(dap_stream_node_addr_t *a_node_addr, bool a_uplink)
{
    dap_return_val_if_pass(!a_node_addr || !s_link_manager->active, -1);
    struct link_moving_args *l_args = DAP_NEW_Z_RET_VAL_IF_FAIL(struct link_moving_args, -2);
    *l_args = (struct link_moving_args) { .addr = *a_node_addr, .uplink = a_uplink };
    return dap_proc_thread_callback_add_pri(s_query_thread, s_stream_add_callback, l_args, DAP_QUEUE_MSG_PRIORITY_HIGH);
}

static bool s_stream_replace_callback(void *a_arg)
{
    assert(a_arg);
    struct link_moving_args *l_args = a_arg;
    dap_stream_node_addr_t *l_node_addr = &l_args->addr;
    pthread_rwlock_wrlock(&s_link_manager->links_lock);
    dap_link_t *l_link = s_link_manager_link_find(l_node_addr);
    if (!l_link) { // Link is not managed by us
        pthread_rwlock_unlock(&s_link_manager->links_lock);
        DAP_DELETE(l_args);
        return false;
    }
    if (!l_link->active_clusters) { // Link is managed and currently inactive
        pthread_rwlock_unlock(&s_link_manager->links_lock);
        DAP_DELETE(l_args);
        return false;
    }
    if (l_link->is_uplink && !l_args->uplink) {
        // Have downlink from same addr, stop the client therefore
        assert(l_link->uplink.client);
        dap_client_go_stage(l_link->uplink.client, STAGE_BEGIN, NULL);
        l_link->uplink.state = LINK_STATE_DISCONNECTED;
    }
    l_link->is_uplink = l_args->uplink;
    pthread_rwlock_unlock(&s_link_manager->links_lock);
    DAP_DELETE(l_args);
    return false;
}

void dap_link_manager_stream_replace(dap_stream_node_addr_t *a_addr, bool a_new_is_uplink)
{
    dap_return_if_fail(a_addr);
    struct link_moving_args *l_args = DAP_NEW_Z_RET_IF_FAIL(struct link_moving_args);
    *l_args = (struct link_moving_args) { .addr = *a_addr, .uplink = a_new_is_uplink };
    dap_proc_thread_callback_add_pri(s_query_thread, s_stream_replace_callback, l_args, DAP_QUEUE_MSG_PRIORITY_HIGH);
}

static bool s_stream_delete_callback(void *a_arg)
{
    assert(a_arg);
    dap_stream_node_addr_t *l_node_addr = a_arg;
    pthread_rwlock_wrlock(&s_link_manager->links_lock);
    dap_link_t *l_link = s_link_manager_link_find(l_node_addr);
    if (!l_link) {
        DAP_DELETE(a_arg);
        pthread_rwlock_unlock(&s_link_manager->links_lock);
        return false; // It's OK if stream is uregistered with us
    }
    if (!l_link->active_clusters) {
        DAP_DELETE(a_arg);
        pthread_rwlock_unlock(&s_link_manager->links_lock);
        return false; // It's OK if net is unregistered yet
    }
    l_link->stream_is_destroyed = true;
    dap_cluster_link_delete_from_all(l_link->active_clusters, l_node_addr);
    if (l_link->link_manager->callbacks.link_count_changed){
        l_link->link_manager->callbacks.link_count_changed();
    }
    if (!l_link->uplink.client)
        s_link_delete(&l_link, false, false);
    DAP_DELETE(a_arg);
    pthread_rwlock_unlock(&s_link_manager->links_lock);
    return false;
}

void dap_link_manager_stream_delete(dap_stream_node_addr_t *a_node_addr)
{
    dap_return_if_fail(a_node_addr);
    dap_stream_node_addr_t *l_args = DAP_DUP(a_node_addr);
    if (!l_args) {
        log_it(L_CRITICAL, "%s", c_error_memory_alloc);
        return;
    }
    dap_proc_thread_callback_add_pri(s_query_thread, s_stream_delete_callback, l_args, DAP_QUEUE_MSG_PRIORITY_HIGH);
}

struct link_accounting_args {
    dap_stream_node_addr_t addr;
    dap_managed_net_t *net;
    bool no_error;
};

static bool s_link_accounting_callback(void *a_arg)
{
    struct link_accounting_args *l_args = a_arg;
    dap_stream_node_addr_t *l_node_addr = &l_args->addr;
    dap_managed_net_t *l_net = l_args->net;
    pthread_rwlock_wrlock(&s_link_manager->links_lock);
    dap_link_t *l_link = s_link_manager_link_find(l_node_addr);
    if (!l_link) { // No link to accounting. May be it was already deleted
        pthread_rwlock_unlock(&s_link_manager->links_lock);
        DAP_DELETE(l_args);
        return false;
    }
    if (l_args->no_error) {
        assert(l_net && l_net->active);
        for (dap_list_t *it = l_net->link_clusters; it; it = it->next) {
            dap_cluster_t *l_cluster = it->data;
            if (it == l_net->link_clusters){
                dap_cluster_member_add(l_cluster, l_node_addr, 0, NULL);
                if (l_link->link_manager->callbacks.link_count_changed){
                    l_link->link_manager->callbacks.link_count_changed();
                } 
            } else {
                for (dap_list_t *l_item = l_link->static_clusters; l_item; l_item = l_item->next) {
                    if (l_cluster == l_item->data) {
                        assert(l_cluster->status == DAP_CLUSTER_STATUS_ENABLED);
                        dap_cluster_member_add(l_cluster, l_node_addr, 0, NULL);
                        if (l_link->link_manager->callbacks.link_count_changed){
                            l_link->link_manager->callbacks.link_count_changed();
                        } 
                        break;
                    }
                }
            }
        }
        s_debug_accounting_link_in_net(l_link->is_uplink, l_node_addr, l_net->id);
    } else if (l_net) {
        assert(l_net->link_clusters);
        dap_cluster_link_delete_from_all(l_net->link_clusters, l_node_addr);
        if (l_link->link_manager->callbacks.link_count_changed){
            l_link->link_manager->callbacks.link_count_changed();
        }
        l_link->uplink.start_after = dap_time_now() + l_link->link_manager->reconnect_delay;
        if (l_link->link_manager->callbacks.disconnected) {
            bool l_is_permanent_link = l_link->link_manager->callbacks.disconnected(
                        l_link, l_net->id, dap_cluster_members_count((dap_cluster_t *)l_net->link_clusters->data));
            if (l_is_permanent_link) {
                pthread_rwlock_unlock(&s_link_manager->links_lock);
                DAP_DELETE(l_args);
                return false;
            }
        }
        l_link->uplink.associated_nets = dap_list_remove(l_link->uplink.associated_nets, l_net);
        if (l_link->uplink.client && !l_link->uplink.associated_nets && !l_link->static_clusters)
            s_link_delete(&l_link, false, false);
    }
    pthread_rwlock_unlock(&s_link_manager->links_lock);
    DAP_DELETE(l_args);
    return false;
}

/**
 * @brief used to add member to link cluster if stream established
 * @param a_net_id - net id to check
 * @param a_node_addr - node addr to check
 */
void dap_link_manager_accounting_link_in_net(uint64_t a_net_id, dap_stream_node_addr_t *a_node_addr, bool a_no_error)
{
    dap_managed_net_t *l_net = s_find_net_by_id(a_net_id);
    dap_return_if_pass(!l_net);
    struct link_accounting_args *l_args = DAP_NEW_Z_RET_IF_FAIL(struct link_accounting_args);
    *l_args = (struct link_accounting_args) { .addr = *a_node_addr, .net = l_net, .no_error = a_no_error };
    dap_proc_thread_callback_add_pri(s_query_thread, s_link_accounting_callback, l_args, DAP_QUEUE_MSG_PRIORITY_NORMAL);
}

/**
 * @brief set new condition to link manager
 * @param a_new_condition - true - manager active, false - inactive
 */
DAP_INLINE void dap_link_manager_set_condition(bool a_new_condition)
{
// sanity check
    dap_return_if_pass_err(!s_link_manager, "%s", s_init_error);
    s_link_manager->active = a_new_condition;
}

/**
 * @brief get current link manager condition
 * @return current link manager condition
 */
DAP_INLINE bool dap_link_manager_get_condition()
{
// sanity check
    dap_return_val_if_pass_err(!s_link_manager, false, "%s", s_init_error);
// func work
    return s_link_manager->active;
}

/**
 * @brief add static links cluster to list
 * @param a_node_addr link manager condition
 * @param a_cluster links cluster to add
 */
void dap_link_manager_add_static_links_cluster(dap_cluster_member_t *a_member, void *a_arg)
{
// sanity check
    dap_return_if_pass_err(!s_link_manager, "%s", s_init_error);
    dap_return_if_pass(!a_member || !a_arg);
// func work
    dap_stream_node_addr_t *l_node_addr = &a_member->addr;
    if (l_node_addr->uint64 == g_node_addr.uint64)
        return; // without error
    dap_cluster_t *l_cluster = a_arg;
    pthread_rwlock_wrlock(&s_link_manager->links_lock);
    dap_link_t *l_link = s_link_manager_link_find(l_node_addr);
    if (!l_link)
        l_link = s_link_manager_link_create(l_node_addr, true, DAP_NET_ID_INVALID);
    if (!l_link) {
        log_it(L_ERROR, "Can't create link to addr " NODE_ADDR_FP_STR, NODE_ADDR_FP_ARGS(l_node_addr));
        pthread_rwlock_unlock(&s_link_manager->links_lock);
        return;
    }
    l_link->static_clusters = dap_list_append(l_link->static_clusters, l_cluster);
    pthread_rwlock_unlock(&s_link_manager->links_lock);
    s_debug_cluster_adding_removing(true, true, l_cluster, l_node_addr);
}

/**
 * @brief remove static links cluster from list
 * @param a_node_addr link manager condition
 * @param a_cluster links cluster to add
 */
void dap_link_manager_remove_static_links_cluster(dap_cluster_member_t *a_member, void *a_arg)
{
// sanity check
    dap_return_if_pass_err(!s_link_manager, "%s", s_init_error);
    dap_return_if_pass(!a_member || !a_arg);
// func work
    dap_stream_node_addr_t *l_node_addr = &a_member->addr;
    dap_cluster_t *l_cluster = a_arg;
    pthread_rwlock_wrlock(&s_link_manager->links_lock);
    dap_link_t *l_link = s_link_manager_link_find(l_node_addr);
    if (!l_link) {
        debug_if(s_debug_more, L_ERROR, "Link " NODE_ADDR_FP_STR " not found", NODE_ADDR_FP_ARGS(l_node_addr));
        pthread_rwlock_unlock(&s_link_manager->links_lock);
        return;
    }
    l_link->static_clusters = dap_list_remove(l_link->static_clusters, l_cluster);
    if (!l_link->static_clusters && !l_link->active_clusters)
        s_link_delete(&l_link, false, true);
    pthread_rwlock_unlock(&s_link_manager->links_lock);
    s_debug_cluster_adding_removing(true, false, l_cluster, l_node_addr);
}

/**
 * @brief forming list with active links addrs
 * @param a_net_id net id to search
 * @param a_only_uplinks if TRUE count only uplinks
 * @param a_uplinks_count output count of finded uplinks
 * @param a_downlinks_count output count of finded downlinks
 * @return pointer to dap_stream_node_addr_t array, first uplinks, second downlinks, or NULL
 */
dap_stream_node_addr_t *dap_link_manager_get_net_links_addrs(uint64_t a_net_id, size_t *a_uplinks_count, size_t *a_downlinks_count, bool a_established_only)
{
    dap_managed_net_t *l_net = s_find_net_by_id(a_net_id);
    dap_return_val_if_pass(!l_net || !l_net->link_clusters, NULL);
    size_t l_uplinks_count = 0, l_downlinks_count = 0;
    dap_stream_node_addr_t *l_ret = NULL;
    pthread_rwlock_rdlock(&s_link_manager->links_lock);
    size_t i, l_cur_count = 0;
    dap_stream_node_addr_t *l_links_addrs = dap_cluster_get_all_members_addrs((dap_cluster_t *)l_net->link_clusters->data, &l_cur_count, -1);
    if ( l_cur_count ) {
        l_ret = DAP_NEW_Z_COUNT_RET_VAL_IF_FAIL(dap_stream_node_addr_t, l_cur_count, NULL);
        for (i = 0; i < l_cur_count; ++i) {
            dap_link_t *l_link = NULL;
            HASH_FIND(hh, s_link_manager->links, l_links_addrs + i, sizeof(l_links_addrs[i]), l_link);
            if (!l_link || (l_link->is_uplink && a_established_only && l_link->uplink.state != LINK_STATE_ESTABLISHED)) {
                continue;
            } else if (l_link->is_uplink) {  // first uplinks, second downlinks
                l_ret[l_uplinks_count + l_downlinks_count].uint64 = l_ret[l_uplinks_count].uint64;
                l_ret[l_uplinks_count].uint64 = l_link->addr.uint64;
                ++l_uplinks_count;
            } else {
                l_ret[l_uplinks_count + l_downlinks_count].uint64 = l_link->addr.uint64;
                ++l_downlinks_count;
            }
        }
        DAP_DELETE(l_links_addrs);
    } else
        log_it(L_INFO, "No links in net with ID 0x%016" DAP_UINT64_FORMAT_x, l_net->id);
    pthread_rwlock_unlock(&s_link_manager->links_lock);
    if (!l_uplinks_count && !l_downlinks_count)
        DAP_DEL_Z(l_ret);
    if (a_uplinks_count)
        *a_uplinks_count = l_uplinks_count;
    if (a_downlinks_count)
        *a_downlinks_count = l_downlinks_count;
    return l_ret;
}

/**
 * @brief forming list with ignored addrs
 * @param a_ignored_count output count of finded addrs
 * @return pointer to dap_stream_node_addr_t array or NULL
 */
dap_stream_node_addr_t *dap_link_manager_get_ignored_addrs(size_t *a_ignored_count, uint64_t a_net_id)
{
    if(s_update_hot_list(a_net_id))
        return NULL;
    size_t l_node_count = 0;
    char *l_hot_group = s_hot_group_forming(a_net_id);
    dap_global_db_obj_t *l_objs = dap_global_db_get_all_sync(l_hot_group, &l_node_count);
    DAP_DEL_Z(l_hot_group);
    if (!l_node_count || !l_objs) {        
        log_it(L_DEBUG, "Hot list is empty");
        return NULL;
    }
// memory alloc
    dap_stream_node_addr_t *l_ret = DAP_NEW_Z_COUNT(dap_stream_node_addr_t, l_node_count);
    if (!l_ret) {
        log_it(L_CRITICAL, "%s", c_error_memory_alloc);
        dap_global_db_objs_delete(l_objs, l_node_count);
        return NULL;
    }
// func work
    for (size_t i = 0; i < l_node_count; ++i)
        dap_stream_node_addr_from_str(l_ret + i, l_objs[i].key);
    dap_global_db_objs_delete(l_objs, l_node_count);
    if (a_ignored_count)
        *a_ignored_count = l_node_count;
    return l_ret;
}<|MERGE_RESOLUTION|>--- conflicted
+++ resolved
@@ -598,18 +598,13 @@
 
     if (l_link->active_clusters){
         dap_cluster_link_delete_from_all(l_link->active_clusters, &l_link->addr);
-<<<<<<< HEAD
         if (l_link->is_uplink && l_link->link_manager->callbacks.link_count_changed)
             l_link->link_manager->callbacks.link_count_changed();
-=======
-        if (l_link->is_uplink && l_link->link_manager->callbacks.link_count_changed){
-            for(dap_list_t *it=l_link->uplink.associated_nets;it;it=it->next){
-                dap_managed_net_t *l_net = it->data;
+        for ( dap_list_t *it = l_link->uplink.associated_nets; it; it=it->next ) {
+            dap_managed_net_t *l_net = it->data;
+            if (l_net->active)
                 l_net->uplinks--;
-                l_link->link_manager->callbacks.link_count_changed(l_net->id);
-            }
-        } 
->>>>>>> fa6835a0
+        }
     }
         
     assert(l_link->active_clusters == NULL);
