/*
* Authors:
* Roman Khlopkov <roman.khlopkov@demlabs.net>
* Pavel Uhanov <pavel.uhanov@demlabs.net>
* Cellframe       https://cellframe.net
* DeM Labs Inc.   https://demlabs.net
* Copyright  (c) 2017-2024
* All rights reserved.

This file is part of DAP SDK the open source project

DAP SDK is free software: you can redistribute it and/or modify
it under the terms of the GNU General Public License as published by
the Free Software Foundation, either version 3 of the License, or
(at your option) any later version.

DAP SDK is distributed in the hope that it will be useful,
but WITHOUT ANY WARRANTY; without even the implied warranty of
MERCHANTABILITY or FITNESS FOR A PARTICULAR PURPOSE.  See the
GNU General Public License for more details.

You should have received a copy of the GNU General Public License
along with any DAP SDK based project.  If not, see <http://www.gnu.org/licenses/>.
*/

#include "dap_link_manager.h"
#include "dap_global_db.h"
#include "dap_global_db_cluster.h"
#include "dap_stream_cluster.h"
#include "dap_worker.h"
#include "dap_config.h"
#include "dap_strfuncs.h"
#include "dap_client_pvt.h"
#include "dap_net.h"

#define LOG_TAG "dap_link_manager"

#define DAP_LINK(a) ((dap_link_t *)(a)->_inheritor)

typedef struct dap_managed_net {
    bool active;
    uint64_t id;
    uint32_t uplinks;
    uint32_t min_links_num;     // min links required in each net
    dap_list_t *link_clusters;
} dap_managed_net_t;

static bool s_debug_more = false;
static const char *s_init_error = "Link manager not inited";
<<<<<<< HEAD
static uint32_t s_timer_update_states = 4000;
static uint32_t s_min_links_num = 5;
static uint32_t s_max_attempts_num = 2;
=======
static uint32_t s_timer_update_states = 2000;
static uint32_t s_max_attempts_num = 3;
static uint32_t s_reconnect_delay = 20; // sec
>>>>>>> 077152fa
static dap_link_manager_t *s_link_manager = NULL;

static void s_client_connect(dap_link_t *a_link, void *a_callback_arg);
static void s_client_connected_callback(dap_client_t *a_client, void *a_arg);
static void s_client_error_callback(dap_client_t *a_client, void *a_arg);
static void s_accounting_uplink_in_net(dap_link_t *a_link, dap_managed_net_t *a_net);
static void s_link_delete(dap_link_t *a_link, bool a_force);
static void s_link_delete_all(bool a_force);
static void s_links_wake_up(dap_link_manager_t *a_link_manager);
static void s_links_request(dap_link_manager_t *a_link_manager);
static void s_update_states(void *a_arg);
static void s_link_manager_print_links_info(dap_link_manager_t *a_link_manager);

static dap_list_t *s_find_net_item_by_id(uint64_t a_net_id)
{
    dap_return_val_if_pass_err(!s_link_manager, NULL, s_init_error);
    dap_return_val_if_pass(!a_net_id, NULL);
    dap_list_t *l_item = NULL;
    DL_FOREACH(s_link_manager->nets, l_item)
        if (a_net_id == ((dap_managed_net_t *)(l_item->data))->id)
            break;
    if (!l_item) {
        debug_if(s_debug_more, L_ERROR, "Net ID 0x%016" DAP_UINT64_FORMAT_x " not controlled by link manager", a_net_id);
        return NULL;
    }
    return l_item;
}

DAP_STATIC_INLINE dap_managed_net_t *s_find_net_by_id(uint64_t a_net_id)
{
    dap_list_t *l_item = s_find_net_item_by_id(a_net_id);
    return l_item ? (dap_managed_net_t *)l_item->data : NULL;
}

// debug_more funcs
DAP_STATIC_INLINE void s_debug_cluster_adding_removing(bool a_static, bool a_adding, dap_cluster_t *a_cluster, dap_stream_node_addr_t *a_node_addr)
{
    debug_if(s_debug_more, L_DEBUG, "%s cluster net_id 0x%016" DAP_UINT64_FORMAT_x ", srv_id 0x%016" DAP_UINT64_FORMAT_x
                                    " successfully %s link " NODE_ADDR_FP_STR,
            a_static ? "Static" : "Links", 
            a_cluster->guuid.net_id,
            a_cluster->guuid.srv_id,
            a_adding ? "added to" : "removed from",
            NODE_ADDR_FP_ARGS(a_node_addr));
}

DAP_STATIC_INLINE void s_debug_accounting_link_in_net(bool a_uplink, dap_stream_node_addr_t *a_node_addr, uint64_t a_net_id)
{
    debug_if(s_debug_more, L_DEBUG, "Accounting %slink from " NODE_ADDR_FP_STR " in net %" DAP_UINT64_FORMAT_U,
            a_uplink ? "up" : "down", NODE_ADDR_FP_ARGS(a_node_addr), a_net_id);
}

DAP_STATIC_INLINE void s_link_manager_print_links_info(dap_link_manager_t *a_link_manager)
{
    dap_link_t *l_link = NULL, *l_tmp = NULL;
    printf(" Uplink |\tNode addr\t| Active Clusters\t| Static clusters\n"
            "-------------------------------------------------------------------------------\n");
    HASH_ITER(hh, a_link_manager->links, l_link, l_tmp)
        printf("   %s   | "NODE_ADDR_FP_STR"\t|\t%"DAP_UINT64_FORMAT_U
                                            "\t|\t%"DAP_UINT64_FORMAT_U"\t\n",
                                 l_link->is_uplink ? "True" : "False",
                                 NODE_ADDR_FP_ARGS_S(l_link->addr),
                                 dap_list_length(l_link->active_clusters),
                                 dap_list_length(l_link->static_clusters));
}

// General functional

/**
 * @brief link manager initialisation
 * @param a_callbacks - callbacks
 * @return 0 if ok, other if error
 */
int dap_link_manager_init(const dap_link_manager_callbacks_t *a_callbacks)
{
// sanity check
    dap_return_val_if_pass_err(s_link_manager, -2, "Link manager actualy inited");
// func work
    s_timer_update_states = dap_config_get_item_uint32_default(g_config, "link_manager", "timer_update_states", s_timer_update_states);
    s_max_attempts_num = dap_config_get_item_uint32_default(g_config, "link_manager", "max_attempts_num", s_max_attempts_num);
    s_reconnect_delay = dap_config_get_item_uint32_default(g_config, "link_manager", "reconnect_delay", s_reconnect_delay);
    s_debug_more = dap_config_get_item_bool_default(g_config,"link_manager","debug_more", s_debug_more);
    if (!(s_link_manager = dap_link_manager_new(a_callbacks))) {
        log_it(L_ERROR, "Default link manager not inited");
        return -1;
    }
    if (dap_proc_thread_timer_add(NULL, s_update_states, s_link_manager, s_timer_update_states)) {
        log_it(L_ERROR, "Can't activate timer on link manager");
        return -2;
    }
    dap_link_manager_set_condition(true);
    return 0;
}

/**
 * @brief close connections and memory free
 */
void dap_link_manager_deinit()
{
// sanity check
    dap_return_if_pass_err(!s_link_manager, s_init_error);
// func work
    dap_link_manager_set_condition(false);
    dap_link_t *l_link = NULL, *l_link_tmp;
    pthread_rwlock_wrlock(&s_link_manager->links_lock);
    HASH_ITER(hh, s_link_manager->links, l_link, l_link_tmp)
        s_link_delete(l_link, true);
    pthread_rwlock_unlock(&s_link_manager->links_lock);
    dap_list_t *it = NULL, *tmp;
    DL_FOREACH_SAFE(s_link_manager->nets, it, tmp)
        dap_link_manager_remove_net(((dap_managed_net_t *)it->data)->id);
    pthread_rwlock_destroy(&s_link_manager->links_lock);
    DAP_DELETE(s_link_manager);
}

/**
 * @brief close connections and memory free
 * @param a_callbacks - callbacks
 * @return pointer to dap_link_manager_t, NULL if error
 */
dap_link_manager_t *dap_link_manager_new(const dap_link_manager_callbacks_t *a_callbacks)
{
// sanity check
    dap_return_val_if_pass_err(!a_callbacks || !a_callbacks->fill_net_info, NULL, "Needed link manager callbacks not filled, please check it");
// memory alloc
    dap_link_manager_t *l_ret = NULL;
    DAP_NEW_Z_RET_VAL(l_ret, dap_link_manager_t, NULL, NULL);
// func work
    l_ret->callbacks = *a_callbacks;
    if(!l_ret->callbacks.link_request)
        log_it(L_WARNING, "Link manager link_request callback is NULL");
    l_ret->max_attempts_num = s_max_attempts_num;
    l_ret->reconnect_delay = s_reconnect_delay;
    pthread_rwlock_init(&l_ret->links_lock, NULL);
    return l_ret;
}

/**
 * @brief dap_link_manager_get_default
 * @return pointer to s_link_manager
 */
DAP_INLINE dap_link_manager_t *dap_link_manager_get_default()
{
    return s_link_manager;
}

/**
 * @brief count links in concretic net
 * @param a_net_id net id for search
 * @return links count
 */
size_t dap_link_manager_links_count(uint64_t a_net_id)
{
// sanity check
    dap_managed_net_t *l_net = s_find_net_by_id(a_net_id);
    dap_return_val_if_pass(!l_net, 0);
// func work
    return dap_cluster_members_count((dap_cluster_t *)l_net->link_clusters->data);
}

/**
 * @brief count needed links in concretic net
 * @param a_net_id net id for search
 * @return needed links count
 */
size_t dap_link_manager_needed_links_count(uint64_t a_net_id)
{
// sanity check
    dap_return_val_if_pass(!s_link_manager, 0);
// func work
    dap_managed_net_t *l_net = s_find_net_by_id(a_net_id);
    if (!l_net) {
        log_it(L_ERROR, "Net ID 0x%016" DAP_UINT64_FORMAT_x " is not registered", a_net_id);
        return 0;
    }
    size_t l_links_count = dap_cluster_members_count((dap_cluster_t *)l_net->link_clusters->data);
    return l_links_count < l_net->min_links_num ? l_net->min_links_num - l_links_count : 0;
}

/**
 * @brief add controlled net to link manager
 * @param a_net_id net id for adding
 * @param a_link_cluster net link cluster for adding
 * @return 0 if ok, other - ERROR
 */
int dap_link_manager_add_net(uint64_t a_net_id, dap_cluster_t *a_link_cluster, uint32_t a_min_links_number)
{
    dap_return_val_if_pass(!s_link_manager || !a_net_id || !a_link_cluster, -2);
    dap_list_t *l_item = NULL;
    DL_FOREACH(s_link_manager->nets, l_item) {
        if (a_net_id == ((dap_managed_net_t *)(l_item->data))->id) {
            log_it(L_ERROR, "Net ID 0x%016" DAP_UINT64_FORMAT_x " already managed", a_net_id);
            return -3;
        }
    }
    dap_managed_net_t *l_net = NULL;
    DAP_NEW_Z_RET_VAL(l_net, dap_managed_net_t, -3, NULL);
    l_net->id = a_net_id;
    l_net->min_links_num = a_min_links_number;
    l_net->link_clusters = dap_list_append(l_net->link_clusters, a_link_cluster);
    s_link_manager->nets = dap_list_append(s_link_manager->nets, (void *)l_net);
    return 0;
}

int dap_link_manager_add_net_associate(uint64_t a_net_id, dap_cluster_t *a_link_cluster)
{
    dap_return_val_if_pass(!s_link_manager || !a_net_id, -2);
    dap_managed_net_t *l_net = s_find_net_by_id(a_net_id);
    if (!l_net) {
        log_it(L_ERROR, "Net ID 0x%016" DAP_UINT64_FORMAT_x " not managed yet. Add net first", a_net_id);
        return -3;
    }
    for (dap_list_t *it = l_net->link_clusters; it; it = it->next)
        if (it->data == a_link_cluster) {
            debug_if(s_debug_more, L_ERROR, "Cluster GUUID %s already associated with net ID 0x%" DAP_UINT64_FORMAT_x,
                                                        dap_guuid_to_hex_str(a_link_cluster->guuid), l_net->id);
            return -4;
        }
    l_net->link_clusters = dap_list_append(l_net->link_clusters, a_link_cluster);
    return 0;
}

/**
 * @brief remove net from managed list
 * @param a_net_id - net id to del
 */
void dap_link_manager_remove_net(uint64_t a_net_id)
{
// sanity check
    dap_list_t *l_net_item = s_find_net_item_by_id(a_net_id);
    dap_return_if_pass(!l_net_item);
// func work
    dap_managed_net_t *l_net = l_net_item->data;
    dap_link_manager_set_net_condition(l_net->id, false);
    s_link_manager->nets = dap_list_remove_link(s_link_manager->nets, l_net_item);
    dap_list_free(l_net->link_clusters);
    DAP_DEL_MULTY(l_net, l_net_item);
}

/**
 * @brief set active or inactive status
 * @param a_net_id - net id to set
 */
void dap_link_manager_set_net_condition(uint64_t a_net_id, bool a_new_condition)
{
// sanity check
    dap_managed_net_t *l_net = s_find_net_by_id(a_net_id);
    dap_return_if_pass(!l_net);
// func work
    if (l_net->active == a_new_condition)
        return;
    l_net->active = a_new_condition;
<<<<<<< HEAD
=======
    for (dap_list_t *it = l_net->link_clusters; it; it = it->next) {
        dap_cluster_t *l_cluster = it->data;
        if (a_new_condition)
            l_cluster->status = DAP_CLUSTER_STATUS_ENABLED;
        else {
            l_cluster->status = DAP_CLUSTER_STATUS_DISABLED;
            dap_cluster_delete_all_members(l_cluster);
        }
    }
    if (a_new_condition)
        return;
    l_net->uplinks = 0;
    pthread_rwlock_wrlock(&s_link_manager->links_lock);
    dap_link_t *l_link_it, *l_tmp;
    HASH_ITER(hh, s_link_manager->links, l_link_it, l_tmp)
        for (dap_list_t *l_net_it = l_link_it->uplink.associated_nets; l_net_it; l_net_it = l_net_it->next)
            if (l_net_it->data == l_net) {
                l_link_it->uplink.associated_nets = dap_list_remove_link(l_link_it->uplink.associated_nets, l_net_it);
                if (!l_link_it->uplink.associated_nets)
                    s_link_delete(l_link_it, false);
                break;
            }
    pthread_rwlock_unlock(&s_link_manager->links_lock);
>>>>>>> 077152fa
}

/**
 * @brief check adding member in links cluster
 * @param a_addr - node addr to adding
 * @param a_cluster - pointer to links cluster
 */
void dap_link_manager_add_links_cluster(dap_cluster_member_t *a_member, void UNUSED_ARG *a_arg)
{
// sanity check
    dap_return_if_pass(!s_link_manager || !a_member || !a_member->cluster);
// func work
    dap_link_t *l_link = dap_link_manager_link_find(&a_member->addr);
    if (!l_link) {
        log_it(L_ERROR, "Try cluster adding to non-existent link");
        return;
    }
    l_link->active_clusters = dap_list_append(l_link->active_clusters, a_member->cluster);
    s_debug_cluster_adding_removing(false, true, a_member->cluster, &a_member->addr);
}

/**
 * @brief check removing member from links cluster
 * @param a_addr - node addr to adding
 * @param a_cluster - pointer to links cluster
 */
void dap_link_manager_remove_links_cluster(dap_cluster_member_t *a_member, void UNUSED_ARG *a_arg)
{
    dap_return_if_pass(!s_link_manager || !a_member || !a_member->cluster);
    dap_link_t *l_link = dap_link_manager_link_find(&a_member->addr);
    if (!l_link) {
        log_it(L_ERROR, "Try cluster deleting from non-existent link");
        return;
    }
    l_link->active_clusters = dap_list_remove(l_link->active_clusters, a_member->cluster);
    s_debug_cluster_adding_removing(false, false, a_member->cluster, &a_member->addr);
    if (!l_link->active_clusters) {
        pthread_rwlock_wrlock(&s_link_manager->links_lock);
        s_link_delete(l_link, false);
        pthread_rwlock_unlock(&s_link_manager->links_lock);
    }
}


/**
 * @brief s_client_connected_callback
 * @param a_client - client to connect
 * @param a_arg - callback args, pointer dap_managed_net_t
 */
void s_client_connected_callback(dap_client_t *a_client, void UNUSED_ARG *a_arg)
{
// sanity check
    dap_return_if_pass(!a_client || !DAP_LINK(a_client) );
    dap_link_t *l_link = DAP_LINK(a_client);
// func work
    log_it(L_NOTICE, "Stream connection with node "NODE_ADDR_FP_STR" (%s:%hu) established",
                NODE_ADDR_FP_ARGS_S(l_link->uplink.client->link_info.node_addr),
                l_link->uplink.client->link_info.uplink_addr, l_link->uplink.client->link_info.uplink_port);
    l_link->uplink.attempts_count = 0;
    l_link->uplink.state = LINK_STATE_ESTABLISHED;
    l_link->uplink.es_uuid = DAP_CLIENT_PVT(a_client)->stream_es->uuid;
}

/**
 * @brief s_client_error_callback
 * @param a_client
 * @param a_arg
 */
void s_client_error_callback(dap_client_t *a_client, void *a_arg)
{
// sanity check
    dap_return_if_pass(!a_client || !DAP_LINK(a_client));
    dap_link_t *l_link = DAP_LINK(a_client);
    assert(l_link->uplink.client == a_client);
// func work
    // check for last attempt
    bool l_is_last_attempt = a_arg;
    if (l_is_last_attempt) {
        l_link->uplink.state = LINK_STATE_DISCONNECTED;
        l_link->uplink.attempts_count++;
        l_link->uplink.start_after = dap_time_now() + l_link->link_manager->reconnect_delay;
        if (l_link->uplink.attempts_count < l_link->link_manager->max_attempts_num) {
            dap_client_go_stage(a_client, STAGE_BEGIN, NULL);
            return;
        }
        if (l_link->link_manager->callbacks.disconnected) {
            dap_list_t *it, *tmp;
            DL_FOREACH_SAFE(l_link->uplink.associated_nets, it, tmp) {
                dap_managed_net_t *l_net = it->data;
                if (!l_net->active) {
                    debug_if(s_debug_more, L_ERROR, "Link " NODE_ADDR_FP_STR " have associated net ID 0x%016" DAP_UINT64_FORMAT_x " have inactive state",
                                                                NODE_ADDR_FP_ARGS_S(l_link->addr), l_net->id);
                    DL_DELETE(l_link->uplink.associated_nets, it);
                    continue;
                }
                bool l_is_permanent_link = l_link->link_manager->callbacks.disconnected(
                            l_link, l_net->id, dap_cluster_members_count((dap_cluster_t *)l_net->link_clusters->data));
                if (l_is_permanent_link)
                    continue;
                DL_DELETE(l_link->uplink.associated_nets, it);
                l_net->uplinks--;
            }
        }
        if (!l_link->uplink.associated_nets && !l_link->static_clusters) {
            if (DAP_POINTER_TO_INT(a_arg) != 2)
                pthread_rwlock_wrlock(&s_link_manager->links_lock);

            s_link_delete(l_link, false);

            if (DAP_POINTER_TO_INT(a_arg) != 2)
                pthread_rwlock_unlock(&s_link_manager->links_lock);
        } else
            dap_client_go_stage(a_client, STAGE_BEGIN, NULL);
    } else if (l_link->link_manager->callbacks.error)  {// TODO make different error codes
        for (dap_list_t *it = l_link->uplink.associated_nets; it; it = it->next) {
            // if dynamic link call callback
            dap_managed_net_t *l_net = it->data;
            l_link->link_manager->callbacks.error(l_link, l_net->id, a_client->stage_target);
        }
        l_link->stream_is_destroying = true;
        s_link_delete(l_link, false);
    }
}

/**
 * @brief Memory free from link !!!hash table should be locked!!!
 * @param a_link - link to delet
 * @param a_force - only del dynamic, if true - all links types memory free
 */
void s_link_delete(dap_link_t *a_link, bool a_force)
{
// sanity check
    dap_return_if_pass(!a_link);
// func work
    debug_if(s_debug_more, L_DEBUG, "%seleting link %s node " NODE_ADDR_FP_STR "", a_force ? "Force d" : "D",
                a_link->is_uplink || !a_link->active_clusters ? "to" : "from", NODE_ADDR_FP_ARGS_S(a_link->addr));

    if (a_link->active_clusters)
        dap_cluster_link_delete_from_all(a_link->active_clusters, &a_link->addr);
    assert(a_link->active_clusters == NULL);

    bool l_link_preserve = a_link->static_clusters && !a_force;
    if (!a_link->stream_is_destroying) {
        // Drop uplink
        dap_events_socket_uuid_t l_client_uuid = 0;
        if (a_link->uplink.client) {
            l_client_uuid = a_link->uplink.es_uuid;
            if (a_link->uplink.associated_nets)
                dap_list_free(a_link->uplink.associated_nets);  
            if (l_link_preserve) {
                if (a_link->uplink.state != LINK_STATE_DISCONNECTED)
                    dap_client_go_stage(a_link->uplink.client, STAGE_BEGIN, NULL);
            } else
                dap_client_delete_mt(a_link->uplink.client);
        }
        // Drop downlinks if any
        dap_list_t *l_connections_for_addr = dap_stream_find_all_by_addr(&a_link->addr);
        for (dap_list_t *it = l_connections_for_addr; it; it = it->next) {
            dap_events_socket_uuid_ctrl_t *l_uuid_ctrl = it->data;
            if (l_uuid_ctrl->uuid != l_client_uuid)
                dap_events_socket_remove_and_delete_mt(l_uuid_ctrl->worker, l_uuid_ctrl->uuid);
        }
        dap_list_free_full(l_connections_for_addr, NULL);
    }
    if (l_link_preserve)
        return;
    dap_list_free(a_link->static_clusters);
    HASH_DEL(s_link_manager->links, a_link);
    DAP_DELETE(a_link);
    if (s_debug_more)
        s_link_manager_print_links_info(s_link_manager);
}

static bool s_link_have_clusters_enabled(dap_link_t *a_link)
{
    for (dap_list_t *it = a_link->static_clusters; it; it = it->next)
        if (((dap_cluster_t *)it->data)->status == DAP_CLUSTER_STATUS_ENABLED)
            return true;
    return false;
}

/**
 * @brief Check existed links
 */
void s_links_wake_up(dap_link_manager_t *a_link_manager)
{
    dap_time_t l_now = dap_time_now();
    pthread_rwlock_rdlock(&a_link_manager->links_lock);
    dap_link_t *it, *tmp;
    HASH_ITER(hh, a_link_manager->links, it, tmp) {
        if (it->active_clusters || !it->uplink.client)
            continue;
        if (it->uplink.state != LINK_STATE_DISCONNECTED)
            continue;
        if (!it->uplink.associated_nets && !s_link_have_clusters_enabled(it))
            continue;
        if (it->uplink.start_after > l_now)
            continue;
        if (dap_client_get_stage(it->uplink.client) != STAGE_BEGIN) {
            dap_client_go_stage(it->uplink.client, STAGE_BEGIN, NULL);
            debug_if(s_debug_more, L_ERROR, "Client " NODE_ADDR_FP_STR " state is not BEGIN, connection will start on next iteration",
                                                    NODE_ADDR_FP_ARGS_S(it->addr));
            continue;
        }
        if (s_link_manager->callbacks.fill_net_info(it) && !it->uplink.client->link_info.uplink_port) {
            log_it(L_WARNING, "Can't find node " NODE_ADDR_FP_STR " in node list and have no predefined data for it, can't connect",
                                        NODE_ADDR_FP_ARGS_S(it->addr));
            s_client_error_callback(it->uplink.client, DAP_INT_TO_POINTER(2));
            continue;
        }
        log_it(L_INFO, "Connecting to node " NODE_ADDR_FP_STR ", addr %s : %d", NODE_ADDR_FP_ARGS_S(it->uplink.client->link_info.node_addr),
                                        it->uplink.client->link_info.uplink_addr, it->uplink.client->link_info.uplink_port);
        it->uplink.state = LINK_STATE_CONNECTING;
        dap_client_go_stage(it->uplink.client, STAGE_STREAM_STREAMING, s_client_connected_callback);
    }
    pthread_rwlock_unlock(&s_link_manager->links_lock);
}

/**
 * @brief Create request to new links
 */
void s_links_request(dap_link_manager_t *a_link_manager)
{
// func work
    // dynamic link work
    dap_list_t *l_item = NULL;
    DL_FOREACH(a_link_manager->nets, l_item) {
        dap_managed_net_t *l_net = (dap_managed_net_t *)l_item->data;
        if (l_net->active && a_link_manager->callbacks.link_request &&
                l_net->uplinks < l_net->min_links_num)
            a_link_manager->callbacks.link_request(l_net->id);
    }
}

/**
 * @brief serially call funcs s_links_wake_up and s_links_request
 * @param a_arg UNUSED
 * @return false if error or manager inactiove, other - true
 */
void s_update_states(void *a_arg)
{
// sanity check
    dap_return_if_pass_err(!s_link_manager, s_init_error);
    assert(a_arg == s_link_manager);
    dap_link_manager_t *l_link_manager = a_arg;
    // if inactive return
    if (!l_link_manager->active)
        return;
    // static mode switcher
    static bool l_wakeup_mode = false;
    if (l_wakeup_mode)
        s_links_wake_up(l_link_manager);
    else
        s_links_request(l_link_manager);
    l_wakeup_mode = !l_wakeup_mode;
}

/**
 * @brief create a link, if a_addr is NULL - it's not updated
 * @param a_node_addr - node addr to adding
 * @return if ERROR null, other - pointer to dap_link_t
 */
dap_link_t *dap_link_manager_link_create(dap_stream_node_addr_t *a_node_addr, bool a_with_client, uint64_t a_associated_net_id)
{
// sanity check
    dap_return_val_if_pass_err(!s_link_manager, NULL, s_init_error);
    dap_return_val_if_pass(!a_node_addr || !a_node_addr->uint64, NULL);
    if (a_node_addr->uint64 == g_node_addr.uint64)
        return NULL;
// func work
    dap_link_t *l_link = NULL;
    pthread_rwlock_wrlock(&s_link_manager->links_lock);
    HASH_FIND(hh, s_link_manager->links, a_node_addr, sizeof(*a_node_addr), l_link);
    if (!l_link) {
        l_link = DAP_NEW_Z(dap_link_t);
        if (!l_link) {
            log_it(L_CRITICAL, "%s", g_error_memory_alloc);
            goto unlock;
        }
        debug_if(s_debug_more, L_NOTICE, "Create new link to node " NODE_ADDR_FP_STR "", NODE_ADDR_FP_ARGS(a_node_addr));
        l_link->addr.uint64 = a_node_addr->uint64;
        l_link->link_manager = s_link_manager;
        HASH_ADD(hh, s_link_manager->links, addr, sizeof(*a_node_addr), l_link);
    }
    if (a_with_client) {
        if (!l_link->uplink.client)
            l_link->uplink.client = dap_client_new(NULL, s_client_error_callback, NULL);
        else
            debug_if(s_debug_more, L_DEBUG, "Link " NODE_ADDR_FP_STR " already have a client", NODE_ADDR_FP_ARGS(a_node_addr));
        l_link->uplink.client->_inheritor = l_link;
        if (a_associated_net_id != DAP_NET_ID_INVALID) {
            dap_managed_net_t *l_net = s_find_net_by_id(a_associated_net_id);
            if (!l_net)
                goto unlock;
            for (dap_list_t *it = l_link->uplink.associated_nets; it; it = it->next)
                if (((dap_managed_net_t *)it->data)->id == a_associated_net_id) {
                    debug_if(s_debug_more, L_ERROR, "Net ID 0x%" DAP_UINT64_FORMAT_x " already associated with link " NODE_ADDR_FP_STR,
                                                                a_associated_net_id, NODE_ADDR_FP_ARGS(a_node_addr));
                    goto unlock;
                }
            l_link->uplink.associated_nets = dap_list_append(l_link->uplink.associated_nets, l_net);
            l_net->uplinks++;
            if (l_link->uplink.client && l_link->uplink.state == LINK_STATE_ESTABLISHED) {
                dap_cluster_member_add((dap_cluster_t *)l_net->link_clusters->data, a_node_addr, 0, NULL);
                if (l_link->link_manager->callbacks.connected)
                    l_link->link_manager->callbacks.connected(l_link, l_net->id);
                s_debug_accounting_link_in_net(true, a_node_addr, l_net->id);
            }
        }
    }
    if (s_debug_more)
        s_link_manager_print_links_info(s_link_manager);
unlock:
    pthread_rwlock_unlock(&s_link_manager->links_lock);
    return l_link;
}

/**
 * @brief create or update link, if any arg NULL - it's not updated
 * @param a_link - updating link
 * @param a_host - host addr
 * @param a_port - host port
 * @param a_force - if false update only if link have state DISCONECTED
 * @return if ERROR null, other - pointer to dap_link_t
 */
int dap_link_manager_link_update(dap_link_t *a_link, const char *a_host, uint16_t a_port)
{
// sanity check
<<<<<<< HEAD
    dap_return_val_if_pass(!a_link || a_link->state == LINK_STATE_DELETED || !a_link->client, NULL);
// func work
    pthread_rwlock_rdlock(&s_link_manager->links_lock);
        if (a_link->valid && a_link->state != LINK_STATE_DISCONNECTED && !a_force) {
            log_it(L_DEBUG, "Link "NODE_ADDR_FP_STR" not updated, please use force option", NODE_ADDR_FP_ARGS_S(a_link->client->link_info.node_addr));
            pthread_rwlock_unlock(&s_link_manager->links_lock);
            return a_link;
=======
    dap_return_val_if_pass(!a_link, -1);
    if (!a_host || !a_port || !strcmp(a_host, "::")) {
        log_it(L_ERROR, "Incomplete link info for uplink update");
        return -2;
    }
    struct sockaddr_storage l_numeric_addr;
    if ( dap_net_resolve_host(a_host, dap_itoa(a_port), &l_numeric_addr, false) ) {
        log_it(L_ERROR, "Wrong uplink address '%s : %u'", a_host, a_port);
        return -6;
    }
    switch (l_numeric_addr.ss_family) {
    case PF_INET: {
        unsigned long l_addr = ((struct sockaddr_in *)&l_numeric_addr)->sin_addr.s_addr;
        if (l_addr == INADDR_LOOPBACK || l_addr == INADDR_ANY || l_addr == INADDR_NONE) {
            log_it(L_ERROR, "Wrong uplink address '%s : %u'", a_host, a_port);
            return -6;
>>>>>>> 077152fa
        }
    } break;
    case PF_INET6: {
        struct in6_addr *l_addr = &((struct sockaddr_in6 *)&l_numeric_addr)->sin6_addr;
        if (!memcmp(l_addr, &in6addr_any, sizeof(struct in6_addr)) ||
                !memcmp(l_addr, &in6addr_loopback, sizeof(struct in6_addr))) {
            log_it(L_ERROR, "Wrong uplink address '%s : %u'", a_host, a_port);
            return -6;
        }
    } break;
    default:
        log_it(L_ERROR, "Wrong uplink address '%s : %u'", a_host, a_port);
        return -6;
    }

// func work
    pthread_rwlock_rdlock(&s_link_manager->links_lock);
    if (!a_link->uplink.client) {
        log_it(L_ERROR, "Can't update state of non-client link " NODE_ADDR_FP_STR, NODE_ADDR_FP_ARGS_S(a_link->addr));
        pthread_rwlock_unlock(&s_link_manager->links_lock);
        return -4;
    }
    if (a_link->uplink.state != LINK_STATE_DISCONNECTED) {
        log_it(L_ERROR, "Can't update state of connected link " NODE_ADDR_FP_STR, NODE_ADDR_FP_ARGS_S(a_link->addr));
        pthread_rwlock_unlock(&s_link_manager->links_lock);
        return -5;
    }
    dap_client_t *l_client = a_link->uplink.client;
    dap_client_set_uplink_unsafe(l_client, &a_link->addr, a_host, a_port);
    dap_client_set_is_always_reconnect(l_client, false);
    dap_client_set_active_channels_unsafe(l_client, "RCGEND");
    log_it(L_INFO, "Validate link to node " NODE_ADDR_FP_STR " with address %s : %d", NODE_ADDR_FP_ARGS_S(a_link->addr),
                                                a_link->uplink.client->link_info.uplink_addr, a_link->uplink.client->link_info.uplink_port);
    pthread_rwlock_unlock(&s_link_manager->links_lock);
    return 0;
}

/**
 * @brief find a link
 * @param a_node_addr - node addr to adding
 * @return if ERROR null, other - pointer to dap_link_t
 */
dap_link_t *dap_link_manager_link_find(dap_stream_node_addr_t *a_node_addr)
{
// sanity check
    dap_return_val_if_pass_err(!s_link_manager, NULL, s_init_error);
    dap_return_val_if_pass(!a_node_addr || !a_node_addr->uint64, NULL);
    dap_link_t *ret = NULL;
    pthread_rwlock_rdlock(&s_link_manager->links_lock);
    HASH_FIND(hh, s_link_manager->links, a_node_addr, sizeof(*a_node_addr), ret);
    pthread_rwlock_unlock(&s_link_manager->links_lock);
    return ret;
}

/**
 * @brief add downlink to manager list
 * @param a_node_addr - pointer to node addr
 * @return if ok 0, other if ERROR
 */
int dap_link_manager_stream_add(dap_stream_node_addr_t *a_node_addr, bool a_uplink)
{
// sanity check
    dap_return_val_if_pass(!a_node_addr || !s_link_manager->active, -1);
// func work
    dap_link_t *l_link = dap_link_manager_link_find(a_node_addr);
    if (!l_link)
        l_link = dap_link_manager_link_create(a_node_addr, false, DAP_NET_ID_INVALID);
    if (!l_link) {
        log_it(L_ERROR, "Can't create link for address " NODE_ADDR_FP_STR, NODE_ADDR_FP_ARGS(a_node_addr));
        return -2;
    }
    if (l_link->active_clusters) {
        log_it(L_ERROR, "%s " NODE_ADDR_FP_STR " with existed link",
                        a_uplink ? "Set uplink to" : "Get dowlink from", NODE_ADDR_FP_ARGS(a_node_addr));
        return -3;
    }
    dap_list_t *l_item = NULL;
    DL_FOREACH(l_link->static_clusters, l_item) {
        dap_cluster_t *l_cluster = l_item->data;
        if (l_cluster->status == DAP_CLUSTER_STATUS_ENABLED)
            dap_cluster_member_add(l_cluster, a_node_addr, 0, NULL);
    }
    if (a_uplink) {
        for (dap_list_t *it = l_link->uplink.associated_nets; it; it = it->next) {
            // if dynamic link, add net cluster to list and call callback
            dap_managed_net_t *l_net = it->data;
            if (l_net && l_net->active) {
                dap_cluster_member_add((dap_cluster_t *)l_net->link_clusters->data, a_node_addr, 0, NULL);
                if (l_link->link_manager->callbacks.connected)
                    l_link->link_manager->callbacks.connected(l_link, l_net->id);
            }
        }
    }
    l_link->is_uplink = a_uplink;
    log_it(L_INFO, "%s " NODE_ADDR_FP_STR, a_uplink ? "Set uplink to" : "Get dowlink from", NODE_ADDR_FP_ARGS(a_node_addr));
    return 0;
}

void dap_link_manager_stream_replace(dap_stream_node_addr_t *a_addr, bool a_old_is_uplink, bool a_new_is_uplink)
{
    dap_return_if_fail(a_addr);
    dap_link_t *l_link = dap_link_manager_link_find(a_addr);
    if (!l_link) // Link is not managed by us
        return;
    if (!l_link->active_clusters) { // Link is managed and currently inactive
        pthread_rwlock_rdlock(&s_link_manager->links_lock);
        s_link_delete(l_link, false);
        pthread_rwlock_unlock(&s_link_manager->links_lock);
        return;
    }
    assert(l_link->is_uplink == a_old_is_uplink);
    if (l_link->is_uplink && !a_new_is_uplink) {
        // Have downlink from same addr, stop the client therefore
        assert(l_link->uplink.client);
        dap_client_go_stage(l_link->uplink.client, STAGE_BEGIN, NULL);
    }
    l_link->is_uplink = a_new_is_uplink;
}

void dap_link_manager_stream_delete(dap_stream_node_addr_t *a_node_addr)
{
    dap_return_if_fail(a_node_addr);
    dap_link_t *l_link = dap_link_manager_link_find(a_node_addr);
    if (!l_link)
        return; // It's OK if stream is uregistered with us
    if (!l_link->active_clusters)
        return; // It's OK if net is unregistered yet
    l_link->stream_is_destroying = true;
    dap_cluster_link_delete_from_all(l_link->active_clusters, a_node_addr);
}

/**
 * @brief used to add member to link cluster if stream established
 * @param a_net_id - net id to check
 * @param a_node_addr - node addr to check
 */
void dap_accounting_downlink_in_net(uint64_t a_net_id, dap_stream_node_addr_t *a_node_addr)
{
// sanity check
    dap_managed_net_t *l_net = s_find_net_by_id(a_net_id);
    dap_return_if_pass(!l_net);
// func work
    if (!l_net->active)
        return;
    s_debug_accounting_link_in_net(false, a_node_addr, l_net->id);
    dap_link_t *l_link = dap_link_manager_link_find(a_node_addr);
    assert(l_link);
    dap_cluster_member_add((dap_cluster_t *)l_net->link_clusters->data, a_node_addr, 0, NULL);
    s_debug_cluster_adding_removing(false, false, (dap_cluster_t *)l_net->link_clusters->data, a_node_addr);
}

/**
 * @brief set new condition to link manager
 * @param a_new_condition - true - manager active, false - inactive
 */
DAP_INLINE void dap_link_manager_set_condition(bool a_new_condition)
{
// sanity check
    dap_return_if_pass_err(!s_link_manager, s_init_error);
    s_link_manager->active = a_new_condition;
}

/**
 * @brief get current link manager condition
 * @return current link manager condition
 */
DAP_INLINE bool dap_link_manager_get_condition()
{
// sanity check
    dap_return_val_if_pass_err(!s_link_manager, false, s_init_error);
// func work
    return s_link_manager->active;
}

/**
 * @brief add static links cluster to list
 * @param a_node_addr link manager condition
 * @param a_cluster links cluster to add
 */
void dap_link_manager_add_static_links_cluster(dap_cluster_member_t *a_member, void *a_arg)
{
// sanity check
    dap_return_if_pass_err(!s_link_manager, s_init_error);
    dap_return_if_pass(!a_member || !a_arg);
// func work
    dap_stream_node_addr_t *l_node_addr = &a_member->addr;
    if (l_node_addr->uint64 == g_node_addr.uint64)
        return; // without error
    dap_cluster_t *l_cluster = a_arg;
    dap_link_t *l_link = dap_link_manager_link_find(l_node_addr);
    if (!l_link)
        l_link = dap_link_manager_link_create(l_node_addr, true, DAP_NET_ID_INVALID);
    if (!l_link) {
        log_it(L_ERROR, "Can't create link to addr " NODE_ADDR_FP_STR, NODE_ADDR_FP_ARGS(l_node_addr));
        return;
    }
    l_link->static_clusters = dap_list_append(l_link->static_clusters, l_cluster);
    s_debug_cluster_adding_removing(true, true, l_cluster, l_node_addr);
}

/**
 * @brief remove static links cluster from list
 * @param a_node_addr link manager condition
 * @param a_cluster links cluster to add
 */
void dap_link_manager_remove_static_links_cluster(dap_cluster_member_t *a_member, void *a_arg)
{
// sanity check
    dap_return_if_pass_err(!s_link_manager, s_init_error);
    dap_return_if_pass(!a_member || !a_arg);
// func work
<<<<<<< HEAD
    dap_link_t *l_link = NULL, *l_tmp = NULL;
    pthread_rwlock_rdlock(&s_link_manager->links_lock);
        HASH_ITER(hh, s_link_manager->links, l_link, l_tmp) {
            l_link->static_links_clusters = dap_list_remove(l_link->static_links_clusters, a_cluster);
            s_debug_cluster_adding_removing(true, false, a_cluster, &l_link->client->link_info.node_addr);
        }
    pthread_rwlock_unlock(&s_link_manager->links_lock);
}

/**
 * @brief forming list with active links addrs
 * @param a_net_id net id to search
 * @param a_uplinks_count output count of finded uplinks
 * @param a_downlinks_count output count of finded downlinks
 * @return pointer to dap_stream_node_addr_t array, first uplinks, second downlinks
 */
dap_stream_node_addr_t *dap_link_manager_get_net_links_addrs(uint64_t a_net_id, size_t *a_uplinks_count, size_t *a_downlinks_count )
{
// sanity check
    dap_managed_net_t *l_net = s_find_net_by_id(a_net_id);
    dap_return_val_if_pass(!l_net, 0);
// func work
    size_t l_count = 0, l_uplinks_count = 0, l_downlinks_count = 0;
    dap_stream_node_addr_t *l_links_addrs = dap_cluster_get_all_members_addrs(l_net->node_link_cluster, &l_count);
    if (!l_links_addrs || !l_count) {
        return NULL;
    }
    dap_stream_node_addr_t *l_ret = NULL;

    DAP_NEW_Z_COUNT_RET_VAL(l_ret, dap_stream_node_addr_t, l_count, NULL, l_links_addrs);
    pthread_rwlock_rdlock(&s_link_manager->links_lock);
        for (size_t i =  0; i < l_count; ++i) {
            dap_link_t *l_link = NULL;
            HASH_FIND(hh, s_link_manager->links, l_links_addrs + i, sizeof(l_links_addrs[i]), l_link);
            if (!l_link || l_link->state != LINK_STATE_ESTABLISHED) {
                continue;
            } else if (false /**if uplink**/) {  // first uplinks, second downlinks
                l_ret[l_uplinks_count + l_downlinks_count] = l_ret[l_uplinks_count];
                l_ret[l_uplinks_count].uint64 = l_link->client->link_info.node_addr.uint64;
                ++l_uplinks_count;
            } else {
                l_ret[l_uplinks_count + l_downlinks_count].uint64 = l_link->client->link_info.node_addr.uint64;
                ++l_downlinks_count;
            }
            
        }
    pthread_rwlock_unlock(&s_link_manager->links_lock);
    DAP_DELETE(l_links_addrs);
    if (!l_uplinks_count && !l_downlinks_count) {
        DAP_DELETE(l_ret);
        return NULL;
    }
    if (a_uplinks_count)
        *a_uplinks_count = l_uplinks_count;
    if (a_downlinks_count)
        *a_downlinks_count = l_downlinks_count;
    return l_ret;
}

/**
 * @brief print information about links
 */
void s_link_manager_print_links_info()
{
    dap_link_t *l_link = NULL, *l_tmp = NULL;
    pthread_rwlock_rdlock(&s_link_manager->links_lock);
        printf(" State |\tNode addr\t|   Clusters\t|Static clusters|\tHost\t|\n"
                "-------------------------------------------------------------------------------\n");
        HASH_ITER(hh, s_link_manager->links, l_link, l_tmp) {
            printf("   %d   | "NODE_ADDR_FP_STR"\t|\t%"DAP_UINT64_FORMAT_U
                                                "\t|\t%"DAP_UINT64_FORMAT_U"\t| %s\n",
                                     l_link->state, NODE_ADDR_FP_ARGS_S(l_link->client->link_info.node_addr),
                                     dap_list_length(l_link->links_clusters),
                                     dap_list_length(l_link->static_links_clusters), l_link->client->link_info.uplink_addr);
        }
    pthread_rwlock_unlock(&s_link_manager->links_lock);
=======
    dap_stream_node_addr_t *l_node_addr = &a_member->addr;
    dap_cluster_t *l_cluster = a_arg;
    dap_link_t *l_link = dap_link_manager_link_find(l_node_addr);
    if (!l_link) {
        debug_if(s_debug_more, L_ERROR, "Link " NODE_ADDR_FP_STR " not found", NODE_ADDR_FP_ARGS(l_node_addr));
        return;
    }
    l_link->static_clusters = dap_list_remove(l_link->static_clusters, l_cluster);
    s_debug_cluster_adding_removing(true, false, l_cluster, l_node_addr);
    if (!l_link->static_clusters && !l_link->active_clusters) {
        pthread_rwlock_wrlock(&s_link_manager->links_lock);
        s_link_delete(l_link, false);
        pthread_rwlock_unlock(&s_link_manager->links_lock);
    }
>>>>>>> 077152fa
}<|MERGE_RESOLUTION|>--- conflicted
+++ resolved
@@ -47,15 +47,9 @@
 
 static bool s_debug_more = false;
 static const char *s_init_error = "Link manager not inited";
-<<<<<<< HEAD
-static uint32_t s_timer_update_states = 4000;
-static uint32_t s_min_links_num = 5;
-static uint32_t s_max_attempts_num = 2;
-=======
 static uint32_t s_timer_update_states = 2000;
 static uint32_t s_max_attempts_num = 3;
 static uint32_t s_reconnect_delay = 20; // sec
->>>>>>> 077152fa
 static dap_link_manager_t *s_link_manager = NULL;
 
 static void s_client_connect(dap_link_t *a_link, void *a_callback_arg);
@@ -308,8 +302,6 @@
     if (l_net->active == a_new_condition)
         return;
     l_net->active = a_new_condition;
-<<<<<<< HEAD
-=======
     for (dap_list_t *it = l_net->link_clusters; it; it = it->next) {
         dap_cluster_t *l_cluster = it->data;
         if (a_new_condition)
@@ -333,7 +325,6 @@
                 break;
             }
     pthread_rwlock_unlock(&s_link_manager->links_lock);
->>>>>>> 077152fa
 }
 
 /**
@@ -662,15 +653,6 @@
 int dap_link_manager_link_update(dap_link_t *a_link, const char *a_host, uint16_t a_port)
 {
 // sanity check
-<<<<<<< HEAD
-    dap_return_val_if_pass(!a_link || a_link->state == LINK_STATE_DELETED || !a_link->client, NULL);
-// func work
-    pthread_rwlock_rdlock(&s_link_manager->links_lock);
-        if (a_link->valid && a_link->state != LINK_STATE_DISCONNECTED && !a_force) {
-            log_it(L_DEBUG, "Link "NODE_ADDR_FP_STR" not updated, please use force option", NODE_ADDR_FP_ARGS_S(a_link->client->link_info.node_addr));
-            pthread_rwlock_unlock(&s_link_manager->links_lock);
-            return a_link;
-=======
     dap_return_val_if_pass(!a_link, -1);
     if (!a_host || !a_port || !strcmp(a_host, "::")) {
         log_it(L_ERROR, "Incomplete link info for uplink update");
@@ -687,7 +669,6 @@
         if (l_addr == INADDR_LOOPBACK || l_addr == INADDR_ANY || l_addr == INADDR_NONE) {
             log_it(L_ERROR, "Wrong uplink address '%s : %u'", a_host, a_port);
             return -6;
->>>>>>> 077152fa
         }
     } break;
     case PF_INET6: {
@@ -899,84 +880,6 @@
     dap_return_if_pass_err(!s_link_manager, s_init_error);
     dap_return_if_pass(!a_member || !a_arg);
 // func work
-<<<<<<< HEAD
-    dap_link_t *l_link = NULL, *l_tmp = NULL;
-    pthread_rwlock_rdlock(&s_link_manager->links_lock);
-        HASH_ITER(hh, s_link_manager->links, l_link, l_tmp) {
-            l_link->static_links_clusters = dap_list_remove(l_link->static_links_clusters, a_cluster);
-            s_debug_cluster_adding_removing(true, false, a_cluster, &l_link->client->link_info.node_addr);
-        }
-    pthread_rwlock_unlock(&s_link_manager->links_lock);
-}
-
-/**
- * @brief forming list with active links addrs
- * @param a_net_id net id to search
- * @param a_uplinks_count output count of finded uplinks
- * @param a_downlinks_count output count of finded downlinks
- * @return pointer to dap_stream_node_addr_t array, first uplinks, second downlinks
- */
-dap_stream_node_addr_t *dap_link_manager_get_net_links_addrs(uint64_t a_net_id, size_t *a_uplinks_count, size_t *a_downlinks_count )
-{
-// sanity check
-    dap_managed_net_t *l_net = s_find_net_by_id(a_net_id);
-    dap_return_val_if_pass(!l_net, 0);
-// func work
-    size_t l_count = 0, l_uplinks_count = 0, l_downlinks_count = 0;
-    dap_stream_node_addr_t *l_links_addrs = dap_cluster_get_all_members_addrs(l_net->node_link_cluster, &l_count);
-    if (!l_links_addrs || !l_count) {
-        return NULL;
-    }
-    dap_stream_node_addr_t *l_ret = NULL;
-
-    DAP_NEW_Z_COUNT_RET_VAL(l_ret, dap_stream_node_addr_t, l_count, NULL, l_links_addrs);
-    pthread_rwlock_rdlock(&s_link_manager->links_lock);
-        for (size_t i =  0; i < l_count; ++i) {
-            dap_link_t *l_link = NULL;
-            HASH_FIND(hh, s_link_manager->links, l_links_addrs + i, sizeof(l_links_addrs[i]), l_link);
-            if (!l_link || l_link->state != LINK_STATE_ESTABLISHED) {
-                continue;
-            } else if (false /**if uplink**/) {  // first uplinks, second downlinks
-                l_ret[l_uplinks_count + l_downlinks_count] = l_ret[l_uplinks_count];
-                l_ret[l_uplinks_count].uint64 = l_link->client->link_info.node_addr.uint64;
-                ++l_uplinks_count;
-            } else {
-                l_ret[l_uplinks_count + l_downlinks_count].uint64 = l_link->client->link_info.node_addr.uint64;
-                ++l_downlinks_count;
-            }
-            
-        }
-    pthread_rwlock_unlock(&s_link_manager->links_lock);
-    DAP_DELETE(l_links_addrs);
-    if (!l_uplinks_count && !l_downlinks_count) {
-        DAP_DELETE(l_ret);
-        return NULL;
-    }
-    if (a_uplinks_count)
-        *a_uplinks_count = l_uplinks_count;
-    if (a_downlinks_count)
-        *a_downlinks_count = l_downlinks_count;
-    return l_ret;
-}
-
-/**
- * @brief print information about links
- */
-void s_link_manager_print_links_info()
-{
-    dap_link_t *l_link = NULL, *l_tmp = NULL;
-    pthread_rwlock_rdlock(&s_link_manager->links_lock);
-        printf(" State |\tNode addr\t|   Clusters\t|Static clusters|\tHost\t|\n"
-                "-------------------------------------------------------------------------------\n");
-        HASH_ITER(hh, s_link_manager->links, l_link, l_tmp) {
-            printf("   %d   | "NODE_ADDR_FP_STR"\t|\t%"DAP_UINT64_FORMAT_U
-                                                "\t|\t%"DAP_UINT64_FORMAT_U"\t| %s\n",
-                                     l_link->state, NODE_ADDR_FP_ARGS_S(l_link->client->link_info.node_addr),
-                                     dap_list_length(l_link->links_clusters),
-                                     dap_list_length(l_link->static_links_clusters), l_link->client->link_info.uplink_addr);
-        }
-    pthread_rwlock_unlock(&s_link_manager->links_lock);
-=======
     dap_stream_node_addr_t *l_node_addr = &a_member->addr;
     dap_cluster_t *l_cluster = a_arg;
     dap_link_t *l_link = dap_link_manager_link_find(l_node_addr);
@@ -991,5 +894,54 @@
         s_link_delete(l_link, false);
         pthread_rwlock_unlock(&s_link_manager->links_lock);
     }
->>>>>>> 077152fa
+}
+
+/**
+ * @brief forming list with active links addrs
+ * @param a_net_id net id to search
+ * @param a_uplinks_count output count of finded uplinks
+ * @param a_downlinks_count output count of finded downlinks
+ * @return pointer to dap_stream_node_addr_t array, first uplinks, second downlinks
+ */
+dap_stream_node_addr_t *dap_link_manager_get_net_links_addrs(uint64_t a_net_id, size_t *a_uplinks_count, size_t *a_downlinks_count )
+{
+// sanity check
+    dap_managed_net_t *l_net = s_find_net_by_id(a_net_id);
+    dap_return_val_if_pass(!l_net, 0);
+// func work
+    size_t l_count = 0, l_uplinks_count = 0, l_downlinks_count = 0;
+    dap_stream_node_addr_t *l_links_addrs = dap_cluster_get_all_members_addrs(l_net->link_clusters, &l_count, -1); // TODO for all clusters
+    if (!l_links_addrs || !l_count) {
+        return NULL;
+    }
+    dap_stream_node_addr_t *l_ret = NULL;
+
+    DAP_NEW_Z_COUNT_RET_VAL(l_ret, dap_stream_node_addr_t, l_count, NULL, l_links_addrs);
+    pthread_rwlock_rdlock(&s_link_manager->links_lock);
+        for (size_t i =  0; i < l_count; ++i) {
+            dap_link_t *l_link = NULL;
+            HASH_FIND(hh, s_link_manager->links, l_links_addrs + i, sizeof(l_links_addrs[i]), l_link);
+            if (!l_link || (l_link->is_uplink && l_link->uplink.state != LINK_STATE_ESTABLISHED)) {
+                continue;
+            } else if (l_link->is_uplink) {  // first uplinks, second downlinks
+                l_ret[l_uplinks_count + l_downlinks_count] = l_ret[l_uplinks_count];
+                l_ret[l_uplinks_count].uint64 = l_link->addr.uint64;
+                ++l_uplinks_count;
+            } else {
+                l_ret[l_uplinks_count + l_downlinks_count].uint64 = l_link->addr.uint64;
+                ++l_downlinks_count;
+            }
+            
+        }
+    pthread_rwlock_unlock(&s_link_manager->links_lock);
+    DAP_DELETE(l_links_addrs);
+    if (!l_uplinks_count && !l_downlinks_count) {
+        DAP_DELETE(l_ret);
+        return NULL;
+    }
+    if (a_uplinks_count)
+        *a_uplinks_count = l_uplinks_count;
+    if (a_downlinks_count)
+        *a_downlinks_count = l_downlinks_count;
+    return l_ret;
 }