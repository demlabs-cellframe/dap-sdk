/*
 Copyright (c) 2017-2018 (c) Project "DeM Labs Inc" https://github.com/demlabsinc
  All rights reserved.

 This file is part of DAP (Deus Applications Prototypes) the open source project

    DAP (Deus Applicaions Prototypes) is free software: you can redistribute it and/or modify
    it under the terms of the GNU Lesser General Public License as published by
    the Free Software Foundation, either version 3 of the License, or
    (at your option) any later version.

    DAP is distributed in the hope that it will be useful,
    but WITHOUT ANY WARRANTY; without even the implied warranty of
    MERCHANTABILITY or FITNESS FOR A PARTICULAR PURPOSE.  See the
    GNU Lesser General Public License for more details.

    You should have received a copy of the GNU Lesser General Public License
    along with any DAP based project.  If not, see <http://www.gnu.org/licenses/>.
*/


#include <stdlib.h>
#include <stdarg.h>
#include <stdio.h>
#include <time.h>
#include <stdlib.h>
#include <stddef.h>
#include <stdint.h>

#ifdef WIN32
#include <winsock2.h>
#include <windows.h>
#include <mswsock.h>
#include <ws2tcpip.h>
#include <io.h>
#endif

#include <pthread.h>

#include "dap_common.h"
#include "dap_enc.h"
#include "dap_enc_key.h"

#include "dap_events_socket.h"
#include "dap_stream.h"
#include "dap_stream_ch.h"
#include "dap_stream_ch_pkt.h"
#include "dap_stream_ch_proc.h"
#include "dap_stream_pkt.h"
#include "dap_stream_worker.h"

#define LOG_TAG "dap_stream_ch_pkt"

/**
 * @brief stream_ch_pkt_init
 * @return Zero if ok
 */
int dap_stream_ch_pkt_init()
{

    return 0;
}

void dap_stream_ch_pkt_deinit()
{

}

/**
 * @brief dap_stream_ch_pkt_write_f_mt
 * @param a_ch_uuid
 * @param a_type
 * @param a_str
 * @return
 */
size_t dap_stream_ch_pkt_write_f_mt(dap_stream_worker_t * a_worker , dap_stream_ch_uuid_t a_ch_uuid, uint8_t a_type, const char * a_format,...)
{
    if (!a_worker)
        return 0;
    va_list ap, ap_copy;
    va_start(ap, a_format);
    va_copy(ap_copy, ap);
    int l_data_size = vsnprintf(NULL, 0, a_format, ap);
    if (l_data_size <0 ){
        log_it(L_ERROR,"Can't write out formatted data '%s' with values",a_format);
        va_end(ap_copy);
        return 0;
    }
    l_data_size++; // include trailing 0
    dap_stream_worker_msg_io_t * l_msg = DAP_NEW_Z(dap_stream_worker_msg_io_t);
    l_msg->ch_uuid = a_ch_uuid;
    l_msg->ch_pkt_type = a_type;
    l_msg->data = DAP_NEW_SIZE(void, l_data_size);
    l_msg->data_size = l_data_size;
    l_msg->flags_set = DAP_SOCK_READY_TO_WRITE;
    l_data_size = vsprintf(l_msg->data, a_format, ap_copy);
    va_end(ap_copy);

    int l_ret = dap_events_socket_queue_ptr_send(a_worker->queue_ch_io, l_msg);
    if (l_ret!=0){
        log_it(L_ERROR, "Wasn't send pointer to queue: code %d", l_ret);
        DAP_DELETE(l_msg->data);
        DAP_DELETE(l_msg);
        return 0;
    }
    return l_data_size;

}

/**
 * @brief dap_stream_ch_pkt_write_f_inter
 * @param a_queue
 * @param a_ch_uuid
 * @param a_type
 * @param a_format
 * @return
 */
size_t dap_stream_ch_pkt_write_f_inter(dap_events_socket_t * a_queue  , dap_stream_ch_uuid_t a_ch_uuid, uint8_t a_type, const char * a_format,...)
{
    va_list ap, ap_copy;
    va_start(ap, a_format);
    va_copy(ap_copy, ap);
    int l_data_size = vsnprintf(NULL, 0, a_format, ap);
    va_end(ap);
    if (l_data_size < 0) {
        log_it(L_ERROR,"Can't write out formatted data '%s' with values",a_format);
        va_end(ap_copy);
        return 0;
    }
    l_data_size++; // include trailing 0
    dap_stream_worker_msg_io_t *l_msg = DAP_NEW_Z(dap_stream_worker_msg_io_t);
    l_msg->ch_uuid = a_ch_uuid;
    l_msg->ch_pkt_type = a_type;
    l_msg->data = DAP_NEW_SIZE(void, l_data_size);
    l_msg->data_size = l_data_size;
    l_msg->flags_set = DAP_SOCK_READY_TO_WRITE;
    l_data_size = vsprintf(l_msg->data, a_format, ap_copy);
    va_end(ap_copy);

    int l_ret= dap_events_socket_queue_ptr_send_to_input(a_queue , l_msg );
    if (l_ret!=0){
        log_it(L_ERROR, "Wasn't send pointer to queue: code %d", l_ret);
        DAP_DELETE(l_msg->data);
        DAP_DELETE(l_msg);
        return 0;
    }
    return l_data_size;

}

/**
 * @brief dap_stream_ch_pkt_write_mt
 * @param a_ch
 * @param a_type
 * @param a_data
 * @param a_data_size
 * @return
 */
size_t dap_stream_ch_pkt_write_mt(dap_stream_worker_t * a_worker , dap_stream_ch_uuid_t a_ch_uuid, uint8_t a_type, const void * a_data, size_t a_data_size)
{
    if (!a_worker)
        return 0;
    dap_stream_worker_msg_io_t * l_msg = DAP_NEW_Z(dap_stream_worker_msg_io_t);
    l_msg->ch_uuid = a_ch_uuid;
    l_msg->ch_pkt_type = a_type; 
    if (a_data && a_data_size)
        l_msg->data = DAP_DUP_SIZE(a_data, a_data_size);
    l_msg->flags_set = DAP_SOCK_READY_TO_WRITE;
    l_msg->data_size = a_data_size;
    memcpy( l_msg->data, a_data, a_data_size);
    int l_ret= dap_events_socket_queue_ptr_send(a_worker->queue_ch_io , l_msg );
    if (l_ret!=0){
        log_it(L_ERROR, "Wasn't send pointer to queue: code %d", l_ret);
        DAP_DEL_Z(l_msg->data);
        DAP_DELETE(l_msg);
        return 0;
    }
    return a_data_size;
}


/**
 * @brief dap_stream_ch_pkt_write_inter
 * @param a_queue
 * @param a_ch_uuid
 * @param a_type
 * @param a_data
 * @param a_data_size
 * @return
 */
size_t dap_stream_ch_pkt_write_inter(dap_events_socket_t * a_queue_input, dap_stream_ch_uuid_t a_ch_uuid, uint8_t a_type, const void * a_data, size_t a_data_size)
{
    dap_stream_worker_msg_io_t * l_msg = DAP_NEW_Z(dap_stream_worker_msg_io_t);
    l_msg->ch_uuid = a_ch_uuid;
    l_msg->ch_pkt_type = a_type;
    if (a_data && a_data_size)
        l_msg->data = DAP_DUP_SIZE(a_data, a_data_size);
    l_msg->data_size = a_data_size;
    l_msg->flags_set = DAP_SOCK_READY_TO_WRITE;

    int l_ret= dap_events_socket_queue_ptr_send_to_input(a_queue_input, l_msg );
    if (l_ret!=0){
        log_it(L_ERROR, "Wasn't send pointer to queue: code %d", l_ret);
        DAP_DEL_Z(l_msg->data);
        DAP_DELETE(l_msg);
        return 0;
    }
    return a_data_size;
}

/**
 * @brief dap_stream_ch_pkt_write
 * @param a_ch
 * @param a_data
 * @param a_data_size
 * @return
 */
size_t dap_stream_ch_pkt_write_unsafe(dap_stream_ch_t * a_ch,  uint8_t a_type, const void * a_data, size_t a_data_size)
{
    if (!a_ch) {
        log_it(L_WARNING, "Channel is NULL ptr");
        return 0;
    }
    if (!a_ch->proc) {
        log_it(L_WARNING, "Channel PROC is NULL ptr");
        return 0;
    }

    size_t  l_ret = 0, l_data_size,
            l_max_size = l_data_size = a_data_size + sizeof(dap_stream_ch_pkt_hdr_t);
    byte_t *l_buf = DAP_NEW_Z_SIZE(byte_t, l_max_size); /* a_ch->buf; */

    dap_stream_ch_pkt_hdr_t l_hdr = {
        .id         = a_ch->proc->id,
        .data_size  = (uint32_t)a_data_size,
        .type       = a_type,
        .enc_type   = a_ch->proc->enc_type,
        .seq_id     = a_ch->stream->seq_id++
    };

    debug_if(dap_stream_get_dump_packet_headers(), L_INFO, "Outgoing channel packet: id='%c' size=%u type=0x%02X seq_id=0x%016"DAP_UINT64_FORMAT_X" enc_type=0x%02hhX",
        (char) l_hdr.id, l_hdr.data_size, l_hdr.type, l_hdr.seq_id , l_hdr.enc_type);

<<<<<<< HEAD
    if (l_data_size > 0 && l_data_size <= DAP_STREAM_PKT_FRAGMENT_SIZE) {
=======
    const size_t l_max_fragm_size = DAP_STREAM_PKT_FRAGMENT_SIZE - DAP_STREAM_PKT_ENCRYPTION_OVERHEAD - sizeof(dap_stream_fragment_pkt_t);
    if (l_data_size > 0 && l_data_size <= l_max_fragm_size) {
>>>>>>> 34ea3389
        *(dap_stream_ch_pkt_hdr_t*)l_buf = l_hdr;
        memcpy(l_buf + sizeof(dap_stream_ch_pkt_hdr_t), a_data, a_data_size);
        l_ret = dap_stream_pkt_write_unsafe(a_ch->stream, STREAM_PKT_TYPE_DATA_PACKET, l_buf, l_data_size);
        dap_stream_ch_set_ready_to_write_unsafe(a_ch, true);
    } else if (l_data_size > l_max_fragm_size) {
        /* The first fragment (has no memory shift) is the channel header
         The rest fragments just concatenate as-is */
        size_t l_fragment_size;
        dap_stream_fragment_pkt_t *l_fragment;
        for (l_fragment = (dap_stream_fragment_pkt_t*)l_buf, l_fragment_size = sizeof(dap_stream_ch_pkt_hdr_t);
             l_data_size > 0;
             l_data_size -= l_fragment_size, l_fragment_size = MIN(l_data_size, l_max_fragm_size))
        {
            l_fragment->size        = l_fragment_size;
            l_fragment->full_size   = l_max_size;
            l_fragment->mem_shift   = l_max_size - l_data_size;
            memcpy(l_fragment->data, l_fragment->mem_shift ? a_data + l_fragment->mem_shift - sizeof(dap_stream_ch_pkt_hdr_t) : &l_hdr,
                   l_fragment_size);
            l_ret += dap_stream_pkt_write_unsafe(a_ch->stream, STREAM_PKT_TYPE_FRAGMENT_PACKET, l_fragment,
                                                  l_fragment_size + sizeof(dap_stream_fragment_pkt_t));
            dap_stream_ch_set_ready_to_write_unsafe(a_ch, true);
        }
    } else {
        a_ch->stat.bytes_write = 0;
        log_it(L_WARNING, "Empty pkt, seq_id %"DAP_UINT64_FORMAT_U, l_hdr.seq_id);
        DAP_DELETE(l_buf);
        return 0;
    }
    // Statistics without header sizes
    a_ch->stat.bytes_write += a_data_size;
    DAP_DELETE(l_buf);
    return l_ret;

}

/**
 * @brief dap_stream_ch_pkt_write_str
 * @param a_ch
 * @param a_type
 * @param a_str
 * @return
 */
ssize_t dap_stream_ch_pkt_write_f_unsafe(dap_stream_ch_t *a_ch, uint8_t a_type, const char *a_format, ...)
{
    va_list ap, ap_copy;
    va_start(ap, a_format);
    va_copy(ap_copy, ap);
    int l_data_size = vsnprintf(NULL, 0, a_format, ap);
    va_end(ap);
    if (l_data_size < 0) {
        log_it(L_ERROR,"Can't write out formatted data '%s' with values",a_format);
        va_end(ap_copy);
        return l_data_size;
    }
    l_data_size++; // include trailing 0
    char *l_data = DAP_NEW_SIZE(void, l_data_size);
    vsprintf(l_data, a_format, ap_copy);
    va_end(ap_copy);
    size_t l_ret = dap_stream_ch_pkt_write_unsafe(a_ch, a_type, l_data, l_data_size);
    DAP_DELETE(l_data);
    return l_ret;
}<|MERGE_RESOLUTION|>--- conflicted
+++ resolved
@@ -241,12 +241,8 @@
     debug_if(dap_stream_get_dump_packet_headers(), L_INFO, "Outgoing channel packet: id='%c' size=%u type=0x%02X seq_id=0x%016"DAP_UINT64_FORMAT_X" enc_type=0x%02hhX",
         (char) l_hdr.id, l_hdr.data_size, l_hdr.type, l_hdr.seq_id , l_hdr.enc_type);
 
-<<<<<<< HEAD
-    if (l_data_size > 0 && l_data_size <= DAP_STREAM_PKT_FRAGMENT_SIZE) {
-=======
     const size_t l_max_fragm_size = DAP_STREAM_PKT_FRAGMENT_SIZE - DAP_STREAM_PKT_ENCRYPTION_OVERHEAD - sizeof(dap_stream_fragment_pkt_t);
     if (l_data_size > 0 && l_data_size <= l_max_fragm_size) {
->>>>>>> 34ea3389
         *(dap_stream_ch_pkt_hdr_t*)l_buf = l_hdr;
         memcpy(l_buf + sizeof(dap_stream_ch_pkt_hdr_t), a_data, a_data_size);
         l_ret = dap_stream_pkt_write_unsafe(a_ch->stream, STREAM_PKT_TYPE_DATA_PACKET, l_buf, l_data_size);
