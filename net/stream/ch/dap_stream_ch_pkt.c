/*
 Copyright (c) 2017-2018 (c) Project "DeM Labs Inc" https://github.com/demlabsinc
  All rights reserved.

 This file is part of DAP (Distributed Applications Platform) the open source project

    DAP (Distributed Applications Platform) is free software: you can redistribute it and/or modify
    it under the terms of the GNU Lesser General Public License as published by
    the Free Software Foundation, either version 3 of the License, or
    (at your option) any later version.

    DAP is distributed in the hope that it will be useful,
    but WITHOUT ANY WARRANTY; without even the implied warranty of
    MERCHANTABILITY or FITNESS FOR A PARTICULAR PURPOSE.  See the
    GNU Lesser General Public License for more details.

    You should have received a copy of the GNU Lesser General Public License
    along with any DAP based project.  If not, see <http://www.gnu.org/licenses/>.
*/


#include <stdlib.h>
#include <stdarg.h>
#include <stdio.h>
#include <time.h>
#include <stdlib.h>
#include <stddef.h>
#include <stdint.h>

#ifdef WIN32
#include <winsock2.h>
#include <windows.h>
#include <mswsock.h>
#include <ws2tcpip.h>
#include <io.h>
#endif

#include <pthread.h>

#include "dap_common.h"
#include "dap_enc.h"
#include "dap_enc_key.h"
#include "dap_context.h"
#include "dap_events_socket.h"
#include "dap_stream.h"
#include "dap_stream_ch.h"
#include "dap_stream_ch_pkt.h"
#include "dap_stream_ch_proc.h"
#include "dap_stream_pkt.h"
#include "dap_stream_worker.h"

#define LOG_TAG "dap_stream_ch_pkt"

/**
 * @brief stream_ch_pkt_init
 * @return Zero if ok
 */
int dap_stream_ch_pkt_init()
{

    return 0;
}

void dap_stream_ch_pkt_deinit()
{

}

/**
 * @brief dap_stream_ch_pkt_write_f
 * @param a_ch_uuid
 * @param a_type
 * @param a_str
 * @return
 */
size_t dap_stream_ch_pkt_write_f(dap_stream_worker_t * a_worker , dap_stream_ch_uuid_t a_ch_uuid, uint8_t a_type, const char * a_format,...)
{
    if (!a_worker)
        return 0;
    va_list ap, ap_copy;
    va_start(ap, a_format);
    va_copy(ap_copy, ap);
    int l_data_size = vsnprintf(NULL, 0, a_format, ap);
    if (l_data_size <0 ){
        log_it(L_ERROR,"Can't write out formatted data '%s' with values",a_format);
        va_end(ap);
        va_end(ap_copy);
        return 0;
    }
    l_data_size++; // include trailing 0
    dap_stream_worker_msg_io_t * l_msg = DAP_NEW_Z(dap_stream_worker_msg_io_t);
    if (!l_msg) {
        log_it(L_CRITICAL, "%s", c_error_memory_alloc);
        va_end(ap);
        va_end(ap_copy);
        return 0;
    }
    l_msg->ch_uuid = a_ch_uuid;
    l_msg->ch_pkt_type = a_type;
    l_msg->data = DAP_NEW_SIZE(void, l_data_size);
    if (!l_msg->data) {
        log_it(L_CRITICAL, "%s", c_error_memory_alloc);
        va_end(ap_copy);
        va_end(ap);
        DAP_DELETE(l_msg);
        return 0;
    }
    l_msg->data_size = l_data_size;
    l_msg->flags_set = DAP_SOCK_READY_TO_WRITE;
    l_data_size = vsnprintf(l_msg->data, l_data_size, a_format, ap_copy);
    va_end(ap_copy);
    va_end(ap);

    if (a_worker->worker == dap_worker_get_current()) {
        dap_stream_ch_t *l_ch = NULL;
        pthread_rwlock_rdlock(&a_worker->channels_rwlock);
        HASH_FIND(hh_worker, a_worker->channels , &a_ch_uuid , sizeof(a_ch_uuid), l_ch);
        pthread_rwlock_unlock(&a_worker->channels_rwlock);
        if (!l_ch) {
            log_it(L_WARNING, "UUID " DAP_UINT64_FORMAT_x " for channel %c doesn't exists in worker %u", a_worker->worker->id, (unsigned char)a_type);
            return -5;
        }
        size_t ret = dap_stream_ch_pkt_write_unsafe(l_ch, a_type, l_msg->data, l_msg->data_size);
        DAP_DELETE(l_msg->data);
        DAP_DELETE(l_msg);
        return ret;
    }
<<<<<<< HEAD
    int l_ret = dap_events_socket_queue_ptr_send(a_worker->queue_ch_io, l_msg);
=======
    l_msg->data_size = l_data_size;
    l_msg->flags_set = DAP_SOCK_READY_TO_WRITE;
    l_data_size = vsnprintf(l_msg->data, l_data_size, a_format, ap_copy);
    va_end(ap_copy);

    int l_ret= dap_events_socket_queue_ptr_send_to_input(a_queue , l_msg );
>>>>>>> d6b69346
    if (l_ret!=0){
        log_it(L_ERROR, "Wasn't send pointer to queue: code %d", l_ret);
        DAP_DELETE(l_msg->data);
        DAP_DELETE(l_msg);
        return 0;
    }
    return l_data_size;

}

/**
 * @brief dap_stream_ch_pkt_write
 * @param a_ch
 * @param a_type
 * @param a_data
 * @param a_data_size
 * @return
 */
size_t dap_stream_ch_pkt_write(dap_stream_worker_t *a_worker , dap_stream_ch_uuid_t a_ch_uuid, uint8_t a_type, const void * a_data, size_t a_data_size)
{
    dap_return_val_if_fail(a_worker && a_data && a_data_size, -1);
    if (a_worker->worker == dap_worker_get_current()) {
        dap_stream_ch_t *l_ch = NULL;
        pthread_rwlock_rdlock(&a_worker->channels_rwlock);
        HASH_FIND(hh_worker, a_worker->channels , &a_ch_uuid , sizeof(a_ch_uuid), l_ch);
        pthread_rwlock_unlock(&a_worker->channels_rwlock);
        if (!l_ch) {
            log_it(L_WARNING, "UUID " DAP_UINT64_FORMAT_x " for channel %c doesn't exists in worker %u", a_worker->worker->id, (unsigned char)a_type);
            return -5;
        }
        return dap_stream_ch_pkt_write_unsafe(l_ch, a_type, a_data, a_data_size);
    }
    dap_stream_worker_msg_io_t * l_msg = DAP_NEW_Z(dap_stream_worker_msg_io_t);
    if (!l_msg) {
        log_it(L_CRITICAL, "%s", c_error_memory_alloc);
        return 0;
    }
    l_msg->ch_uuid = a_ch_uuid;
    l_msg->ch_pkt_type = a_type; 
    if (a_data && a_data_size)
        l_msg->data = DAP_DUP_SIZE((char*)a_data, a_data_size);
    l_msg->flags_set = DAP_SOCK_READY_TO_WRITE;
    l_msg->data_size = a_data_size;

    int l_ret= dap_events_socket_queue_ptr_send(a_worker->queue_ch_io , l_msg );
    if (l_ret!=0){
        log_it(L_ERROR, "Wasn't send pointer to queue: code %d", l_ret);
        DAP_DEL_Z(l_msg->data);
        DAP_DELETE(l_msg);
        return 0;
    }
    return a_data_size;
}

int dap_stream_ch_pkt_send(dap_stream_worker_t *a_worker, dap_events_socket_uuid_t a_uuid, const char a_ch_id, uint8_t a_type, const void *a_data, size_t a_data_size)
{
    dap_return_val_if_fail(a_worker && a_data && a_data_size, -1);
    if (a_worker->worker == dap_worker_get_current()) {
        dap_events_socket_t *l_es = dap_context_find(a_worker->worker->context, a_uuid);
        if (!l_es) {
            log_it(L_WARNING, "UUID " DAP_UINT64_FORMAT_x " doesn't exists in worker %u", a_worker->worker->id);
            return -5;
        }
        dap_stream_t *l_stream = dap_stream_get_from_es(l_es);
        if (!l_stream) {
            log_it(L_ERROR, "No stream found by events socket descriptor "DAP_FORMAT_ESOCKET_UUID, l_es->uuid);
            return -6;
        }
        dap_stream_ch_t *l_ch = dap_stream_ch_by_id_unsafe(l_stream, a_ch_id);
        if (!l_ch) {
            log_it(L_WARNING, "Stream found, but channel '%c' isn't set", a_ch_id);
            return -7;
        }
        return dap_stream_ch_pkt_write_unsafe(l_ch, a_type, a_data, a_data_size);
    }
    dap_stream_worker_msg_send_t *l_msg = DAP_NEW_Z(dap_stream_worker_msg_send_t);
    if (!l_msg) {
        log_it(L_CRITICAL, "%s", c_error_memory_alloc);
        return -2;
    }
    l_msg->uuid = a_uuid;
    l_msg->ch_pkt_type = a_type;
    l_msg->ch_id = a_ch_id;
    if (a_data && a_data_size) {
        l_msg->data = DAP_DUP_SIZE((char*)a_data, a_data_size);
        if (!l_msg->data) {
            log_it(L_CRITICAL, "%s", c_error_memory_alloc);
            DAP_DELETE(l_msg);
            return -3;
        }
    }
    l_msg->data_size = a_data_size;

    int l_ret = dap_events_socket_queue_ptr_send(a_worker->queue_ch_send, l_msg);
    if (l_ret) {
        log_it(L_ERROR, "Wasn't send pointer to queue: code %d", l_ret);
        DAP_DEL_Z(l_msg->data);
        DAP_DELETE(l_msg);
        return -4;
    }
    return 0;
}

int dap_stream_ch_pkt_send_by_addr(dap_stream_node_addr_t *a_addr, const char a_ch_id, uint8_t a_type, const void *a_data, size_t a_data_size)
{
    dap_worker_t *l_worker = NULL;
    dap_events_socket_uuid_t l_es_uuid = dap_stream_find_by_addr(a_addr, &l_worker);
    return l_worker
        ? dap_stream_ch_pkt_send(DAP_STREAM_WORKER(l_worker), l_es_uuid, a_ch_id, a_type, a_data, a_data_size)
        : -1;
}

/**
<<<<<<< HEAD
=======
 * @brief dap_stream_ch_pkt_write_inter
 * @param a_queue
 * @param a_ch_uuid
 * @param a_type
 * @param a_data
 * @param a_data_size
 * @return
 */
size_t dap_stream_ch_pkt_write_inter(dap_events_socket_t * a_queue_input, dap_stream_ch_uuid_t a_ch_uuid, uint8_t a_type, const void * a_data, size_t a_data_size)
{
    dap_stream_worker_msg_io_t * l_msg = DAP_NEW_Z(dap_stream_worker_msg_io_t);
    if (!l_msg) {
        log_it(L_CRITICAL, "%s", c_error_memory_alloc);
        return 0;
    }
    l_msg->ch_uuid = a_ch_uuid;
    l_msg->ch_pkt_type = a_type;
    if (a_data && a_data_size)
        l_msg->data = DAP_DUP_SIZE((char*)a_data, a_data_size);
    l_msg->data_size = a_data_size;
    l_msg->flags_set = DAP_SOCK_READY_TO_WRITE;

    int l_ret= dap_events_socket_queue_ptr_send_to_input(a_queue_input, l_msg );
    if (l_ret!=0){
        log_it(L_ERROR, "Wasn't send pointer to queue: code %d", l_ret);
        DAP_DEL_Z(l_msg->data);
        DAP_DELETE(l_msg);
        return 0;
    }
    return a_data_size;
}

/**
>>>>>>> d6b69346
 * @brief dap_stream_ch_pkt_write
 * @param a_ch
 * @param a_data
 * @param a_data_size
 * @return
 */
size_t dap_stream_ch_pkt_write_unsafe(dap_stream_ch_t * a_ch,  uint8_t a_type, const void * a_data, size_t a_data_size)
{
    if (!a_ch) {
        log_it(L_WARNING, "Channel is NULL ptr");
        return 0;
    }
    if (!a_ch->proc) {
        log_it(L_WARNING, "Channel PROC is NULL ptr");
        return 0;
    }

    size_t  l_ret = 0, l_data_size,
            l_max_size = l_data_size = a_data_size + sizeof(dap_stream_ch_pkt_hdr_t);
    byte_t *l_buf = DAP_NEW_Z_SIZE(byte_t, l_max_size); /* a_ch->buf; */

    dap_stream_ch_pkt_hdr_t l_hdr = {
        .id         = a_ch->proc->id,
        .data_size  = (uint32_t)a_data_size,
        .type       = a_type,
        //.enc_type   = a_ch->proc->enc_type, // TODO make it clear, it's unused for now
        .seq_id     = a_ch->stream->seq_id++
    };

    debug_if(dap_stream_get_dump_packet_headers(), L_INFO,
             "Outgoing channel packet: id='%c' size=%u type=0x%02X seq_id=0x%016"DAP_UINT64_FORMAT_X" enc_type=0x%02hhX",
            (char) l_hdr.id, l_hdr.data_size, l_hdr.type, l_hdr.seq_id , l_hdr.enc_type);

    static const size_t l_max_fragm_size = DAP_STREAM_PKT_FRAGMENT_SIZE - DAP_STREAM_PKT_ENCRYPTION_OVERHEAD - sizeof(dap_stream_fragment_pkt_t);
    if (l_data_size > 0 && l_data_size <= l_max_fragm_size) {
        *(dap_stream_ch_pkt_hdr_t*)l_buf = l_hdr;
        memcpy(l_buf + sizeof(dap_stream_ch_pkt_hdr_t), a_data, a_data_size);
        l_ret = dap_stream_pkt_write_unsafe(a_ch->stream, STREAM_PKT_TYPE_DATA_PACKET, l_buf, l_data_size);
#ifndef DAP_EVENTS_CAPS_IOCP
        dap_stream_ch_set_ready_to_write_unsafe(a_ch, true);
#endif
    } else if (l_data_size > l_max_fragm_size) {
        /* The first fragment (has no memory shift) is the channel header
         The rest fragments just concatenate as-is */
        size_t l_fragment_size;
        dap_stream_fragment_pkt_t *l_fragment;
        for (l_fragment = (dap_stream_fragment_pkt_t*)l_buf, l_fragment_size = sizeof(dap_stream_ch_pkt_hdr_t);
             l_data_size > 0;
             l_data_size -= l_fragment_size, l_fragment_size = dap_min(l_data_size, l_max_fragm_size))
        {
            l_fragment->size        = l_fragment_size;
            l_fragment->full_size   = l_max_size;
            l_fragment->mem_shift   = l_max_size - l_data_size;
            memcpy(l_fragment->data, l_fragment->mem_shift ? a_data + l_fragment->mem_shift - sizeof(dap_stream_ch_pkt_hdr_t) : &l_hdr,
                   l_fragment_size);
            l_ret += dap_stream_pkt_write_unsafe(a_ch->stream, STREAM_PKT_TYPE_FRAGMENT_PACKET, l_fragment,
                                                  l_fragment_size + sizeof(dap_stream_fragment_pkt_t));
#ifndef DAP_EVENTS_CAPS_IOCP
            dap_stream_ch_set_ready_to_write_unsafe(a_ch, true);
#endif
        }
    } else {
        a_ch->stat.bytes_write = 0;
        log_it(L_WARNING, "Empty pkt, seq_id %"DAP_UINT64_FORMAT_U, l_hdr.seq_id);
        DAP_DELETE(l_buf);
        return 0;
    }
    // Statistics without header sizes
    a_ch->stat.bytes_write += a_data_size;
    DAP_DELETE(l_buf);
    for (dap_list_t *it = a_ch->packet_out_notifiers; it; it = it->next) {
        dap_stream_ch_notifier_t *l_notifier = it->data;
        assert(l_notifier);
        l_notifier->callback(a_ch, a_type, a_data, a_data_size, l_notifier->arg);
    }
    return l_ret;

}

/**
 * @brief dap_stream_ch_pkt_write_str
 * @param a_ch
 * @param a_type
 * @param a_str
 * @return
 */
ssize_t dap_stream_ch_pkt_write_f_unsafe(dap_stream_ch_t *a_ch, uint8_t a_type, const char *a_format, ...)
{
    va_list ap, ap_copy;
    va_start(ap, a_format);
    va_copy(ap_copy, ap);
    int l_data_size = vsnprintf(NULL, 0, a_format, ap);
    va_end(ap);
    if (l_data_size < 0) {
        log_it(L_ERROR,"Can't write out formatted data '%s' with values",a_format);
        va_end(ap_copy);
        return l_data_size;
    }
    l_data_size++; // include trailing 0
    char *l_data = DAP_NEW_SIZE(void, l_data_size);
    if (!l_data) {
        log_it(L_CRITICAL, "%s", c_error_memory_alloc);
        va_end(ap_copy);
        return l_data_size--;
    }
    vsnprintf(l_data, l_data_size, a_format, ap_copy);
    va_end(ap_copy);
    size_t l_ret = dap_stream_ch_pkt_write_unsafe(a_ch, a_type, l_data, l_data_size);
    DAP_DELETE(l_data);
    return l_ret;
}<|MERGE_RESOLUTION|>--- conflicted
+++ resolved
@@ -125,16 +125,7 @@
         DAP_DELETE(l_msg);
         return ret;
     }
-<<<<<<< HEAD
     int l_ret = dap_events_socket_queue_ptr_send(a_worker->queue_ch_io, l_msg);
-=======
-    l_msg->data_size = l_data_size;
-    l_msg->flags_set = DAP_SOCK_READY_TO_WRITE;
-    l_data_size = vsnprintf(l_msg->data, l_data_size, a_format, ap_copy);
-    va_end(ap_copy);
-
-    int l_ret= dap_events_socket_queue_ptr_send_to_input(a_queue , l_msg );
->>>>>>> d6b69346
     if (l_ret!=0){
         log_it(L_ERROR, "Wasn't send pointer to queue: code %d", l_ret);
         DAP_DELETE(l_msg->data);
@@ -210,32 +201,18 @@
         }
         return dap_stream_ch_pkt_write_unsafe(l_ch, a_type, a_data, a_data_size);
     }
-    dap_stream_worker_msg_send_t *l_msg = DAP_NEW_Z(dap_stream_worker_msg_send_t);
-    if (!l_msg) {
-        log_it(L_CRITICAL, "%s", c_error_memory_alloc);
-        return -2;
-    }
+    dap_stream_worker_msg_send_t *l_msg = DAP_NEW_Z_RET_VAL_IF_FAIL(dap_stream_worker_msg_send_t, -2);
     l_msg->uuid = a_uuid;
     l_msg->ch_pkt_type = a_type;
     l_msg->ch_id = a_ch_id;
-    if (a_data && a_data_size) {
-        l_msg->data = DAP_DUP_SIZE((char*)a_data, a_data_size);
-        if (!l_msg->data) {
-            log_it(L_CRITICAL, "%s", c_error_memory_alloc);
-            DAP_DELETE(l_msg);
-            return -3;
-        }
-    }
+    if (a_data && a_data_size)
+        l_msg->data = DAP_DUP_SIZE_RET_VAL_IF_FAIL((char*)a_data, a_data_size, -3, l_msg);
     l_msg->data_size = a_data_size;
 
     int l_ret = dap_events_socket_queue_ptr_send(a_worker->queue_ch_send, l_msg);
-    if (l_ret) {
-        log_it(L_ERROR, "Wasn't send pointer to queue: code %d", l_ret);
-        DAP_DEL_Z(l_msg->data);
-        DAP_DELETE(l_msg);
-        return -4;
-    }
-    return 0;
+    return l_ret
+        ? ( log_it(L_ERROR, "queue_ptr_send() error %d", l_ret), DAP_DEL_MULTY(l_msg->data, l_msg), -4 )
+        : 0;
 }
 
 int dap_stream_ch_pkt_send_by_addr(dap_stream_node_addr_t *a_addr, const char a_ch_id, uint8_t a_type, const void *a_data, size_t a_data_size)
@@ -248,42 +225,6 @@
 }
 
 /**
-<<<<<<< HEAD
-=======
- * @brief dap_stream_ch_pkt_write_inter
- * @param a_queue
- * @param a_ch_uuid
- * @param a_type
- * @param a_data
- * @param a_data_size
- * @return
- */
-size_t dap_stream_ch_pkt_write_inter(dap_events_socket_t * a_queue_input, dap_stream_ch_uuid_t a_ch_uuid, uint8_t a_type, const void * a_data, size_t a_data_size)
-{
-    dap_stream_worker_msg_io_t * l_msg = DAP_NEW_Z(dap_stream_worker_msg_io_t);
-    if (!l_msg) {
-        log_it(L_CRITICAL, "%s", c_error_memory_alloc);
-        return 0;
-    }
-    l_msg->ch_uuid = a_ch_uuid;
-    l_msg->ch_pkt_type = a_type;
-    if (a_data && a_data_size)
-        l_msg->data = DAP_DUP_SIZE((char*)a_data, a_data_size);
-    l_msg->data_size = a_data_size;
-    l_msg->flags_set = DAP_SOCK_READY_TO_WRITE;
-
-    int l_ret= dap_events_socket_queue_ptr_send_to_input(a_queue_input, l_msg );
-    if (l_ret!=0){
-        log_it(L_ERROR, "Wasn't send pointer to queue: code %d", l_ret);
-        DAP_DEL_Z(l_msg->data);
-        DAP_DELETE(l_msg);
-        return 0;
-    }
-    return a_data_size;
-}
-
-/**
->>>>>>> d6b69346
  * @brief dap_stream_ch_pkt_write
  * @param a_ch
  * @param a_data
