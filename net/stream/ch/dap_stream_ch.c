--- conflicted
+++ resolved
@@ -118,11 +118,8 @@
 bool dap_stream_ch_valid(dap_stream_ch_t *a_ch)
 {
     struct dap_stream_ch_table_t *l_ret;
-<<<<<<< HEAD
-=======
     if(!a_ch)
         return false;
->>>>>>> 07cb92cc
     pthread_mutex_lock(&s_ch_table_lock);
     HASH_FIND_PTR(s_ch_table, &a_ch, l_ret);
     pthread_mutex_unlock(&s_ch_table_lock);
@@ -136,7 +133,6 @@
 void dap_stream_ch_delete(dap_stream_ch_t *a_ch)
 {
     pthread_mutex_lock(&s_ch_table_lock);
-<<<<<<< HEAD
     struct dap_stream_ch_table_t *l_ret;;
     HASH_FIND_PTR(s_ch_table, &a_ch, l_ret);
     if (!l_ret) {
@@ -146,12 +142,6 @@
     HASH_DEL(s_ch_table, l_ret);
     pthread_mutex_unlock(&s_ch_table_lock);
     DAP_DELETE(l_ret);
-=======
-    struct dap_stream_ch_table_t *l_ret;
-    HASH_FIND_PTR(s_ch_table, &a_ch, l_ret);
-    HASH_DEL(s_ch_table, l_ret);
-    pthread_mutex_unlock(&s_ch_table_lock);
->>>>>>> 07cb92cc
 
     pthread_mutex_lock(&a_ch->mutex);
     if (a_ch->proc)
