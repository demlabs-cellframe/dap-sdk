--- conflicted
+++ resolved
@@ -836,16 +836,11 @@
                         assert(l_notifier);
                         l_notifier->callback(l_ch, l_ch_pkt->hdr.type, l_ch_pkt->data, l_ch_pkt->hdr.data_size, l_notifier->arg);
                     }
-<<<<<<< HEAD
-                    if (l_ch->closing)
-                        break;
-=======
                 } else {
                     if (l_ch_pkt->hdr.type == 0x01) { // CHECK_REQUEST
                         log_it(L_ERROR, "DEBUG: No packet_in_callback for CHECK_REQUEST, channel_id='%c', proc=%p", 
                                (char)l_ch_pkt->hdr.id, (void*)l_ch->proc);
                     }
->>>>>>> 9ab0271d
                 }
             } else{
                 if (l_ch_pkt->hdr.type == 0x01) { // CHECK_REQUEST
