/*
 Copyright (c) 2017-2018 (c) Project "DeM Labs Inc" https://github.com/demlabsinc
  All rights reserved.

 This file is part of DAP (Deus Applications Prototypes) the open source project

    DAP (Deus Applicaions Prototypes) is free software: you can redistribute it and/or modify
    it under the terms of the GNU Lesser General Public License as published by
    the Free Software Foundation, either version 3 of the License, or
    (at your option) any later version.

    DAP is distributed in the hope that it will be useful,
    but WITHOUT ANY WARRANTY; without even the implied warranty of
    MERCHANTABILITY or FITNESS FOR A PARTICULAR PURPOSE.  See the
    GNU Lesser General Public License for more details.

    You should have received a copy of the GNU Lesser General Public License
    along with any DAP based project.  If not, see <http://www.gnu.org/licenses/>.
*/

#include <stdlib.h>
#include <stdio.h>
#include <time.h>
#include <stdlib.h>
#include <stddef.h>
#include <stdint.h>
#include <unistd.h>

#ifdef DAP_OS_WINDOWS
#include <winsock2.h>
#include <windows.h>
#include <mswsock.h>
#include <ws2tcpip.h>
#include <io.h>
#include <pthread.h>
#endif

#include "dap_common.h"
#include "dap_timerfd.h"
#include "dap_events.h"
#include "dap_context.h"
#include "dap_events.h"
#include "dap_stream.h"
#include "dap_stream_pkt.h"
#include "dap_stream_ch.h"
#include "dap_stream_ch_proc.h"
#include "dap_stream_ch_pkt.h"
#include "dap_stream_session.h"
#include "dap_events_socket.h"

#include "dap_http.h"
#include "dap_http_client.h"
#include "dap_http_header.h"
#include "dap_stream_worker.h"
#include "dap_client_pvt.h"
#include "dap_strfuncs.h"
#include "uthash.h"
#include "dap_enc_ks.h"
#include "dap_stream_cluster.h"

#define LOG_TAG "dap_stream"

// Globaly defined node address
dap_stream_node_addr_t g_node_addr;

typedef struct authorized_stream {
    union {
        unsigned long num;
        void *pointer;
    } id;
    dap_stream_node_addr_t node;
    UT_hash_handle hh;
} authorized_stream_t;

static pthread_rwlock_t     s_streams_lock = PTHREAD_RWLOCK_INITIALIZER;    // Lock for all tables and list under
static dap_stream_t         *s_authorized_streams = NULL;                   // Authorized streams hashtable by addr
static dap_stream_t         *s_streams = NULL;                              // Double-linked list
static dap_enc_key_type_t   s_stream_get_preferred_encryption_type = DAP_ENC_KEY_TYPE_IAES;

static int s_add_stream_info(authorized_stream_t **a_hash_table, authorized_stream_t *a_item, dap_stream_t *a_stream);

static void s_stream_proc_pkt_in(dap_stream_t * a_stream, dap_stream_pkt_t *l_pkt, size_t l_pkt_size);

// Callbacks for HTTP client
static void s_http_client_headers_read(dap_http_client_t * a_http_client, void * a_arg); // Prepare stream when all headers are read

static bool s_http_client_headers_write(dap_http_client_t * a_http_client, void * a_arg); // Output headers
static void s_http_client_data_write(dap_http_client_t * a_http_client, void * a_arg); // Write the data
static void s_http_client_data_read(dap_http_client_t * a_http_client, void * a_arg); // Read the data

static void s_esocket_callback_worker_assign(dap_events_socket_t * a_esocket, dap_worker_t * a_worker);
static void s_esocket_callback_worker_unassign(dap_events_socket_t * a_esocket, dap_worker_t * a_worker);
static void s_client_callback_worker_assign(dap_events_socket_t *a_esocket, dap_worker_t *a_worker);
static void s_client_callback_worker_unassign(dap_events_socket_t *a_esocket, dap_worker_t *a_worker);

static void s_esocket_data_read(dap_events_socket_t* a_esocket, void * a_arg);
static void s_esocket_write(dap_events_socket_t* a_esocket, void * a_arg);
static void s_esocket_callback_delete(dap_events_socket_t* a_esocket, void * a_arg);
static void s_udp_esocket_new(dap_events_socket_t* a_esocket,void * a_arg);

// Internal functions
static dap_stream_t * s_stream_new(dap_http_client_t * a_http_client, dap_stream_node_addr_t *a_addr); // Create new stream
static void s_http_client_delete(dap_http_client_t * a_esocket, void * a_arg);
int s_stream_add_to_list(dap_stream_t *a_stream);
void s_stream_delete_from_list(dap_stream_t *a_stream);

static bool s_callback_server_keepalive(void *a_arg);
static bool s_callback_client_keepalive(void *a_arg);

static bool s_dump_packet_headers = false;
static bool s_debug = false;

bool dap_stream_get_dump_packet_headers(){ return  s_dump_packet_headers; }

static bool s_detect_loose_packet(dap_stream_t * a_stream);
static int s_stream_add_stream_info(dap_stream_t *a_stream, uint64_t a_id);


#ifdef  DAP_SYS_DEBUG
enum    {MEMSTAT$K_STM, MEMSTAT$K_NR};
static  dap_memstat_rec_t   s_memstat [MEMSTAT$K_NR] = {
    {.fac_len = sizeof(LOG_TAG) - 1, .fac_name = {LOG_TAG}, .alloc_sz = sizeof(dap_stream_t)},
};
#endif

dap_enc_key_type_t dap_stream_get_preferred_encryption_type()
{
    return s_stream_get_preferred_encryption_type;
}

void s_stream_load_preferred_encryption_type(dap_config_t * a_config)
{
    const char * l_preferred_encryption_name = dap_config_get_item_str(a_config, "stream", "preferred_encryption");
    if(l_preferred_encryption_name){
        dap_enc_key_type_t l_found_key_type = dap_enc_key_type_find_by_name(l_preferred_encryption_name);
        if(l_found_key_type != DAP_ENC_KEY_TYPE_INVALID)
            s_stream_get_preferred_encryption_type = l_found_key_type;
    }

    log_it(L_NOTICE,"ecryption type is set to %s", dap_enc_get_type_name(s_stream_get_preferred_encryption_type));
}

int s_stream_init_node_addr_cert()
{
    dap_cert_t *l_addr_cert = dap_cert_find_by_name(DAP_STREAM_NODE_ADDR_CERT_NAME);
    if (!l_addr_cert) {
        const char *l_cert_folder = dap_cert_get_folder(DAP_CERT_FOLDER_PATH_DEFAULT);
        // create new cert
        if(l_cert_folder) {
            char *l_cert_path = dap_strdup_printf("%s/" DAP_STREAM_NODE_ADDR_CERT_NAME ".dcert", l_cert_folder);
            l_addr_cert = dap_cert_generate(DAP_STREAM_NODE_ADDR_CERT_NAME, l_cert_path, DAP_STREAM_NODE_ADDR_CERT_TYPE);
            DAP_DELETE(l_cert_path);
        } else
            return -1;
    }
    g_node_addr = dap_stream_node_addr_from_cert(l_addr_cert);
    return 0;
}
/**
 * @brief stream_init Init stream module
 * @return  0 if ok others if not
 */
int dap_stream_init(dap_config_t * a_config)
{
    if( dap_stream_ch_init() != 0 ){
        log_it(L_CRITICAL, "Can't init channel types submodule");
        return -1;
    }
    if( dap_stream_worker_init() != 0 ){
        log_it(L_CRITICAL, "Can't init stream worker extention submodule");
        return -2;
    }
    if (s_stream_init_node_addr_cert()) {
        log_it(L_ERROR, "Can't initiazlize certificate containing secure node address");
        return -3;
    }
    s_stream_load_preferred_encryption_type(a_config);
    s_dump_packet_headers = dap_config_get_item_bool_default(g_config,"general","debug_dump_stream_headers",false);
    s_debug = dap_config_get_item_bool_default(g_config,"stream","debug",false);
#ifdef DAP_SYS_DEBUG
    for (int i = 0; i < MEMSTAT$K_NR; i++)
        dap_memstat_reg(&s_memstat[i]);
#endif

#ifdef DAP_STREAM_TEST
#include "dap_stream_test.h"
    dap_stream_test_init();
#endif

    log_it(L_NOTICE,"Init streaming module");

    return 0;
}

/**
 * @brief stream_media_deinit Deinint Stream module
 */
void dap_stream_deinit()
{
    dap_stream_ch_deinit( );
}

/**
 * @brief stream_add_proc_http Add URL processor callback for streaming
 * @param sh HTTP server instance
 * @param url URL
 */
void dap_stream_add_proc_http(struct dap_http * a_http, const char * a_url)
{
    dap_http_add_proc(a_http,
                      a_url,
                      NULL, // _internal
                      NULL, // New
                      s_http_client_delete, // Delete
                      s_http_client_headers_read, // Headers read
                      s_http_client_headers_write, // Headerts write
                      s_http_client_data_read, // Data read
                      s_http_client_data_write, // Data write
                      NULL); // Error callback
}

/**
 * @brief stream_add_proc_udp Add processor callback for streaming
 * @param a_udp_server UDP server instance
 */
void dap_stream_add_proc_udp(dap_server_t *a_udp_server)
{
    a_udp_server->client_callbacks.read_callback = s_esocket_data_read;
    a_udp_server->client_callbacks.write_callback = s_esocket_write;
    a_udp_server->client_callbacks.delete_callback = s_esocket_callback_delete;
    a_udp_server->client_callbacks.new_callback = s_udp_esocket_new;
    a_udp_server->client_callbacks.worker_assign_callback = s_esocket_callback_worker_assign;
    a_udp_server->client_callbacks.worker_unassign_callback = s_esocket_callback_worker_unassign;

}

/**
 * @brief s_stream_states_update
 * @param a_stream stream instance
 */
static void s_stream_states_update(dap_stream_t *a_stream)
{
    if(a_stream->conn_http)
        a_stream->conn_http->state_write=DAP_HTTP_CLIENT_STATE_START;
    size_t i;
    bool ready_to_write=false;
    for(i=0;i<a_stream->channel_count; i++)
        ready_to_write|=a_stream->channel[i]->ready_to_write;
    dap_events_socket_set_writable_unsafe(a_stream->esocket,ready_to_write);
    if(a_stream->conn_http)
        a_stream->conn_http->out_content_ready=true;
}



/**
 * @brief stream_new_udp Create new stream instance for UDP client
 * @param sh DAP client structure
 */
dap_stream_t * stream_new_udp(dap_events_socket_t * a_esocket)
{
    dap_stream_t * l_stm = DAP_NEW_Z(dap_stream_t);
    assert(l_stm);
    if (!l_stm) {
        log_it(L_CRITICAL, "Memory allocation error");
        return NULL;
    }

#ifdef  DAP_SYS_DEBUG
    s_memstat[MEMSTAT$K_STM].alloc_nr += 1;
#endif

    l_stm->esocket = a_esocket;
    l_stm->esocket_uuid = a_esocket->uuid;
    a_esocket->_inheritor = l_stm;
    s_stream_add_to_list(l_stm);
    log_it(L_NOTICE,"New stream instance udp");
    return l_stm ;
}

/**
 * @brief s_check_session CHeck session status, open if need
 * @param id session id
 * @param a_esocket stream event socket
 */
static void s_check_session( unsigned int a_id, dap_events_socket_t *a_esocket )
{
    dap_stream_session_t *l_session = NULL;

    l_session = dap_stream_session_id_mt( a_id );

    if ( l_session == NULL ) {
        log_it(L_ERROR,"No session id %u was found",a_id);
        return;
    }

    log_it( L_INFO, "Session id %u was found with media_id = %d", a_id,l_session->media_id );

    if ( dap_stream_session_open(l_session) != 0 ) { // Create new stream

        log_it( L_ERROR, "Can't open session id %u", a_id );
        return;
    }

    dap_stream_t *l_stream;
    dap_http_client_t *l_http_client = DAP_HTTP_CLIENT(a_esocket);
    if ( DAP_STREAM(l_http_client) == NULL )
        l_stream = stream_new_udp( a_esocket );
    else
        l_stream = DAP_STREAM( l_http_client );

    l_stream->session = l_session;

    if ( l_session->create_empty )
        log_it( L_INFO, "Session created empty" );

    log_it( L_INFO, "Opened stream session technical and data channels" );

    //size_t count_channels = strlen(l_session->active_channels);
    for (size_t i =0; i<sizeof (l_session->active_channels); i++ )
        if ( l_session->active_channels[i])
            dap_stream_ch_new( l_stream, l_session->active_channels[i] );

    s_stream_states_update(l_stream);

    dap_events_socket_set_readable_unsafe( a_esocket, true );

}

/**
 * @brief stream_new Create new stream instance for HTTP client
 * @return New stream_t instance
 */
dap_stream_t *s_stream_new(dap_http_client_t *a_http_client, dap_stream_node_addr_t *a_addr)
{
    dap_stream_t *l_ret = DAP_NEW_Z(dap_stream_t);
    if (!l_ret) {
        log_it(L_CRITICAL, "Memory allocation error");
        return NULL;
    }

#ifdef  DAP_SYS_DEBUG
    atomic_fetch_add(&s_memstat[MEMSTAT$K_STM].alloc_nr, 1);
#endif

    l_ret->esocket = a_http_client->esocket;
    l_ret->esocket_uuid = a_http_client->esocket->uuid;
    l_ret->stream_worker = (dap_stream_worker_t *)a_http_client->esocket->worker->_inheritor;
    l_ret->conn_http = a_http_client;
    l_ret->seq_id = 0;
    l_ret->client_last_seq_id_packet = (size_t)-1;
    // Start server keep-alive timer
    dap_events_socket_uuid_t *l_es_uuid = DAP_NEW_Z(dap_events_socket_uuid_t);
    if (!l_es_uuid) {
        log_it(L_CRITICAL, "Memory allocation error");
        DAP_DEL_Z(l_ret);
        return NULL;
    }
    *l_es_uuid = l_ret->esocket->uuid;
    l_ret->keepalive_timer = dap_timerfd_start_on_worker(l_ret->esocket->worker,
                                                         STREAM_KEEPALIVE_TIMEOUT * 1000,
                                                         (dap_timerfd_callback_t)s_callback_server_keepalive,
                                                         l_es_uuid);
    l_ret->esocket->callbacks.worker_assign_callback = s_esocket_callback_worker_assign;
    l_ret->esocket->callbacks.worker_unassign_callback = s_esocket_callback_worker_unassign;
    a_http_client->_inheritor = l_ret;
    if (a_addr)
        l_ret->node = *a_addr;
    s_stream_add_to_list(l_ret);
    log_it(L_NOTICE,"New stream instance");
    return l_ret;
}

/**
 * @brief dap_stream_new_es
 * @param a_es
 * @return
 */
dap_stream_t *dap_stream_new_es_client(dap_events_socket_t *a_esocket, dap_stream_node_addr_t *a_addr)
{
    dap_stream_t *l_ret = DAP_NEW_Z(dap_stream_t);
    if (!l_ret) {
        log_it(L_CRITICAL, "Memory allocation error");
        return NULL;
    }
#ifdef  DAP_SYS_DEBUG
    atomic_fetch_add(&s_memstat[MEMSTAT$K_STM].alloc_nr, 1);
#endif
    l_ret->esocket = a_esocket;
    l_ret->esocket_uuid = a_esocket->uuid;
    l_ret->is_client_to_uplink = true;
    l_ret->esocket->callbacks.worker_assign_callback = s_client_callback_worker_assign;
    l_ret->esocket->callbacks.worker_unassign_callback = s_client_callback_worker_unassign;
    if (a_addr)
        l_ret->node = *a_addr;
    s_stream_add_to_list(l_ret);
    return l_ret;
}

/**
 * @brief dap_stream_delete_unsafe
 * @param a_stream
 */
void dap_stream_delete_unsafe(dap_stream_t *a_stream)
{  
    if(!a_stream) {
        log_it(L_ERROR,"stream delete NULL instance");
        return;
    }

    while (a_stream->channel_count)
        dap_stream_ch_delete(a_stream->channel[a_stream->channel_count - 1]);

    if(a_stream->session)
        dap_stream_session_close_mt(a_stream->session->id); // TODO make stream close after timeout, not momentaly

    if (a_stream->esocket) {
        a_stream->esocket->callbacks.delete_callback = NULL; // Prevent to remove twice
        dap_events_socket_remove_and_delete_unsafe(a_stream->esocket, true);
    }

#ifdef  DAP_SYS_DEBUG
    atomic_fetch_add(&s_memstat[MEMSTAT$K_STM].free_nr, 1);
#endif

    s_stream_delete_from_list(a_stream);
    DAP_DEL_Z(a_stream->buf_fragments);
    DAP_DEL_Z(a_stream->pkt_buf_in);
    DAP_DELETE(a_stream);
    log_it(L_NOTICE,"Stream connection is over");
}

/**
 * @brief stream_dap_delete Delete callback for UDP client
 * @param a_esocket DAP client instance
 * @param arg Not used
 */
static void s_esocket_callback_delete(dap_events_socket_t* a_esocket, void * a_arg)
{
    UNUSED(a_arg);
    assert (a_esocket);

    dap_stream_t *l_stm = DAP_STREAM(a_esocket);
    a_esocket->_inheritor = NULL; // To prevent double free
    l_stm->esocket = NULL;
    l_stm->esocket_uuid = 0;
    dap_stream_delete_unsafe(l_stm);
}

/**
 * @brief stream_header_read Read headers callback for HTTP
 * @param a_http_client HTTP client structure
 * @param a_arg Not used
 */
void s_http_client_headers_read(dap_http_client_t * a_http_client, void UNUSED_ARG *a_arg)
{
    unsigned int l_id=0;
    //log_it(L_DEBUG,"Prepare data stream");
    if(a_http_client->in_query_string[0]){
        log_it(L_INFO,"Query string [%s]",a_http_client->in_query_string);
        if(sscanf(a_http_client->in_query_string,"session_id=%u",&l_id) == 1 ||
                sscanf(a_http_client->in_query_string,"fj913htmdgaq-d9hf=%u",&l_id) == 1) {
            dap_stream_session_t *l_ss = dap_stream_session_id_mt(l_id);
            if(!l_ss) {
                log_it(L_ERROR,"No session id %u was found", l_id);
                a_http_client->reply_status_code=404;
                strcpy(a_http_client->reply_reason_phrase,"Not found");
            } else {
                log_it(L_INFO,"Session id %u was found with channels = %s", l_id, l_ss->active_channels);
                if(!dap_stream_session_open(l_ss)){ // Create new stream
                    dap_stream_t *l_stream = s_stream_new(a_http_client, &l_ss->node);
                    if (!l_stream) {
                        log_it(L_CRITICAL, "Memory allocation error");
                        a_http_client->reply_status_code=404;
                        return;
                    }
                    l_stream->session = l_ss;
                    dap_http_header_t *header = dap_http_header_find(a_http_client->in_headers, "Service-Key");
                    if (header)
                        l_ss->service_key = strdup(header->value);
                    size_t count_channels = strlen(l_ss->active_channels);
                    for(size_t i = 0; i < count_channels; i++) {
                        dap_stream_ch_t * l_ch = dap_stream_ch_new(l_stream, l_ss->active_channels[i]);
                        l_ch->ready_to_read = true;
                        //l_stream->channel[i]->ready_to_write = true;
                    }

                    a_http_client->reply_status_code=200;
                    strcpy(a_http_client->reply_reason_phrase,"OK");
                    s_stream_states_update(l_stream);
                    a_http_client->state_read=DAP_HTTP_CLIENT_STATE_DATA;
                    a_http_client->state_write=DAP_HTTP_CLIENT_STATE_START;
                    dap_events_socket_set_readable_unsafe(a_http_client->esocket,true);
                    dap_events_socket_set_writable_unsafe(a_http_client->esocket,true);
                }else{
                    log_it(L_ERROR,"Can't open session id %u", l_id);
                    a_http_client->reply_status_code=404;
                    strcpy(a_http_client->reply_reason_phrase,"Not found");
                }
            }
        }
    }else{
        log_it(L_ERROR,"No query string");
    }
}

/**
 * @brief s_http_client_headers_write Prepare headers for output. Creates stream structure
 * @param sh HTTP client instance
 * @param arg Not used
 */
static bool s_http_client_headers_write(dap_http_client_t * a_http_client, void *a_arg)
{
    (void) a_arg;
    //log_it(L_DEBUG,"s_http_client_headers_write()");
    if(a_http_client->reply_status_code==200){
        dap_stream_t *l_stream=DAP_STREAM(a_http_client);

        dap_http_out_header_add(a_http_client,"Content-Type","application/octet-stream");
        dap_http_out_header_add(a_http_client,"Connection","keep-alive");
        dap_http_out_header_add(a_http_client,"Cache-Control","no-cache");

        if(l_stream->stream_size>0)
            dap_http_out_header_add_f(a_http_client,"Content-Length","%u", (unsigned int) l_stream->stream_size );

        a_http_client->state_read=DAP_HTTP_CLIENT_STATE_DATA;
        dap_events_socket_set_readable_unsafe(a_http_client->esocket,true);
    }
    return false;
}

/**
 * @brief stream_data_write HTTP data write callback
 * @param a_http_client HTTP client instance
 * @param a_arg Not used
 */
static void s_http_client_data_write(dap_http_client_t * a_http_client, void * a_arg)
{
    (void) a_arg;

    if( a_http_client->reply_status_code == 200 ){
        s_esocket_write(a_http_client->esocket, a_arg);
    }else{
        log_it(L_WARNING, "Wrong request, reply status code is %u",a_http_client->reply_status_code);
    }
}

/**
 * @brief s_esocket_callback_worker_assign
 * @param a_esocket
 * @param a_worker
 */
static void s_esocket_callback_worker_assign(dap_events_socket_t * a_esocket, dap_worker_t * a_worker)
{
    dap_http_client_t *l_http_client = DAP_HTTP_CLIENT(a_esocket);
    assert(l_http_client);
    dap_stream_t * l_stream = DAP_STREAM(l_http_client);
    assert(l_stream);
    s_stream_add_to_list(l_stream);
    // Restart server keepalive timer if it was unassigned before
    if (!l_stream->keepalive_timer) {
        dap_events_socket_uuid_t * l_es_uuid= DAP_NEW_Z(dap_events_socket_uuid_t);
        if (!l_es_uuid) {
        log_it(L_CRITICAL, "Memory allocation error");
            return;
        }
        *l_es_uuid = a_esocket->uuid;
        l_stream->keepalive_timer = dap_timerfd_start_on_worker(a_worker,
                                                                STREAM_KEEPALIVE_TIMEOUT * 1000,
                                                                (dap_timerfd_callback_t)s_callback_server_keepalive,
                                                                l_es_uuid);
    }
}

/**
 * @brief s_esocket_callback_worker_unassign
 * @param a_esocket
 * @param a_worker
 */
static void s_esocket_callback_worker_unassign(dap_events_socket_t * a_esocket, dap_worker_t * a_worker)
{
    UNUSED(a_worker);
    dap_http_client_t *l_http_client = DAP_HTTP_CLIENT(a_esocket);
    assert(l_http_client);
    dap_stream_t * l_stream = DAP_STREAM(l_http_client);
    assert(l_stream);
    s_stream_delete_from_list(l_stream);
    DAP_DEL_Z(l_stream->keepalive_timer->callback_arg);
    dap_timerfd_delete_unsafe(l_stream->keepalive_timer);
    l_stream->keepalive_timer = NULL;
}

static void s_client_callback_worker_assign(dap_events_socket_t * a_esocket, dap_worker_t * a_worker)
{
    dap_client_t *l_client = DAP_ESOCKET_CLIENT(a_esocket);
    assert(l_client);
    dap_client_pvt_t *l_client_pvt = DAP_CLIENT_PVT(l_client);
    dap_stream_t *l_stream = l_client_pvt->stream;
    assert(l_stream);
    s_stream_add_to_list(l_stream);
    // Start client keepalive timer or restart it, if it was unassigned before
    if (!l_stream->keepalive_timer) {
        dap_events_socket_uuid_t * l_es_uuid= DAP_NEW_Z(dap_events_socket_uuid_t);
        if (!l_es_uuid) {
        log_it(L_CRITICAL, "Memory allocation error");
            return;
        }
        *l_es_uuid = a_esocket->uuid;
        l_stream->keepalive_timer = dap_timerfd_start_on_worker(a_worker,
                                                                STREAM_KEEPALIVE_TIMEOUT * 1000,
                                                                (dap_timerfd_callback_t)s_callback_client_keepalive,
                                                                l_es_uuid);
    }
}

static void s_client_callback_worker_unassign(dap_events_socket_t * a_esocket, dap_worker_t * a_worker)
{
    UNUSED(a_worker);
    dap_client_t *l_client = DAP_ESOCKET_CLIENT(a_esocket);
    assert(l_client);
    dap_client_pvt_t *l_client_pvt = DAP_CLIENT_PVT(l_client);
    dap_stream_t *l_stream = l_client_pvt->stream;
    assert(l_stream);
    s_stream_delete_from_list(l_stream);
    DAP_DEL_Z(l_stream->keepalive_timer->callback_arg);
    dap_timerfd_delete_unsafe(l_stream->keepalive_timer);
    l_stream->keepalive_timer = NULL;
}

/**
 * @brief s_data_read
 * @param a_client
 * @param a_arg
 */
static void s_esocket_data_read(dap_events_socket_t* a_esocket, void * a_arg)
{
    dap_http_client_t *l_http_client = DAP_HTTP_CLIENT(a_esocket);
    dap_stream_t *l_stream = DAP_STREAM(l_http_client);
    int *l_ret = (int *)a_arg;

    debug_if(s_dump_packet_headers, L_DEBUG, "dap_stream_data_read: ready_to_write=%s, client->buf_in_size=%zu",
               (a_esocket->flags & DAP_SOCK_READY_TO_WRITE) ? "true" : "false", a_esocket->buf_in_size);
    *l_ret = dap_stream_data_proc_read(l_stream);
}



/**
 * @brief stream_dap_data_write Write callback for UDP client
 * @param sh DAP client instance
 * @param arg Not used
 */
static void s_esocket_write(dap_events_socket_t *a_esocket , void *a_arg)
{
    return;
    // TODO identfy the channel to call right proc->callback
    dap_http_client_t *l_http_client = DAP_HTTP_CLIENT(a_esocket);
    //log_it(L_DEBUG,"Process channels data output (%u channels)", DAP_STREAM(l_http_client)->channel_count );
    for (size_t i = 0; i < DAP_STREAM(l_http_client)->channel_count; i++) {
        dap_stream_ch_t *l_ch = DAP_STREAM(l_http_client)->channel[i];
        if (l_ch->ready_to_write && l_ch->proc->packet_out_callback)
            l_ch->proc->packet_out_callback(l_ch, a_arg);
    }
}

/**
 * @brief s_udp_esocket_new New connection callback for UDP client
 * @param a_esocket DAP client instance
 * @param arg Not used
 */
static void s_udp_esocket_new(dap_events_socket_t* a_esocket, UNUSED_ARG void * a_arg)
{
    stream_new_udp(a_esocket);
}


/**
 * @brief s_http_client_data_read HTTP data read callback. Read packet and passes that to the channel's callback
 * @param a_http_client HTTP client instance
 * @param arg Processed number of bytes
 */
static void s_http_client_data_read(dap_http_client_t * a_http_client, void * arg)
{
    s_esocket_data_read(a_http_client->esocket,arg);
}

/**
 * @brief stream_delete Delete stream and free its resources
 * @param sid Stream id
 */
static void s_http_client_delete(dap_http_client_t * a_http_client, void *a_arg)
{
    UNUSED(a_arg);
    dap_stream_t *l_stm = DAP_STREAM(a_http_client);
    if (!l_stm)
        return;
    a_http_client->_inheritor = NULL; // To prevent double free
    l_stm->esocket = NULL;
    l_stm->esocket_uuid = 0;
    dap_stream_delete_unsafe(l_stm);
}

/**
 * @brief dap_stream_set_ready_to_write
 * @param a_stream
 * @param a_is_ready
 */
void dap_stream_set_ready_to_write(dap_stream_t * a_stream,bool a_is_ready)
{
    if(a_is_ready && a_stream->conn_http)
        a_stream->conn_http->state_write=DAP_HTTP_CLIENT_STATE_DATA;
    dap_events_socket_set_writable_unsafe(a_stream->esocket,a_is_ready);
}

/**
 * @brief dap_stream_data_proc_read
 * @param a_stream
 * @return
 */
size_t dap_stream_data_proc_read (dap_stream_t *a_stream)
{
    dap_stream_pkt_t *l_pkt = NULL;
    if(!a_stream || !a_stream->esocket || !a_stream->esocket->buf_in) {
        log_it(L_ERROR, "Arguments is NULL for dap_stream_data_proc_read");
        return 0;
    }

    byte_t *l_buf_in = a_stream->esocket->buf_in;
    size_t l_buf_in_size = a_stream->esocket->buf_in_size;

    // Save the received data to stream memory
    if (!a_stream->pkt_buf_in) {
        a_stream->pkt_buf_in = DAP_DUP_SIZE(l_buf_in, l_buf_in_size);
        a_stream->pkt_buf_in_data_size = l_buf_in_size;
        memcpy(a_stream->pkt_buf_in, l_buf_in, l_buf_in_size);
    } else {
        debug_if(s_dump_packet_headers, L_DEBUG, "dap_stream_data_proc_read() Receive previously unprocessed data %zu bytes + new %zu bytes",
                                                  a_stream->pkt_buf_in_data_size, l_buf_in_size);
        // The current data is added to rest of the previous package
        a_stream->pkt_buf_in = DAP_REALLOC(a_stream->pkt_buf_in, a_stream->pkt_buf_in_data_size + l_buf_in_size);
        memcpy((byte_t *)a_stream->pkt_buf_in + a_stream->pkt_buf_in_data_size, l_buf_in, l_buf_in_size);
        // Increase the size of pkt_buf_in
        a_stream->pkt_buf_in_data_size += l_buf_in_size;
    }
    // Switch to stream memory
    l_buf_in = (byte_t*) a_stream->pkt_buf_in;
    l_buf_in_size = a_stream->pkt_buf_in_data_size;
    size_t l_buf_in_left = l_buf_in_size;

    if(l_buf_in_left >= sizeof(dap_stream_pkt_hdr_t)) {
        // Now lets see how many packets we have in buffer now
        while(l_buf_in_left > 0 && (l_pkt = dap_stream_pkt_detect(l_buf_in, l_buf_in_left))) { // Packet signature detected
            if(l_pkt->hdr.size > DAP_STREAM_PKT_SIZE_MAX) {
                log_it(L_ERROR, "dap_stream_data_proc_read() Too big packet size %u, drop %zu bytes", l_pkt->hdr.size, l_buf_in_left);
                // Skip this packet
                l_buf_in_left = 0;
                break;
            }

            size_t l_pkt_offset = (((uint8_t*) l_pkt) - l_buf_in);
            l_buf_in += l_pkt_offset;
            l_buf_in_left -= l_pkt_offset;

            size_t l_pkt_size = l_pkt->hdr.size + sizeof(dap_stream_pkt_hdr_t);

            //log_it(L_DEBUG, "read packet offset=%zu size=%zu buf_in_left=%zu)",l_pkt_offset, l_pkt_size, l_buf_in_left);

            // Got the whole package
            if(l_buf_in_left >= l_pkt_size) {
                // Process data
                s_stream_proc_pkt_in(a_stream, (dap_stream_pkt_t*) l_pkt, l_pkt_size);
                // Go to the next data
                l_buf_in += l_pkt_size;
                l_buf_in_left -= l_pkt_size;
            } else {
                debug_if(s_dump_packet_headers,L_DEBUG, "Input: Not all stream packet in input (pkt_size=%zu buf_in_left=%zu)", l_pkt_size, l_buf_in_left);
                break;
            }
        }
    }

    if(l_buf_in_left > 0) {
        // Save the received data to stream memory for the next piece of data
        if(!l_pkt) {
            // pkt header not found, maybe l_buf_in_left is too small to detect pkt header, will do that next time
            l_pkt = (dap_stream_pkt_t*) l_buf_in;
            debug_if(s_dump_packet_headers, L_DEBUG, "dap_stream_data_proc_read() left unprocessed data %zu bytes, l_pkt=0", l_buf_in_left);
        }
        if(l_pkt) {
            a_stream->pkt_buf_in_data_size = l_buf_in_left;
            if(l_pkt != a_stream->pkt_buf_in){
                memmove(a_stream->pkt_buf_in, l_pkt, a_stream->pkt_buf_in_data_size);
                //log_it(L_DEBUG, "dap_stream_data_proc_read() l_pkt=%zu != a_stream->pkt_buf_in=%zu", l_pkt, a_stream->pkt_buf_in);
            }

            debug_if(s_dump_packet_headers,L_DEBUG, "dap_stream_data_proc_read() left unprocessed data %zu bytes", l_buf_in_left);
        }
        else {
            log_it(L_ERROR, "dap_stream_data_proc_read() pkt header not found, drop %zu bytes", l_buf_in_left);
            DAP_DEL_Z(a_stream->pkt_buf_in);
            a_stream->pkt_buf_in_data_size = 0;
        }
    }
    else {
        DAP_DEL_Z(a_stream->pkt_buf_in);
        a_stream->pkt_buf_in_data_size = 0;
    }
    return a_stream->esocket->buf_in_size; //a_stream->conn->buf_in_size;
}

/**
 * @brief stream_proc_pkt_in
 * @param sid
 */
static void s_stream_proc_pkt_in(dap_stream_t * a_stream, dap_stream_pkt_t *a_pkt, size_t a_pkt_size)
{
    bool l_is_clean_fragments = false;
    a_stream->is_active = true;

    switch (a_pkt->hdr.type) {
    case STREAM_PKT_TYPE_FRAGMENT_PACKET: {

        size_t l_fragm_dec_size = dap_enc_decode_out_size(a_stream->session->key, a_pkt->hdr.size, DAP_ENC_DATA_TYPE_RAW);
        a_stream->pkt_cache = DAP_NEW_Z_SIZE(byte_t, l_fragm_dec_size);
        dap_stream_fragment_pkt_t *l_fragm_pkt = (dap_stream_fragment_pkt_t*)a_stream->pkt_cache;
        size_t l_dec_pkt_size = dap_stream_pkt_read_unsafe(a_stream, a_pkt, l_fragm_pkt, l_fragm_dec_size);


        if(l_dec_pkt_size == 0) {
            debug_if(s_dump_packet_headers, L_WARNING, "Input: can't decode packet size = %zu", a_pkt_size);
            l_is_clean_fragments = true;
            break;
        }
        if(l_dec_pkt_size != l_fragm_pkt->size + sizeof(dap_stream_fragment_pkt_t)) {
            debug_if(s_dump_packet_headers, L_WARNING, "Input: decoded packet has bad size = %zu, decoded size = %zu",
                     l_fragm_pkt->size + sizeof(dap_stream_fragment_pkt_t), l_dec_pkt_size);
            l_is_clean_fragments = true;
            break;
        }

        if(a_stream->buf_fragments_size_filled != l_fragm_pkt->mem_shift) {
            debug_if(s_dump_packet_headers, L_WARNING, "Input: wrong fragment position %u, have to be %zu. Drop packet",
                     l_fragm_pkt->mem_shift, a_stream->buf_fragments_size_filled);
            l_is_clean_fragments = true;
            break;
        } else {
            if(!a_stream->buf_fragments || a_stream->buf_fragments_size_total < l_fragm_pkt->full_size) {
                DAP_DEL_Z(a_stream->buf_fragments);
                a_stream->buf_fragments = DAP_NEW_Z_SIZE(uint8_t, l_fragm_pkt->full_size);
                a_stream->buf_fragments_size_total = l_fragm_pkt->full_size;
            }
            memcpy(a_stream->buf_fragments + l_fragm_pkt->mem_shift, l_fragm_pkt->data, l_fragm_pkt->size);
            a_stream->buf_fragments_size_filled += l_fragm_pkt->size;
        }

        // Not last fragment, otherwise go to parsing STREAM_PKT_TYPE_DATA_PACKET
        if(a_stream->buf_fragments_size_filled < l_fragm_pkt->full_size) {
            break;
        }
        // All fragments collected, move forward
    }
    case STREAM_PKT_TYPE_DATA_PACKET: {
        dap_stream_ch_pkt_t *l_ch_pkt;
        size_t l_dec_pkt_size;

        if (a_pkt->hdr.type == STREAM_PKT_TYPE_FRAGMENT_PACKET) {
            l_ch_pkt = (dap_stream_ch_pkt_t*)a_stream->buf_fragments;
            l_dec_pkt_size = a_stream->buf_fragments_size_total;
        } else {
            size_t l_pkt_dec_size = dap_enc_decode_out_size(a_stream->session->key, a_pkt->hdr.size, DAP_ENC_DATA_TYPE_RAW);
            a_stream->pkt_cache = DAP_NEW_Z_SIZE(byte_t, l_pkt_dec_size);
            l_ch_pkt = (dap_stream_ch_pkt_t*)a_stream->pkt_cache;
            l_dec_pkt_size = dap_stream_pkt_read_unsafe(a_stream, a_pkt, l_ch_pkt, l_pkt_dec_size);
        }

        if (l_dec_pkt_size != l_ch_pkt->hdr.data_size + sizeof(l_ch_pkt->hdr)) {
            log_it(L_WARNING, "Input: decoded packet has bad size = %zu, decoded size = %zu", l_ch_pkt->hdr.data_size + sizeof(l_ch_pkt->hdr), l_dec_pkt_size);
            l_is_clean_fragments = true;
            break;
        }

        // If seq_id is less than previous - doomp eet
        if (!s_detect_loose_packet(a_stream)) {
            dap_stream_ch_t * l_ch = NULL;
            for(size_t i=0;i<a_stream->channel_count;i++){
                if(a_stream->channel[i]->proc){
                    if(a_stream->channel[i]->proc->id == l_ch_pkt->hdr.id ){
                        l_ch=a_stream->channel[i];
                        break;
                    }
                }
            }
            if(l_ch) {
                l_ch->stat.bytes_read += l_ch_pkt->hdr.data_size;
                if(l_ch->proc && l_ch->proc->packet_in_callback) {
                    l_ch->proc->packet_in_callback(l_ch, l_ch_pkt);
                    debug_if(s_dump_packet_headers, L_INFO, "Income channel packet: id='%c' size=%u type=0x%02X seq_id=0x%016"
                                                            DAP_UINT64_FORMAT_X" enc_type=0x%02X", (char)l_ch_pkt->hdr.id,
                                                            l_ch_pkt->hdr.data_size, l_ch_pkt->hdr.type, l_ch_pkt->hdr.seq_id, l_ch_pkt->hdr.enc_type);
                    for (dap_list_t *it = l_ch->packet_in_notifiers; it; it = it->next) {
                        dap_stream_ch_notifier_t *l_notifier = it->data;
                        assert(l_notifier);
                        l_notifier->callback(l_ch, l_ch_pkt->hdr.type, l_ch_pkt->data, l_ch_pkt->hdr.data_size, l_notifier->arg);
                    }
                }
            } else{
                log_it(L_WARNING, "Input: unprocessed channel packet id '%c'",(char) l_ch_pkt->hdr.id );
            }
        }
        // packet already defragmented
        if(a_pkt->hdr.type == STREAM_PKT_TYPE_FRAGMENT_PACKET) {
            l_is_clean_fragments = true;
        }
    } break;
    case STREAM_PKT_TYPE_SERVICE_PACKET: {
        stream_srv_pkt_t *l_srv_pkt = (stream_srv_pkt_t *)a_pkt->data;
        uint32_t l_session_id = l_srv_pkt->session_id;
        s_check_session(l_session_id, a_stream->esocket);
    } break;
    case STREAM_PKT_TYPE_KEEPALIVE: {
        //log_it(L_DEBUG, "Keep alive check recieved");
        dap_stream_pkt_hdr_t l_ret_pkt = {
            .type = STREAM_PKT_TYPE_ALIVE
        };
        memcpy(l_ret_pkt.sig, c_dap_stream_sig, sizeof(c_dap_stream_sig));
        dap_events_socket_write_unsafe(a_stream->esocket, &l_ret_pkt, sizeof(l_ret_pkt));
        // Reset client keepalive timer
        if (a_stream->keepalive_timer) {
            dap_timerfd_reset_unsafe(a_stream->keepalive_timer);
        }
    } break;
    case STREAM_PKT_TYPE_ALIVE:
        a_stream->is_active = false; // To prevent keep-alive concurrency
        //log_it(L_DEBUG, "Keep alive response recieved");
        break;
    default:
        log_it(L_WARNING, "Unknown header type");
    }
    // Clean memory
    DAP_DEL_Z(a_stream->pkt_cache);
    if(l_is_clean_fragments) {
        DAP_DEL_Z(a_stream->buf_fragments);
        a_stream->buf_fragments_size_total = a_stream->buf_fragments_size_filled = 0;
    }
}

/**
 * @brief _detect_loose_packet
 * @param a_stream
 * @return
 */
static bool s_detect_loose_packet(dap_stream_t * a_stream) {
    dap_stream_ch_pkt_t *l_ch_pkt = a_stream->buf_fragments_size_filled
            ? (dap_stream_ch_pkt_t*)a_stream->buf_fragments
            : (dap_stream_ch_pkt_t*)a_stream->pkt_cache;

    long long l_count_lost_packets =
            l_ch_pkt->hdr.seq_id || a_stream->client_last_seq_id_packet
            ? (long long) l_ch_pkt->hdr.seq_id - (long long) (a_stream->client_last_seq_id_packet + 1)
            : 0;

    if (l_count_lost_packets) {
        log_it(L_WARNING, l_count_lost_packets > 0
               ? "Packet loss detected. Current seq_id: %"DAP_UINT64_FORMAT_U", last seq_id: %"DAP_UINT64_FORMAT_U
               : "Packet replay detected, seq_id: %"DAP_UINT64_FORMAT_U, l_ch_pkt->hdr.seq_id, a_stream->client_last_seq_id_packet);
    }
    debug_if(s_debug, L_DEBUG, "Current seq_id: %"DAP_UINT64_FORMAT_U", last: %"DAP_UINT64_FORMAT_U,
                                l_ch_pkt->hdr.seq_id, a_stream->client_last_seq_id_packet);
    a_stream->client_last_seq_id_packet = l_ch_pkt->hdr.seq_id;
    return l_count_lost_packets < 0;
}

dap_stream_t *dap_stream_get_from_es(dap_events_socket_t *a_es)
{
    dap_stream_t *l_stream = NULL;
    if (a_es->server) {
        if (a_es->type == DESCRIPTOR_TYPE_SOCKET_UDP)
            l_stream = DAP_STREAM(a_es);
        else {
            dap_http_client_t *l_http_client = DAP_HTTP_CLIENT(a_es);
            assert(l_http_client);
            l_stream = DAP_STREAM(l_http_client);
        }
    } else {
        dap_client_t *l_client = DAP_ESOCKET_CLIENT(a_es);
        assert(l_client);
        dap_client_pvt_t *l_client_pvt = DAP_CLIENT_PVT(l_client);
        l_stream = l_client_pvt->stream;
    }
    return l_stream;
}

/**
 * @brief s_callback_keepalive
 * @param a_arg
 * @return
 */
static bool s_callback_keepalive(void *a_arg, bool a_server_side)
{
    if (!a_arg)
        return false;
    dap_events_socket_uuid_t * l_es_uuid = (dap_events_socket_uuid_t*) a_arg;
    dap_worker_t * l_worker = dap_worker_get_current();
    dap_events_socket_t * l_es = dap_context_find(l_worker->context, *l_es_uuid);
    if(l_es) {
        assert(a_server_side == !!l_es->server);
        dap_stream_t *l_stream = dap_stream_get_from_es(l_es);
        assert(l_stream);
        if (l_stream->is_active) {
            l_stream->is_active = false;
            return true;
        }
        if(s_debug)
            log_it(L_DEBUG,"Keepalive for sock fd %"DAP_FORMAT_SOCKET" uuid 0x%016"DAP_UINT64_FORMAT_x, l_es->socket, *l_es_uuid);
        dap_stream_pkt_hdr_t l_pkt = {};
        l_pkt.type = STREAM_PKT_TYPE_KEEPALIVE;
        memcpy(l_pkt.sig, c_dap_stream_sig, sizeof(l_pkt.sig));
        dap_events_socket_write_unsafe( l_es, &l_pkt, sizeof(l_pkt));
        return true;
    }else{
        if(s_debug)
            log_it(L_INFO,"Keepalive for sock uuid %016"DAP_UINT64_FORMAT_x" removed", *l_es_uuid);
        DAP_DELETE(l_es_uuid);
        return false; // Socket is removed from worker
    }
}

static bool s_callback_client_keepalive(void *a_arg)
{
    return s_callback_keepalive(a_arg, false);
}

static bool s_callback_server_keepalive(void *a_arg)
{
    return s_callback_keepalive(a_arg, true);
}

int s_stream_add_to_hashtable(dap_stream_t *a_stream)
{
    dap_stream_t *l_double = NULL;
    HASH_FIND(hh, s_authorized_streams, &a_stream->node, sizeof(a_stream->node), l_double);
    if (l_double) {
        log_it(L_DEBUG, "Stream already present in hash table for node "NODE_ADDR_FP_STR"", NODE_ADDR_FP_ARGS_S(a_stream->node));
        return -1;
    }
    HASH_ADD(hh, s_authorized_streams, node, sizeof(a_stream->node), a_stream);
    return 0;
}

void s_stream_delete_from_list(dap_stream_t *a_stream)
{
    dap_return_if_fail(a_stream);
    pthread_rwlock_wrlock(&s_streams_lock);
    DL_DELETE(s_streams, a_stream);
    if (a_stream->node.uint64) {
        // It's an authorized stream, try to replace it in hastable
        HASH_DEL(s_authorized_streams, a_stream);
        dap_stream_t *l_stream;
        bool l_replace_found = false;
        DL_FOREACH(s_streams, l_stream) {
            if (l_stream->node.uint64 == a_stream->node.uint64) {
                s_stream_add_to_hashtable(l_stream);
                l_replace_found = true;
                break;
            }
        }
        if (!l_replace_found)
            dap_cluster_link_delete_from_all(&a_stream->node);
    }
    pthread_rwlock_unlock(&s_streams_lock);
}

int s_stream_add_to_list(dap_stream_t *a_stream)
{
    dap_return_val_if_fail(a_stream, -1);
    int l_ret = 0;
    pthread_rwlock_wrlock(&s_streams_lock);
    DL_APPEND(s_streams, a_stream);
    if (a_stream->node.uint64)
        l_ret = s_stream_add_to_hashtable(a_stream);
    pthread_rwlock_unlock(&s_streams_lock);
    return l_ret;
}

/**
 * @brief dap_stream_find_by_addr find a_stream with current node
 * @param a_addr - autorrized node address
 * @param a_worker - pointer to worker
 * @return  esocket_uuid if ok 0 if not
 */
dap_events_socket_uuid_t dap_stream_find_by_addr(dap_stream_node_addr_t *a_addr, dap_worker_t **a_worker)
{
    dap_return_val_if_fail(a_addr && a_addr->uint64, 0);
    dap_stream_t *l_auth_stream = NULL;
    dap_events_socket_uuid_t l_ret = 0;
    assert(!pthread_rwlock_rdlock(&s_streams_lock));
    HASH_FIND(hh, s_authorized_streams, a_addr, sizeof(*a_addr), l_auth_stream);
    if (l_auth_stream) {
        if (a_worker)
            *a_worker = l_auth_stream->stream_worker->worker;
        l_ret = l_auth_stream->esocket_uuid;
    } else if (a_worker)
        *a_worker = NULL;
    assert(!pthread_rwlock_unlock(&s_streams_lock));
    return l_ret;
}
/**
 * @brief dap_stream_node_addr_from_sign create dap_stream_node_addr_t from dap_sign_t, need memory free
 * @param a_hash - pointer to hash_fast_t
 * @return  pointer if ok NULL if not
 */
dap_stream_node_addr_t dap_stream_node_addr_from_sign(dap_sign_t *a_sign)
{
    dap_stream_node_addr_t l_ret = {0};
    dap_return_val_if_pass(!a_sign, l_ret);

    dap_hash_fast_t l_node_addr_hash;
    dap_sign_get_pkey_hash(a_sign, &l_node_addr_hash);
    dap_stream_node_addr_from_hash(&l_node_addr_hash, &l_ret);

    return l_ret;
}

dap_stream_node_addr_t dap_stream_node_addr_from_cert(dap_cert_t *a_cert)
{
    dap_stream_node_addr_t l_ret = {0};
    dap_return_val_if_pass(!a_cert, l_ret);

    // Get certificate public key hash
    dap_hash_fast_t l_node_addr_hash;
    dap_cert_get_pkey_hash(a_cert, &l_node_addr_hash);
    dap_stream_node_addr_from_hash(&l_node_addr_hash, &l_ret);

    return l_ret;
}

dap_stream_node_addr_t dap_stream_node_addr_from_pkey(dap_pkey_t *a_pkey)
{
    dap_stream_node_addr_t l_ret = {0};
    dap_return_val_if_pass(!a_pkey, l_ret);

    // Get certificate public key hash
    dap_hash_fast_t l_node_addr_hash;
    dap_pkey_get_hash(a_pkey, &l_node_addr_hash);
    dap_stream_node_addr_from_hash(&l_node_addr_hash, &l_ret);

    return l_ret;
}

static void s_stream_fill_info(dap_stream_t *a_stream, dap_stream_info_t *a_out_info)
{
    a_out_info->node_addr = a_stream->node;
    a_out_info->remote_addr_str = dap_strdup(a_stream->esocket->remote_addr_str);
    a_out_info->remote_port = a_stream->esocket->remote_port;
    a_out_info->channels = DAP_NEW_Z_SIZE(char, a_stream->channel_count + 1);
    for (size_t i = 0; i < a_stream->channel_count; i++)
        a_out_info->channels[i] = a_stream->channel[i]->proc->id;
    a_out_info->total_packets_sent = a_stream->seq_id;
    a_out_info->is_uplink = a_stream->is_client_to_uplink;
}

dap_stream_info_t *dap_stream_get_links_info(dap_cluster_t *a_cluster, size_t *a_count)
{
    dap_return_val_if_pass(!a_cluster && !s_streams, NULL);
    pthread_rwlock_wrlock(&s_streams_lock);
    dap_stream_t *it;
    size_t l_streams_count = 0, i = 0;
    if (a_cluster) {
        pthread_rwlock_rdlock(&a_cluster->members_lock);
        l_streams_count = HASH_COUNT(a_cluster->members);
    } else
        DL_COUNT(s_streams, it, l_streams_count);
    if (!l_streams_count)
        return NULL;
    dap_stream_info_t *l_ret = DAP_NEW_Z_SIZE(dap_stream_info_t, sizeof(dap_stream_info_t) * l_streams_count);
    if (!l_ret) {
        log_it(L_CRITICAL, "Memory allocation error");
        if (a_cluster)
            pthread_rwlock_unlock(&a_cluster->members_lock);
        return NULL;
    }
    if (a_cluster) {
        for (dap_cluster_member_t *l_member = a_cluster->members; l_member; l_member = l_member->hh.next) {
            HASH_FIND(hh, s_authorized_streams, &l_member->addr, sizeof(l_member->addr), it);
            if (!it)
                continue;
            assert(it->node.uint64 == l_member->addr.uint64);
            s_stream_fill_info(it, l_ret + i++);
        }
        pthread_rwlock_unlock(&a_cluster->members_lock);
    } else {
        DL_FOREACH(s_streams, it)
            s_stream_fill_info(it, l_ret + i++);
    }
    pthread_rwlock_unlock(&s_streams_lock);
    if (a_count)
        *a_count = i;
    return l_ret;
}

void dap_stream_delete_links_info(dap_stream_info_t *a_info, size_t a_count)
{
    dap_return_if_fail(a_info && a_count);
    for (size_t i = 0; i < a_count; i++) {
        dap_stream_info_t *it = a_info + i;
        DAP_DEL_Z(it->remote_addr_str);
        DAP_DEL_Z(it->channels);
    }
    DAP_DELETE(a_info);
}

void dap_stream_broadcast(const char a_ch_id, uint8_t a_type, const void *a_data, size_t a_data_size)
{
    pthread_rwlock_rdlock(&s_streams_lock);
    for (dap_stream_t *it = s_authorized_streams; it; it = it->hh.next)
        dap_stream_ch_pkt_send_mt(it->stream_worker, it->esocket_uuid, a_ch_id, a_type, a_data, a_data_size);
    pthread_rwlock_unlock(&s_streams_lock);
}

<<<<<<< HEAD
size_t dap_stream_cluster_members_count(dap_cluster_t *a_cluster)
{
// sanity check
    dap_return_val_if_pass(!a_cluster, 0);
// func work
    pthread_rwlock_rdlock(&a_cluster->members_lock);
    size_t l_ret = HASH_COUNT(a_cluster->members);
    pthread_rwlock_unlock(&a_cluster->members_lock);
=======
dap_stream_node_addr_t dap_stream_get_random_link()
{
    dap_stream_node_addr_t l_ret = {};
    if (s_authorized_streams) {
        int num = rand() % HASH_COUNT(s_authorized_streams), idx = 0;
        pthread_rwlock_rdlock(&s_streams_lock);
        for (dap_stream_t *it = s_authorized_streams; it; it = it->hh.next) {
            if (idx++ == num) {
                l_ret = it->node;
                break;
            }
        }
        pthread_rwlock_unlock(&s_streams_lock);
    }
>>>>>>> 5f9e8c29
    return l_ret;
}<|MERGE_RESOLUTION|>--- conflicted
+++ resolved
@@ -1217,7 +1217,6 @@
     pthread_rwlock_unlock(&s_streams_lock);
 }
 
-<<<<<<< HEAD
 size_t dap_stream_cluster_members_count(dap_cluster_t *a_cluster)
 {
 // sanity check
@@ -1226,7 +1225,8 @@
     pthread_rwlock_rdlock(&a_cluster->members_lock);
     size_t l_ret = HASH_COUNT(a_cluster->members);
     pthread_rwlock_unlock(&a_cluster->members_lock);
-=======
+    return l_ret;
+}
 dap_stream_node_addr_t dap_stream_get_random_link()
 {
     dap_stream_node_addr_t l_ret = {};
@@ -1241,6 +1241,5 @@
         }
         pthread_rwlock_unlock(&s_streams_lock);
     }
->>>>>>> 5f9e8c29
     return l_ret;
 }