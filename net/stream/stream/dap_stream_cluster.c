--- conflicted
+++ resolved
@@ -280,18 +280,6 @@
         for (size_t i = 0; i < l_total_links_count; i++) {
             dap_stream_info_t *l_link_info = l_links_info + i;
             json_object *l_jobj_info = json_object_new_object();
-<<<<<<< HEAD
-            if (!l_jobj_info) return dap_json_rpc_allocation_put(l_jobj_ret);
-            if (l_link_info->is_uplink) {
-                json_object_array_add(l_jobj_uplinks, l_jobj_info);
-            } else {
-                json_object_array_add(l_jobj_downlinks, l_jobj_info);
-            }
-            char *l_addr = dap_strdup_printf(NODE_ADDR_FP_STR, NODE_ADDR_FP_ARGS_S(l_link_info->node_addr));
-            json_object *l_jobj_node_addr = json_object_new_string(l_addr);
-            DAP_DELETE(l_addr);
-            if (!l_jobj_node_addr) return dap_json_rpc_allocation_put(l_jobj_ret);
-=======
             json_object *l_jobj_node_addr = json_object_new_string( dap_stream_node_addr_to_str_static(l_link_info->node_addr) );
             json_object *l_jobj_ip = json_object_new_string(l_link_info->remote_addr_str);
             json_object *l_jobj_port = json_object_new_int(l_link_info->remote_port);
@@ -309,7 +297,6 @@
                 json_object_put(l_jobj_uplinks);
                 return NULL;
             }
->>>>>>> 23ae936d
             json_object_object_add(l_jobj_info, "addr", l_jobj_node_addr);
             json_object *l_jobj_ip = json_object_new_string(l_link_info->remote_addr_str);
             if (!l_jobj_ip) return dap_json_rpc_allocation_put(l_jobj_ret);
@@ -320,23 +307,16 @@
             json_object *l_jobj_channel = json_object_new_string(l_link_info->channels);
             if (!l_jobj_channel) return dap_json_rpc_allocation_put(l_jobj_ret);
             json_object_object_add(l_jobj_info, "channel", l_jobj_channel);
-<<<<<<< HEAD
             json_object *l_jobj_total_packets_sent  = json_object_new_uint64(l_link_info->total_packets_sent);
-            if (!l_jobj_total_packets_sent) return dap_json_rpc_allocation_put(l_jobj_ret);
-            json_object_object_add(l_jobj_info, "total_packets_sent", l_jobj_total_packets_sent);            
-=======
+            if (!l_jobj_total_packets_sent) return dap_json_rpc_allocation_put(l_jobj_ret);            
             json_object_object_add(l_jobj_info, "total_packets_sent", l_jobj_total_packets_sent);
             json_object_array_add( l_link_info->is_uplink ? l_jobj_uplinks : l_jobj_downlinks, l_jobj_info );
->>>>>>> 23ae936d
         }
         dap_stream_delete_links_info(l_links_info, l_total_links_count);
     }
     assert(l_total_links_count == json_object_array_length(l_jobj_uplinks) + json_object_array_length(l_jobj_downlinks));
-<<<<<<< HEAD
-=======
     json_object_object_add( l_jobj_ret, "uplinks", json_object_array_length(l_jobj_uplinks) ? l_jobj_uplinks : json_object_new_null() );
     json_object_object_add( l_jobj_ret, "downlinks", json_object_array_length(l_jobj_downlinks) ? l_jobj_downlinks : json_object_new_null() );
->>>>>>> 23ae936d
     return l_jobj_ret;
 }
 
