--- conflicted
+++ resolved
@@ -69,26 +69,10 @@
         .new_callback = s_notify_server_callback_new,
         .delete_callback = s_notify_server_callback_delete
     };
-<<<<<<< HEAD
     s_notify_server = dap_server_new("notify_server", NULL, &l_client_callbacks);
     return s_notify_server
         ? ( log_it(L_INFO,"Notify server initalized"), 0 )
         : ( log_it(L_WARNING, "Notify server not initalized"), -1 );
-=======
-    if ( !(s_notify_server = dap_server_new("notify_server", NULL, &l_client_callbacks)) ) {
-        log_it(L_INFO, "Notify server not initalized");
-        return -1;
-    }
-    s_notify_server_queue = dap_events_socket_create_type_queue_ptr_mt(dap_events_worker_get_auto(), s_notify_server_callback_queue);
-    uint32_t l_workers_count = dap_events_thread_get_count();
-    s_notify_server_queue_inter = DAP_NEW_Z_COUNT_RET_VAL_IF_FAIL(dap_events_socket_t*, l_workers_count, -2);
-    for (uint32_t i = 0; i < l_workers_count; ++i) {
-        s_notify_server_queue_inter[i] = dap_events_socket_queue_ptr_create_input(s_notify_server_queue);
-        dap_events_socket_assign_on_worker_mt(s_notify_server_queue_inter[i], dap_events_worker_get(i));
-    }
-    log_it(L_NOTICE,"Notify server initalized");
-    return 0;
->>>>>>> d6b69346
 }
 
 /**
@@ -113,17 +97,15 @@
             log_it(L_ERROR, "Wrong worker id %u for interthread communication", l_worker_id);
             continue;
         }
-        dap_events_socket_write(dap_events_worker_get(l_worker_id), it->uuid, a_data, l_str_len + 1);
-    }
-<<<<<<< HEAD
+        dap_events_socket_write(dap_events_worker_get(l_worker_id), it->uuid, 
+#ifdef DAP_EVENTS_CAPS_IOCP
+            a_data,
+#else
+            DAP_DUP_SIZE((char*)a_data, l_str_len + 1),
+#endif        
+            l_str_len + 1);
+    }
     pthread_rwlock_unlock(&s_notify_server_clients_mutex);
-=======
-    vsnprintf(l_str, l_str_size, a_format, ap_copy);
-    va_end(ap_copy);
-    int l_ret = dap_events_socket_queue_ptr_send_to_input(l_input, l_str);
-    DAP_DELETE(l_str);
-    return l_ret;
->>>>>>> d6b69346
 }
 
 /**
@@ -163,18 +145,8 @@
     }
     vsnprintf(l_str, l_str_size, a_format, ap_copy);
     va_end(ap_copy);
-<<<<<<< HEAD
     
     return dap_proc_thread_callback_add_pri(NULL, s_notify_server_callback_queue, l_str, DAP_QUEUE_MSG_PRIORITY_LOW);
-=======
-
-    if (s_notify_data_user_callback)
-        s_notify_data_user_callback(l_str);
-    
-    int l_ret = dap_events_socket_queue_ptr_send(s_notify_server_queue, l_str);
-    DAP_DELETE(l_str);
-    return l_ret;
->>>>>>> d6b69346
 }
 
 /**
@@ -184,32 +156,7 @@
  */
 static bool s_notify_server_callback_queue(void * a_arg)
 {
-<<<<<<< HEAD
     s_notify_server_broadcast(a_arg);
-=======
-    size_t l_str_len = a_arg ? strlen((char*)a_arg) : 0;
-    if ( !l_str_len )
-        return;
-    pthread_rwlock_rdlock(&s_notify_server_clients_mutex);
-    dap_events_socket_handler_hh_t * l_socket_handler = NULL,* l_tmp = NULL;
-    HASH_ITER(hh, s_notify_server_clients, l_socket_handler, l_tmp) {
-        uint32_t l_worker_id = l_socket_handler->worker_id;
-        if ( l_worker_id >= dap_events_thread_get_count() ) {
-            log_it(L_ERROR,"Wrong worker id %u for send_inter() function", l_worker_id);
-            continue;
-        }
-        char *l_arg = 
-#ifdef DAP_EVENTS_CAPS_IOCP
-            a_arg;
-#else
-            DAP_DUP_SIZE((char*)a_arg, l_str_len + 1);
-#endif
-        
-        dap_events_socket_write_mt( dap_events_worker_get(l_worker_id),
-                                   l_socket_handler->uuid, l_arg, l_str_len + 1 );
-    }
-    pthread_rwlock_unlock(&s_notify_server_clients_mutex);
->>>>>>> d6b69346
     DAP_DELETE(a_arg);
     return false;
 }
