#include "dap_json_rpc_request.h"
#include "dap_cert.h"
#include "dap_enc.h"

#define LOG_TAG "dap_json_rpc_request"

<<<<<<< HEAD
static char *s_url_service = NULL;

=======
>>>>>>> 3db9cca1
struct exec_cmd_request {
    dap_client_pvt_t * client_pvt;
#ifdef DAP_OS_WINDOWS
    CONDITION_VARIABLE wait_cond;
    CRITICAL_SECTION wait_crit_sec;
#else
    pthread_cond_t wait_cond;
    pthread_mutex_t wait_mutex;
#endif
    char* response;
    size_t response_size;
    int error_code;
};

enum ExecCmdRetCode {
    EXEC_CMD_OK = 0,
    EXEC_CMD_ERR_WAIT_TIMEOUT,
    EXEC_CMD_ERR_UNKNOWN
};

<<<<<<< HEAD
int dap_json_rpc_request_init(const char *a_url_service)
{
    if (s_url_service)
        return 1;
    s_url_service = dap_strdup(a_url_service);
    return 0;
}

=======
>>>>>>> 3db9cca1
static struct exec_cmd_request* s_exec_cmd_request_init(dap_client_pvt_t * a_client_pvt)
{
    struct exec_cmd_request *l_exec_cmd_request = DAP_NEW_Z(struct exec_cmd_request);
    if (!l_exec_cmd_request)
        return NULL;
    l_exec_cmd_request->client_pvt = a_client_pvt;
#ifdef DAP_OS_WINDOWS
    InitializeCriticalSection(&l_exec_cmd_request->wait_crit_sec);
    InitializeConditionVariable(&l_exec_cmd_request->wait_cond);
#else
    pthread_mutex_init(&l_exec_cmd_request->wait_mutex, NULL);
#ifdef DAP_OS_DARWIN
    pthread_cond_init(&l_exec_cmd_request->wait_cond, NULL);
#else
    pthread_condattr_t attr;
    pthread_condattr_init(&attr);
    pthread_condattr_setclock(&attr, CLOCK_MONOTONIC);
    pthread_cond_init(&l_exec_cmd_request->wait_cond, &attr);    
#endif
#endif
    return l_exec_cmd_request;
}

void s_exec_cmd_request_free(struct exec_cmd_request *a_exec_cmd_request)
{
    if (!a_exec_cmd_request)
        return;

#ifdef DAP_OS_WINDOWS
    DeleteCriticalSection(&a_exec_cmd_request->wait_crit_sec);
#else
    pthread_mutex_destroy(&a_exec_cmd_request->wait_mutex);
    pthread_cond_destroy(&a_exec_cmd_request->wait_cond);
#endif
    DAP_DEL_MULTY(a_exec_cmd_request->response, a_exec_cmd_request);
}

static void s_exec_cmd_response_handler(void *a_response, size_t a_response_size, void *a_arg,
                                            http_status_code_t http_status_code) {
    (void)http_status_code;
    struct exec_cmd_request *l_exec_cmd_request = (struct exec_cmd_request *)a_arg;
#ifdef DAP_OS_WINDOWS
    EnterCriticalSection(&l_exec_cmd_request->wait_crit_sec);
#else
    pthread_mutex_lock(&l_exec_cmd_request->wait_mutex);
#endif
    l_exec_cmd_request->response = DAP_DUP_SIZE(a_response, a_response_size);
    l_exec_cmd_request->response_size = a_response_size;
#ifdef DAP_OS_WINDOWS
    WakeConditionVariable(&l_exec_cmd_request->wait_cond);
    LeaveCriticalSection(&l_exec_cmd_request->wait_crit_sec);
#else
    pthread_cond_signal(&l_exec_cmd_request->wait_cond);
    pthread_mutex_unlock(&l_exec_cmd_request->wait_mutex);
#endif
}

static void s_exec_cmd_error_handler(int a_error_code, void *a_arg){
    struct exec_cmd_request * l_exec_cmd_request = (struct exec_cmd_request *)a_arg;
#ifdef DAP_OS_WINDOWS
    EnterCriticalSection(&l_exec_cmd_request->wait_crit_sec);
    l_exec_cmd_request->response = NULL;
    l_exec_cmd_request->error_code = a_error_code;
    WakeConditionVariable(&l_exec_cmd_request->wait_cond);
    LeaveCriticalSection(&l_exec_cmd_request->wait_crit_sec);
#else
    pthread_mutex_lock(&l_exec_cmd_request->wait_mutex);
    l_exec_cmd_request->response = NULL;
    l_exec_cmd_request->error_code = a_error_code;
    pthread_cond_signal(&l_exec_cmd_request->wait_cond);
    pthread_mutex_unlock(&l_exec_cmd_request->wait_mutex);
#endif
}

static int s_exec_cmd_request_get_response(struct exec_cmd_request *a_exec_cmd_request, json_object **a_response_out, size_t *a_response_out_size)
{
    int ret = 0;

    if (a_exec_cmd_request->error_code) {
        log_it(L_ERROR, "Response error code: %d", ret);
        ret = - 1;
    } else if (a_exec_cmd_request->response) {
            dap_client_pvt_t * l_client_pvt = a_exec_cmd_request->client_pvt;
            l_client_pvt->http_client = NULL;
            size_t l_response_dec_size_max = a_exec_cmd_request->response_size ? a_exec_cmd_request->response_size * 2 + 16 : 0;
            char * l_response_dec = a_exec_cmd_request->response_size ? DAP_NEW_Z_SIZE(char, l_response_dec_size_max) : NULL;
            size_t l_response_dec_size = 0;
            if(a_exec_cmd_request->response_size)
                l_response_dec_size = dap_enc_decode(l_client_pvt->session_key,
                        a_exec_cmd_request->response, a_exec_cmd_request->response_size,
                        l_response_dec, l_response_dec_size_max,
                        DAP_ENC_DATA_TYPE_RAW);
            *a_response_out = json_tokener_parse(l_response_dec);
            if (!*a_response_out && l_response_dec) {
                *a_response_out = json_object_new_string("Can't decode the response, check the access rights on the remote node");
                log_it(L_DEBUG, "Wrong response %s", l_response_dec);
                DAP_DEL_Z(l_response_dec);
            }
            *a_response_out_size = l_response_dec_size;
    } else {
        log_it(L_ERROR, "Empty response in json-rpc");
        ret = -2;
    }

    return ret;
}


static int dap_chain_exec_cmd_list_wait(struct exec_cmd_request *a_exec_cmd_request, int a_timeout_ms) {
#ifdef DAP_OS_WINDOWS
    EnterCriticalSection(&a_exec_cmd_request->wait_crit_sec);
    if (a_exec_cmd_request->response)
        return LeaveCriticalSection(&a_exec_cmd_request->wait_crit_sec), EXEC_CMD_OK;
    while (!a_exec_cmd_request->response) {
        if ( !SleepConditionVariableCS(&a_exec_cmd_request->wait_cond, &a_exec_cmd_request->wait_crit_sec, a_timeout_ms) )
            a_exec_cmd_request->error_code = GetLastError() == ERROR_TIMEOUT ? EXEC_CMD_ERR_WAIT_TIMEOUT : EXEC_CMD_ERR_UNKNOWN;
    }
    return LeaveCriticalSection(&a_exec_cmd_request->wait_crit_sec), a_exec_cmd_request->error_code;     
#else
    pthread_mutex_lock(&a_exec_cmd_request->wait_mutex);
    if(a_exec_cmd_request->response)
        return pthread_mutex_unlock(&a_exec_cmd_request->wait_mutex), EXEC_CMD_OK;
    struct timespec l_cond_timeout;
#ifdef DAP_OS_DARWIN
    l_cond_timeout = (struct timespec){ .tv_sec = a_timeout_ms / 1000 };
#else
    clock_gettime(CLOCK_MONOTONIC, &l_cond_timeout);
    l_cond_timeout.tv_sec += a_timeout_ms / 1000;
#endif
    while (!a_exec_cmd_request->response) {
        switch (
#ifdef DAP_OS_DARWIN
            pthread_cond_timedwait_relative_np(&a_exec_cmd_request->wait_cond, &a_exec_cmd_request->wait_mutex, &l_cond_timeout)
#else
            pthread_cond_timedwait(&a_exec_cmd_request->wait_cond, &a_exec_cmd_request->wait_mutex, &l_cond_timeout)
#endif
        ) {
        case 0:
            break;
        case ETIMEDOUT:
            a_exec_cmd_request->error_code = EXEC_CMD_ERR_WAIT_TIMEOUT;
            break;
        default:
            a_exec_cmd_request->error_code = EXEC_CMD_ERR_UNKNOWN;
            break;
        }
    }
    return pthread_mutex_unlock(&a_exec_cmd_request->wait_mutex), a_exec_cmd_request->error_code;
#endif
}

char * dap_json_rpc_enc_request(dap_client_pvt_t* a_client_internal, char * a_request_data_str, size_t a_request_data_size,
                                char ** a_path, size_t * a_enc_request_size, char ** a_custom_header) {

    char s_query[] = "type=tcp,maxconn=4", s_suburl[128];
    int l_query_len = sizeof(s_query) - 1,
        l_suburl_len = snprintf(s_suburl, sizeof(s_suburl), "channels=%s,enc_type=%d,enc_key_size=%zu,enc_headers=%d",
                                                            a_client_internal->client->active_channels, a_client_internal->session_key_type,
                                                            a_client_internal->session_key_block_size, 0);
    if (l_suburl_len >= (int)sizeof(s_suburl))
        return NULL;
    dap_enc_data_type_t l_enc_type = a_client_internal->uplink_protocol_version >= 21
        ? DAP_ENC_DATA_TYPE_B64_URLSAFE : DAP_ENC_DATA_TYPE_B64;
    int l_suburl_enc_len = dap_enc_code_out_size(a_client_internal->session_key, l_suburl_len, l_enc_type),
        l_query_enc_len = dap_enc_code_out_size(a_client_internal->session_key, l_query_len, l_enc_type),
        l_req_enc_len = dap_enc_code_out_size(a_client_internal->session_key, a_request_data_size, DAP_ENC_DATA_TYPE_RAW);

    char l_suburl_enc[ l_suburl_enc_len + 1 ], l_query_enc[ l_query_enc_len + 1 ], *l_req_enc = DAP_NEW_Z_SIZE(char, l_req_enc_len + 1);

    a_client_internal->is_encrypted = true;
    l_suburl_enc_len = dap_enc_code(a_client_internal->session_key, s_suburl,             l_suburl_len,       l_suburl_enc, l_suburl_enc_len + 1, l_enc_type);
    l_query_enc_len  = dap_enc_code(a_client_internal->session_key, s_query,              l_query_len,        l_query_enc,  l_query_enc_len + 1,  l_enc_type);
    *a_enc_request_size = dap_enc_code(a_client_internal->session_key, a_request_data_str,a_request_data_size,l_req_enc,    l_req_enc_len + 1,    DAP_ENC_DATA_TYPE_RAW);

    l_suburl_enc[l_suburl_enc_len] = l_query_enc[l_query_enc_len] = '\0';

    *a_path = dap_strdup_printf("exec_cmd/%s?%s", l_suburl_enc, l_query_enc);
    *a_custom_header = dap_strdup_printf("KeyID: %s\r\n%s",
                                         a_client_internal->session_key_id ? a_client_internal->session_key_id : "NULL",
                                         a_client_internal->is_close_session ? "SessionCloseAfterRequest: true\r\n" : "");
    return l_req_enc;
}


dap_json_rpc_request_t *dap_json_rpc_request_creation(const char *a_method, dap_json_rpc_params_t *a_params, int64_t a_id)
{
    dap_json_rpc_request_t *request = DAP_NEW_Z_RET_VAL_IF_FAIL(dap_json_rpc_request_t, NULL);
    *request = (dap_json_rpc_request_t) {
        dap_strdup(a_method), a_params, a_id
    };
    return request;
}

void dap_json_rpc_request_free(dap_json_rpc_request_t *request)
{
    if (!request)
        return;
    DAP_DELETE(request->method);
    if (request->params)
        dap_json_rpc_params_remove_all(request->params);
    DAP_DELETE(request);
}

dap_json_rpc_request_t *dap_json_rpc_request_from_json(const char *a_data)
{
    if (!a_data)
        return NULL;
    dap_json_rpc_request_t *request = DAP_NEW_Z_RET_VAL_IF_FAIL(dap_json_rpc_request_t, NULL);
    enum json_tokener_error jterr;
    json_object *jobj = json_tokener_parse_verbose(a_data, &jterr),
                *jobj_id = NULL,
                *jobj_method = NULL,
                *jobj_params = NULL;
    if (jterr == json_tokener_success)
        do {
            if (json_object_object_get_ex(jobj, "id", &jobj_id))
                request->id = json_object_get_int64(jobj_id);
            else {
                log_it(L_ERROR, "Error parse JSON string, can't find request id");
                break;
            }

            if (json_object_object_get_ex(jobj, "method", &jobj_method))
                request->method = dap_strdup(json_object_get_string(jobj_method));
            else {
                log_it(L_ERROR, "Error parse JSON string, can't find method for request with id: %" DAP_UINT64_FORMAT_U, request->id);
                break;
            }

            if (json_object_object_get_ex(jobj, "params", &jobj_params))
                request->params = dap_json_rpc_params_create_from_array_list(jobj_params);
            else {
                log_it(L_ERROR, "Error parse JSON string, Can't find array params for request with id: %" DAP_UINT64_FORMAT_U, request->id);
                break;
            }
            json_object_put(jobj);
            return request;
        } while (0);
    else
        log_it(L_ERROR, "Error parse json tokener: %s", json_tokener_error_desc(jterr));
    json_object_put(jobj);
    dap_json_rpc_params_remove_all(request->params);
    DAP_DEL_MULTY(request->method, request);
    return NULL;
}

char *dap_json_rpc_request_to_json_string(const dap_json_rpc_request_t *a_request)
{
    char *params_json = dap_json_rpc_params_get_string_json(a_request->params);
    if (!params_json)
        return log_it(L_ERROR, "Failed to generate JSON for params"), NULL;

    char *l_str = dap_strdup_printf(
        "{\"method\":\"%s\", \"params\":%s, \"id\":\"%" DAP_UINT64_FORMAT_U "\" }",
        a_request->method, params_json, a_request->id);
    DAP_DELETE(params_json);
    return l_str;
}

char *dap_json_rpc_http_request_serialize(dap_json_rpc_http_request_t *a_request, size_t *a_total_size)
{
    *a_total_size = a_request->header.data_size + a_request->header.signs_size + sizeof(a_request->header);
<<<<<<< HEAD

    char *a_output = DAP_NEW_Z_SIZE_RET_VAL_IF_FAIL(char, *a_total_size, NULL),
         *ptr = dap_mempcpy(a_output, &a_request->header, sizeof(a_request->header));

    char *l_str = dap_json_rpc_request_to_json_string(a_request->request);
    if (!l_str)
        return DAP_DELETE(a_output), NULL;

    ptr = dap_mempcpy(ptr, l_str, a_request->header.data_size);
    DAP_DELETE(l_str);
    memcpy(ptr, a_request->tsd_n_signs, a_request->header.signs_size);
    return a_output;
=======
    return (char*)DAP_DUP_SIZE(a_request, *a_total_size);
>>>>>>> 3db9cca1
}

dap_json_rpc_http_request_t *dap_json_rpc_http_request_deserialize(const void *data, size_t data_size)
{
<<<<<<< HEAD
    if (data_size < sizeof(dap_json_rpc_http_request_t))
        return log_it(L_ERROR, "Data size is less than minimum: %zu < %zu",
                               data_size, sizeof(dap_json_rpc_http_request_t)),
               NULL;
    __typeof__( (dap_json_rpc_http_request_t){0}.header ) l_hdr;
    memcpy(&l_hdr, data, sizeof(l_hdr));
    if ( data_size < sizeof(dap_json_rpc_http_request_t) + l_hdr.data_size + l_hdr.signs_size )
=======
    __typeof__( (dap_json_rpc_http_request_t){0}.header ) l_hdr;
    if (data_size < sizeof(l_hdr))
        return log_it(L_ERROR, "Data size is less than minimum: %zu < %zu",
                               data_size, sizeof(dap_json_rpc_http_request_t)),
               NULL;
    memcpy(&l_hdr, data, sizeof(l_hdr));
    if ( data_size < sizeof(l_hdr) + l_hdr.data_size + l_hdr.signs_size )
>>>>>>> 3db9cca1
        return log_it(L_ERROR, "Data size is less than needed: %zu < %zu",
                               data_size, sizeof(dap_json_rpc_http_request_t) + l_hdr.data_size + l_hdr.signs_size),
               NULL;

<<<<<<< HEAD
    dap_json_rpc_http_request_t *l_ret
        = DAP_NEW_Z_SIZE_RET_VAL_IF_FAIL(dap_json_rpc_http_request_t, sizeof(dap_json_rpc_http_request_t) + l_hdr.signs_size, NULL);
    l_ret->header = l_hdr;
    l_ret->request = dap_json_rpc_request_from_json((char*)data + sizeof(l_ret->header));
    if (l_hdr.signs_size)
        memcpy(l_ret->tsd_n_signs, (byte_t*)data + sizeof(l_hdr) + l_hdr.data_size, l_hdr.signs_size);
=======
    dap_json_rpc_http_request_t *l_ret = (dap_json_rpc_http_request_t*)DAP_NEW_Z_SIZE_RET_VAL_IF_FAIL(byte_t, data_size + 1, NULL);
    dap_mempcpy(l_ret, data, data_size);
>>>>>>> 3db9cca1
    return l_ret;
}

void dap_json_rpc_http_request_free(dap_json_rpc_http_request_t *a_http_request)
{
    if (!a_http_request)
        return;

<<<<<<< HEAD
    dap_json_rpc_request_free(a_http_request->request);
    DAP_DELETE(a_http_request);
=======
    DAP_DEL_Z(a_http_request);
>>>>>>> 3db9cca1
}

dap_json_rpc_http_request_t *dap_json_rpc_request_sign_by_cert(dap_json_rpc_request_t *a_request, dap_cert_t *a_cert)
{
    char *l_str = dap_json_rpc_request_to_json_string(a_request);
    if (!l_str)
        return log_it(L_ERROR, "Can't convert JSON-request to string!"), NULL;
    int l_len = strlen(l_str);
    dap_sign_t *l_sign = dap_cert_sign(a_cert, l_str, l_len, 0);
<<<<<<< HEAD
    DAP_DELETE(l_str);
    if (!l_sign)
        return log_it(L_ERROR, "JSON request signing failed"), NULL;
    size_t l_sign_size = dap_sign_get_size(l_sign);
=======
    if (!l_sign)
        return log_it(L_ERROR, "JSON request signing failed"), NULL;
    size_t l_sign_size = dap_sign_get_size(l_sign);

    dap_json_rpc_http_request_t *l_ret
        = DAP_NEW_Z_SIZE_RET_VAL_IF_FAIL(dap_json_rpc_http_request_t, sizeof(dap_json_rpc_http_request_t) + l_len + 1 + l_sign_size, NULL, l_sign);
    *l_ret = (dap_json_rpc_http_request_t) {
        .header.data_size = l_len + 1,
        .header.signs_size = l_sign_size,
    };
    byte_t* l_cur =  (byte_t*)dap_strncpy((char*)l_ret->request_n_signs, l_str, l_len);
    dap_mempcpy(l_cur + 1, l_sign, l_sign_size);
    return DAP_DELETE(l_sign), l_ret;
}
>>>>>>> 3db9cca1

    dap_json_rpc_http_request_t *l_ret
        = DAP_NEW_Z_SIZE_RET_VAL_IF_FAIL(dap_json_rpc_http_request_t, sizeof(dap_json_rpc_http_request_t) + l_sign_size, NULL, l_sign);
    *l_ret = (dap_json_rpc_http_request_t) {
        .header.data_size = l_len + 1,
        .header.signs_size = l_sign_size,
        .request = a_request
    };
    memcpy(l_ret->tsd_n_signs, l_sign, l_sign_size);
    return DAP_DELETE(l_sign), l_ret;
}

char* dap_json_rpc_request_to_http_str(dap_json_rpc_request_t *a_request, size_t*output_data_size){
    a_request->id = 0;
    dap_cert_t *l_cert = dap_cert_find_by_name("node-addr");
    if (!l_cert)
        return log_it(L_ERROR, "Can't load cert"), NULL;

    dap_json_rpc_http_request_t *l_http_request = dap_json_rpc_request_sign_by_cert(a_request, l_cert);
    size_t l_http_length = 0;
    char *l_http_str = dap_json_rpc_http_request_serialize(l_http_request, output_data_size);
    return DAP_DELETE(l_http_request), l_http_str;
}

int dap_json_rpc_request_send(dap_client_pvt_t*  a_client_internal, dap_json_rpc_request_t *a_request, json_object** a_response) {
    size_t l_request_data_size, l_enc_request_size, l_response_size;
    char* l_custom_header = NULL, *l_path = NULL;

    char* l_request_data_str = dap_json_rpc_request_to_http_str(a_request, &l_request_data_size);
    if (!l_request_data_str)
        return -1;

    char * l_enc_request = dap_json_rpc_enc_request(a_client_internal, l_request_data_str, l_request_data_size, &l_path, &l_enc_request_size, &l_custom_header);
    DAP_DELETE(l_request_data_str);
    if (!l_enc_request || !l_path)
        return DAP_DEL_MULTY(l_custom_header, l_enc_request, l_path), -1;

    struct exec_cmd_request* l_exec_cmd_request = s_exec_cmd_request_init(a_client_internal);
    if (!l_exec_cmd_request)
        return DAP_DEL_MULTY(l_custom_header, l_enc_request, l_path), -1;

    log_it(L_DEBUG, "Send enc json-rpc request to %s:%d, path = %s, request size = %lu",
                     a_client_internal->client->link_info.uplink_addr, a_client_internal->client->link_info.uplink_port, l_path, l_enc_request_size);

    a_client_internal->http_client = dap_client_http_request(a_client_internal->worker,
                                                             a_client_internal->client->link_info.uplink_addr,
                                                             a_client_internal->client->link_info.uplink_port,
                                                             "POST", "application/json",
                                                             l_path, l_enc_request, l_enc_request_size, NULL,
                                                             s_exec_cmd_response_handler, s_exec_cmd_error_handler,
                                                             l_exec_cmd_request, l_custom_header);

    int l_ret = dap_chain_exec_cmd_list_wait(l_exec_cmd_request, 15000);
    switch (l_ret) {
        case EXEC_CMD_OK :{
            if (s_exec_cmd_request_get_response(l_exec_cmd_request, a_response, &l_response_size)) {
                char l_err[40] = "";
                snprintf(l_err, sizeof(l_err), "Response error code: %d", l_exec_cmd_request->error_code);
                *a_response = json_object_new_string(l_err);
                break;
            }
            log_it(L_DEBUG, "Get response from %s:%d, response size = %lu",
                            a_client_internal->client->link_info.uplink_addr, a_client_internal->client->link_info.uplink_port, l_response_size);
            break;
        }
        case EXEC_CMD_ERR_WAIT_TIMEOUT: {
            *a_response = json_object_new_string("Response time run out ");
            log_it(L_ERROR, "Response time from %s:%d  run out",
                            a_client_internal->client->link_info.uplink_addr, a_client_internal->client->link_info.uplink_port);
            break;
        }
        case EXEC_CMD_ERR_UNKNOWN : {
            *a_response = json_object_new_string("Unknown error in json-rpc");
            log_it(L_ERROR, "Response from %s:%d has unknown error",
                            a_client_internal->client->link_info.uplink_addr, a_client_internal->client->link_info.uplink_port);
            break;
        }
    }
    s_exec_cmd_request_free(l_exec_cmd_request);
    DAP_DEL_MULTY(l_custom_header, l_path, l_enc_request);
    return l_ret;
}<|MERGE_RESOLUTION|>--- conflicted
+++ resolved
@@ -4,11 +4,6 @@
 
 #define LOG_TAG "dap_json_rpc_request"
 
-<<<<<<< HEAD
-static char *s_url_service = NULL;
-
-=======
->>>>>>> 3db9cca1
 struct exec_cmd_request {
     dap_client_pvt_t * client_pvt;
 #ifdef DAP_OS_WINDOWS
@@ -29,17 +24,6 @@
     EXEC_CMD_ERR_UNKNOWN
 };
 
-<<<<<<< HEAD
-int dap_json_rpc_request_init(const char *a_url_service)
-{
-    if (s_url_service)
-        return 1;
-    s_url_service = dap_strdup(a_url_service);
-    return 0;
-}
-
-=======
->>>>>>> 3db9cca1
 static struct exec_cmd_request* s_exec_cmd_request_init(dap_client_pvt_t * a_client_pvt)
 {
     struct exec_cmd_request *l_exec_cmd_request = DAP_NEW_Z(struct exec_cmd_request);
@@ -302,35 +286,11 @@
 char *dap_json_rpc_http_request_serialize(dap_json_rpc_http_request_t *a_request, size_t *a_total_size)
 {
     *a_total_size = a_request->header.data_size + a_request->header.signs_size + sizeof(a_request->header);
-<<<<<<< HEAD
-
-    char *a_output = DAP_NEW_Z_SIZE_RET_VAL_IF_FAIL(char, *a_total_size, NULL),
-         *ptr = dap_mempcpy(a_output, &a_request->header, sizeof(a_request->header));
-
-    char *l_str = dap_json_rpc_request_to_json_string(a_request->request);
-    if (!l_str)
-        return DAP_DELETE(a_output), NULL;
-
-    ptr = dap_mempcpy(ptr, l_str, a_request->header.data_size);
-    DAP_DELETE(l_str);
-    memcpy(ptr, a_request->tsd_n_signs, a_request->header.signs_size);
-    return a_output;
-=======
     return (char*)DAP_DUP_SIZE(a_request, *a_total_size);
->>>>>>> 3db9cca1
 }
 
 dap_json_rpc_http_request_t *dap_json_rpc_http_request_deserialize(const void *data, size_t data_size)
 {
-<<<<<<< HEAD
-    if (data_size < sizeof(dap_json_rpc_http_request_t))
-        return log_it(L_ERROR, "Data size is less than minimum: %zu < %zu",
-                               data_size, sizeof(dap_json_rpc_http_request_t)),
-               NULL;
-    __typeof__( (dap_json_rpc_http_request_t){0}.header ) l_hdr;
-    memcpy(&l_hdr, data, sizeof(l_hdr));
-    if ( data_size < sizeof(dap_json_rpc_http_request_t) + l_hdr.data_size + l_hdr.signs_size )
-=======
     __typeof__( (dap_json_rpc_http_request_t){0}.header ) l_hdr;
     if (data_size < sizeof(l_hdr))
         return log_it(L_ERROR, "Data size is less than minimum: %zu < %zu",
@@ -338,36 +298,18 @@
                NULL;
     memcpy(&l_hdr, data, sizeof(l_hdr));
     if ( data_size < sizeof(l_hdr) + l_hdr.data_size + l_hdr.signs_size )
->>>>>>> 3db9cca1
         return log_it(L_ERROR, "Data size is less than needed: %zu < %zu",
                                data_size, sizeof(dap_json_rpc_http_request_t) + l_hdr.data_size + l_hdr.signs_size),
                NULL;
 
-<<<<<<< HEAD
-    dap_json_rpc_http_request_t *l_ret
-        = DAP_NEW_Z_SIZE_RET_VAL_IF_FAIL(dap_json_rpc_http_request_t, sizeof(dap_json_rpc_http_request_t) + l_hdr.signs_size, NULL);
-    l_ret->header = l_hdr;
-    l_ret->request = dap_json_rpc_request_from_json((char*)data + sizeof(l_ret->header));
-    if (l_hdr.signs_size)
-        memcpy(l_ret->tsd_n_signs, (byte_t*)data + sizeof(l_hdr) + l_hdr.data_size, l_hdr.signs_size);
-=======
     dap_json_rpc_http_request_t *l_ret = (dap_json_rpc_http_request_t*)DAP_NEW_Z_SIZE_RET_VAL_IF_FAIL(byte_t, data_size + 1, NULL);
     dap_mempcpy(l_ret, data, data_size);
->>>>>>> 3db9cca1
     return l_ret;
 }
 
 void dap_json_rpc_http_request_free(dap_json_rpc_http_request_t *a_http_request)
 {
-    if (!a_http_request)
-        return;
-
-<<<<<<< HEAD
-    dap_json_rpc_request_free(a_http_request->request);
-    DAP_DELETE(a_http_request);
-=======
     DAP_DEL_Z(a_http_request);
->>>>>>> 3db9cca1
 }
 
 dap_json_rpc_http_request_t *dap_json_rpc_request_sign_by_cert(dap_json_rpc_request_t *a_request, dap_cert_t *a_cert)
@@ -377,40 +319,23 @@
         return log_it(L_ERROR, "Can't convert JSON-request to string!"), NULL;
     int l_len = strlen(l_str);
     dap_sign_t *l_sign = dap_cert_sign(a_cert, l_str, l_len, 0);
-<<<<<<< HEAD
-    DAP_DELETE(l_str);
     if (!l_sign)
-        return log_it(L_ERROR, "JSON request signing failed"), NULL;
+        return DAP_DELETE(l_str), log_it(L_ERROR, "JSON request signing failed"), NULL;
     size_t l_sign_size = dap_sign_get_size(l_sign);
-=======
-    if (!l_sign)
-        return log_it(L_ERROR, "JSON request signing failed"), NULL;
-    size_t l_sign_size = dap_sign_get_size(l_sign);
-
-    dap_json_rpc_http_request_t *l_ret
-        = DAP_NEW_Z_SIZE_RET_VAL_IF_FAIL(dap_json_rpc_http_request_t, sizeof(dap_json_rpc_http_request_t) + l_len + 1 + l_sign_size, NULL, l_sign);
+
+    dap_json_rpc_http_request_t *l_ret = DAP_NEW_Z_SIZE_RET_VAL_IF_FAIL(dap_json_rpc_http_request_t,
+                                                    sizeof(dap_json_rpc_http_request_t) + l_len + 1 + l_sign_size, NULL, l_sign, l_str);
     *l_ret = (dap_json_rpc_http_request_t) {
         .header.data_size = l_len + 1,
         .header.signs_size = l_sign_size,
     };
     byte_t* l_cur =  (byte_t*)dap_strncpy((char*)l_ret->request_n_signs, l_str, l_len);
     dap_mempcpy(l_cur + 1, l_sign, l_sign_size);
-    return DAP_DELETE(l_sign), l_ret;
-}
->>>>>>> 3db9cca1
-
-    dap_json_rpc_http_request_t *l_ret
-        = DAP_NEW_Z_SIZE_RET_VAL_IF_FAIL(dap_json_rpc_http_request_t, sizeof(dap_json_rpc_http_request_t) + l_sign_size, NULL, l_sign);
-    *l_ret = (dap_json_rpc_http_request_t) {
-        .header.data_size = l_len + 1,
-        .header.signs_size = l_sign_size,
-        .request = a_request
-    };
-    memcpy(l_ret->tsd_n_signs, l_sign, l_sign_size);
-    return DAP_DELETE(l_sign), l_ret;
-}
-
-char* dap_json_rpc_request_to_http_str(dap_json_rpc_request_t *a_request, size_t*output_data_size){
+    return DAP_DEL_MULTY(l_sign, l_str), l_ret;
+}
+
+char* dap_json_rpc_request_to_http_str(dap_json_rpc_request_t *a_request, size_t *output_data_size)
+{
     a_request->id = 0;
     dap_cert_t *l_cert = dap_cert_find_by_name("node-addr");
     if (!l_cert)
