--- conflicted
+++ resolved
@@ -309,14 +309,7 @@
 
 void dap_json_rpc_http_request_free(dap_json_rpc_http_request_t *a_http_request)
 {
-<<<<<<< HEAD
-    DAP_DEL_Z(a_http_request);
-=======
-    if (!a_http_request)
-        return;
-
     DAP_DELETE(a_http_request);
->>>>>>> d6b69346
 }
 
 dap_json_rpc_http_request_t *dap_json_rpc_request_sign_by_cert(dap_json_rpc_request_t *a_request, dap_cert_t *a_cert)
@@ -325,7 +318,6 @@
     if (!l_str)
         return log_it(L_ERROR, "Can't convert JSON-request to string!"), NULL;
     int l_len = strlen(l_str);
-<<<<<<< HEAD
     dap_sign_t *l_sign = dap_cert_sign(a_cert, l_str, l_len, DAP_SIGN_HASH_TYPE_DEFAULT);
     if (!l_sign)
         return DAP_DELETE(l_str), log_it(L_ERROR, "JSON request signing failed"), NULL;
@@ -333,33 +325,17 @@
 
     dap_json_rpc_http_request_t *l_ret = DAP_NEW_Z_SIZE_RET_VAL_IF_FAIL(dap_json_rpc_http_request_t,
                                                     sizeof(dap_json_rpc_http_request_t) + l_len + 1 + l_sign_size, NULL, l_sign, l_str);
-=======
-    dap_sign_t *l_sign = dap_cert_sign(a_cert, l_str, l_len, 0);
-    if (!l_sign)
-        return log_it(L_ERROR, "JSON request signing failed"), NULL;
-    size_t l_sign_size = dap_sign_get_size(l_sign);
-
-    dap_json_rpc_http_request_t *l_ret
-        = DAP_NEW_Z_SIZE_RET_VAL_IF_FAIL(dap_json_rpc_http_request_t, sizeof(dap_json_rpc_http_request_t) + l_len + 1 + l_sign_size, NULL, l_sign);
->>>>>>> d6b69346
     *l_ret = (dap_json_rpc_http_request_t) {
         .header.data_size = l_len + 1,
         .header.signs_size = l_sign_size,
     };
     byte_t* l_cur =  (byte_t*)dap_strncpy((char*)l_ret->request_n_signs, l_str, l_len);
-    dap_mempcpy(l_cur + 1, l_sign, l_sign_size);
-<<<<<<< HEAD
+    memcpy(l_cur + 1, l_sign, l_sign_size);
     return DAP_DEL_MULTY(l_sign, l_str), l_ret;
 }
 
 char* dap_json_rpc_request_to_http_str(dap_json_rpc_request_t *a_request, size_t *output_data_size)
 {
-=======
-    return DAP_DELETE(l_sign), l_ret;
-}
-
-char* dap_json_rpc_request_to_http_str(dap_json_rpc_request_t *a_request, size_t*output_data_size){
->>>>>>> d6b69346
     a_request->id = 0;
     dap_cert_t *l_cert = dap_cert_find_by_name("node-addr");
     if (!l_cert)
