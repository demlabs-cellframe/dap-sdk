--- conflicted
+++ resolved
@@ -35,10 +35,6 @@
 
 char * dap_json_rpc_request_handler(const char * a_request,  size_t a_request_size)
 {
-<<<<<<< HEAD
-
-=======
->>>>>>> 9db9d525
     if (!a_request) {
         log_it(L_ERROR, "Empty request");
         return NULL;
