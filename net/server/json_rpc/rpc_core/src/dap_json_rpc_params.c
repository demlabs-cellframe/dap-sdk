#include "dap_json_rpc_params.h"

#define LOG_TAG "dap_json_rpc_params"

dap_json_rpc_param_t* dap_json_rpc_create_param(void * data, dap_json_rpc_type_param_t type)
{
    dap_json_rpc_param_t *param = DAP_NEW(dap_json_rpc_param_t);
    if (!param) {
        log_it(L_CRITICAL, "%s", c_error_memory_alloc);
        return NULL;
    }

    param->value_param = data;
    param->type = type;

    return param;
}

dap_json_rpc_params_t* dap_json_rpc_params_create(void)
{
    dap_json_rpc_params_t *params = DAP_NEW_Z_RET_VAL_IF_FAIL(dap_json_rpc_params_t, NULL);
    return params;
}

void dap_json_rpc_params_add_data(dap_json_rpc_params_t *a_params, const void *a_value,
                                  dap_json_rpc_type_param_t a_type)
{
    dap_json_rpc_param_t *new_param = DAP_NEW_Z_RET_IF_FAIL(dap_json_rpc_param_t);
    new_param->type = a_type;
    size_t value_size;

    switch (a_type) {
        case TYPE_PARAM_STRING:
            new_param->value_param = dap_strdup((char*)a_value);
            break;
        case TYPE_PARAM_BOOLEAN:
            new_param->value_param = DAP_DUP((bool*)a_value);
            break;
        case TYPE_PARAM_INTEGER:
            new_param->value_param = DAP_DUP((int64_t*)a_value);
            break;
        case TYPE_PARAM_DOUBLE:
            new_param->value_param = DAP_DUP((double*)a_value);
            break;
        case TYPE_PARAM_JSON: {
            json_object *l_jobj_value = (json_object*)a_value;
            json_object *l_obj_dist = NULL;
            json_object_deep_copy(l_jobj_value, &l_obj_dist, NULL);
            new_param->value_param = l_obj_dist;
        } break;
        default:
            new_param->value_param = NULL;
            break;
    }
    dap_json_rpc_params_add_param(a_params, new_param);
}

void dap_json_rpc_params_add_param(dap_json_rpc_params_t *a_params, dap_json_rpc_param_t *a_param)
{
    dap_json_rpc_param_t **new_params = DAP_REALLOC_COUNT_RET_IF_FAIL(a_params->params, a_params->length + 1);
    new_params[a_params->length] = a_param;
    a_params->params = new_params;
    ++a_params->length;
}

void dap_json_rpc_param_remove(dap_json_rpc_param_t *param)
{
<<<<<<< HEAD
    if (param->type == TYPE_PARAM_JSON) {
        json_object *l_obj = (json_object*)param->value_param;
        json_object_put(l_obj);
    } else
        DAP_DEL_Z(param->value_param);
    DAP_DEL_Z(param);
=======
    DAP_DEL_MULTY(param->value_param, param);
>>>>>>> 9db9d525
}

void dap_json_rpc_params_remove_all(dap_json_rpc_params_t *a_params)
{
    for (uint32_t i=0x0 ; i < dap_json_rpc_params_length(a_params); i++){
        dap_json_rpc_param_remove(a_params->params[i]);
    }
    DAP_DEL_MULTY(a_params->params, a_params);
}

uint32_t dap_json_rpc_params_length(dap_json_rpc_params_t *a_params)
{
    return a_params->length;
}

void *dap_json_rpc_params_get(dap_json_rpc_params_t *a_params, uint32_t index)
{
    return a_params->length > index ? a_params->params[index]->value_param : NULL;
}

dap_json_rpc_type_param_t dap_json_rpc_params_get_type_param(dap_json_rpc_params_t *a_params, uint32_t index)
{
    return a_params->length > index ? a_params->params[index]->type : TYPE_PARAM_NULL;
}

dap_json_rpc_params_t * dap_json_rpc_params_create_from_array_list(json_object *a_array_list)
{
    if (a_array_list == NULL)
        return NULL;
    dap_json_rpc_params_t *params = dap_json_rpc_params_create();
    int length = json_object_array_length(a_array_list);

    for (int i = 0; i < length; i++){
        json_object *jobj = json_object_array_get_idx(a_array_list, i);
        json_type jobj_type = json_object_get_type(jobj);

        switch (jobj_type) {
            case json_type_string: {
                char * l_str_tmp = dap_strdup(json_object_get_string(jobj));
                dap_json_rpc_params_add_data(params, l_str_tmp, TYPE_PARAM_STRING);
                DAP_FREE(l_str_tmp);
                break;
            }
            case json_type_boolean: {
                bool l_bool_tmp = json_object_get_boolean(jobj);
                dap_json_rpc_params_add_data(params, &l_bool_tmp, TYPE_PARAM_BOOLEAN);
                break;
            }
            case json_type_int: {
                int64_t l_int_tmp = json_object_get_int64(jobj);
                dap_json_rpc_params_add_data(params, &l_int_tmp, TYPE_PARAM_INTEGER);
                break;
            }
            case json_type_double: {
                double l_double_tmp = json_object_get_double(jobj);
                dap_json_rpc_params_add_data(params, &l_double_tmp, TYPE_PARAM_DOUBLE);
                break;
            }
            case json_type_object: {
                dap_json_rpc_params_add_data(params, jobj, TYPE_PARAM_JSON);
                break;
            }
            default:
                dap_json_rpc_params_add_data(params, NULL, TYPE_PARAM_NULL);
        }
    }
    return params;
}

char *dap_json_rpc_params_get_string_json(dap_json_rpc_params_t * a_params)
{
    dap_return_val_if_fail(a_params, NULL);

    json_object *jobj_array = json_object_new_array();
    if (!jobj_array)
        return log_it(L_CRITICAL, "Failed to create JSON array"), NULL;

    for (uint32_t i = 0; i < a_params->length; i++){
        json_object *jobj_tmp = NULL;

        switch (a_params->params[i]->type) {
            case TYPE_PARAM_NULL:
                jobj_tmp = json_object_new_object();
                break;
            case TYPE_PARAM_STRING:
                jobj_tmp = json_object_new_string((char*)a_params->params[i]->value_param);
                break;
            case TYPE_PARAM_INTEGER:
                jobj_tmp = json_object_new_int64(*((int64_t*)a_params->params[i]->value_param));
                break;
            case TYPE_PARAM_DOUBLE:
                jobj_tmp = json_object_new_double(*((double*)a_params->params[i]->value_param));
                break;
            case TYPE_PARAM_BOOLEAN:
                jobj_tmp = json_object_new_boolean(*((bool*)a_params->params[i]->value_param));
                break;
            default:
                log_it(L_CRITICAL, "Invalid parameter type");
                json_object_put(jobj_array);
                return NULL;
        }
        json_object_array_add(jobj_array, jobj_tmp);
    };
    char *l_str = dap_strdup( json_object_to_json_string(jobj_array) );
    json_object_put(jobj_array);
    return l_str;
}
<|MERGE_RESOLUTION|>--- conflicted
+++ resolved
@@ -65,16 +65,12 @@
 
 void dap_json_rpc_param_remove(dap_json_rpc_param_t *param)
 {
-<<<<<<< HEAD
     if (param->type == TYPE_PARAM_JSON) {
         json_object *l_obj = (json_object*)param->value_param;
         json_object_put(l_obj);
     } else
-        DAP_DEL_Z(param->value_param);
-    DAP_DEL_Z(param);
-=======
-    DAP_DEL_MULTY(param->value_param, param);
->>>>>>> 9db9d525
+        DAP_DELETE(param->value_param);
+    DAP_DELETE(param);
 }
 
 void dap_json_rpc_params_remove_all(dap_json_rpc_params_t *a_params)
