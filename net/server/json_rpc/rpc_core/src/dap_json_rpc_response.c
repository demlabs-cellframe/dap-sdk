#include "dap_json_rpc_response.h"

#define LOG_TAG "dap_json_rpc_response"
#define INDENTATION_LEVEL "    "

dap_json_rpc_response_t *dap_json_rpc_response_init()
{
    dap_json_rpc_response_t *response = DAP_NEW(dap_json_rpc_response_t);
    if (!response)
        log_it(L_CRITICAL, "%s", c_error_memory_alloc);
    return response;
}

dap_json_rpc_response_t* dap_json_rpc_response_create(void * result, dap_json_rpc_response_type_result_t type, int64_t id) {

    if (!result) {
        log_it(L_CRITICAL, "Invalid arguments");
        return NULL;
    }

    dap_json_rpc_response_t *response = DAP_NEW(dap_json_rpc_response_t);
    if (!response) {
        log_it(L_CRITICAL, "%s", c_error_memory_alloc);
        return NULL;
    }
    
    response->id = id;
    response->type = type;

<<<<<<< HEAD
        switch(response->type){
            case TYPE_RESPONSE_STRING:
                response->result_string = (char*)result; break;
            case TYPE_RESPONSE_INTEGER:
                response->result_int = *((int64_t*)result); break;
            case TYPE_RESPONSE_DOUBLE:
                response->result_double = *((double*)result); break;
            case TYPE_RESPONSE_BOOLEAN:
                response->result_boolean = *((bool*)result); break;
            case TYPE_RESPONSE_JSON:
                response->result_json_object = result; break;
            case TYPE_RESPONSE_NULL:
                break;
            default:
                log_it(L_ERROR, "Wrong response type");
                DAP_FREE(response);
                return NULL;
        }
=======
    switch(response->type){
        case TYPE_RESPONSE_STRING:
            response->result_string = (char*)result; break;
        case TYPE_RESPONSE_INTEGER:
            response->result_int = *((int64_t*)result); break;
        case TYPE_RESPONSE_DOUBLE:
            response->result_double = *((double*)result); break;
        case TYPE_RESPONSE_BOOLEAN:
            response->result_boolean = *((bool*)result); break;
        case TYPE_RESPONSE_JSON:
            response->result_json_object = result; break;
        case TYPE_RESPONSE_NULL:
            break;
        default:
            log_it(L_ERROR, "Wrong response type");
            DAP_FREE(response);
            return NULL;
    }
>>>>>>> 28c9223b
    return response;
}

void dap_json_rpc_response_free(dap_json_rpc_response_t *response)
{
    if (response) {
        switch(response->type) {
            case TYPE_RESPONSE_STRING:
                DAP_DEL_Z(response->result_string); break;
            case TYPE_RESPONSE_JSON:
                if (response->result_json_object)
                    json_object_put(response->result_json_object);
                break;
            case TYPE_RESPONSE_INTEGER:
            case TYPE_RESPONSE_DOUBLE:
            case TYPE_RESPONSE_BOOLEAN:
            case TYPE_RESPONSE_NULL:
            break;
            default:
                log_it(L_ERROR, "Unsupported response type");
                break;
        }
        DAP_FREE(response);
    }
}

char* dap_json_rpc_response_to_string(const dap_json_rpc_response_t* response) {
    if (!response) {
        return NULL;
    }

    json_object* jobj = json_object_new_object();
    // json type
    json_object_object_add(jobj, "type", json_object_new_int(response->type));

    // json result
    switch (response->type) {
        case TYPE_RESPONSE_STRING:
            json_object_object_add(jobj, "result", json_object_new_string(response->result_string));
            break;
        case TYPE_RESPONSE_INTEGER:
            json_object_object_add(jobj, "result", json_object_new_int64(response->result_int));
            break;
        case TYPE_RESPONSE_DOUBLE:
            json_object_object_add(jobj, "result", json_object_new_double(response->result_double));
            break;
        case TYPE_RESPONSE_BOOLEAN:
            json_object_object_add(jobj, "result", json_object_new_boolean(response->result_boolean));
            break;
        case TYPE_RESPONSE_JSON:
            json_object_object_add(jobj, "result", json_object_get(response->result_json_object));
            break;
        case TYPE_RESPONSE_NULL:
            json_object_object_add(jobj, "result", NULL);
            break;
    }

    // json id
    json_object_object_add(jobj, "id", json_object_new_int64(response->id));

    // convert to string
    const char* json_string = json_object_to_json_string(jobj);
    char* result_string = strdup(json_string);
    json_object_put(jobj);

    return result_string;
}

dap_json_rpc_response_t* dap_json_rpc_response_from_string(const char* json_string) {
    json_object* jobj = json_tokener_parse(json_string);
    if (!jobj) {
        // log_it(L_ERROR, "Error parsing JSON string");
        printf("Error parsing JSON string");
        return NULL;
    }

    dap_json_rpc_response_t* response = malloc(sizeof(dap_json_rpc_response_t));
    if (!response) {
        json_object_put(jobj);
        // log_it(L_CRITICAL, "Memmory allocation error");
        printf( "Memmory allocation error");
        return NULL;
    }

    json_object* type_obj = NULL;
    if (json_object_object_get_ex(jobj, "type", &type_obj)) {
        response->type = json_object_get_int(type_obj);

        json_object* result_obj = NULL;
        if (json_object_object_get_ex(jobj, "result", &result_obj)) {
            switch (response->type) {
                case TYPE_RESPONSE_STRING:
                    response->result_string = strdup(json_object_get_string(result_obj));
                    break;
                case TYPE_RESPONSE_INTEGER:
                    response->result_int = json_object_get_int64(result_obj);
                    break;
                case TYPE_RESPONSE_DOUBLE:
                    response->result_double = json_object_get_double(result_obj);
                    break;
                case TYPE_RESPONSE_BOOLEAN:
                    response->result_boolean = json_object_get_boolean(result_obj);
                    break;
                case TYPE_RESPONSE_JSON:
                    response->result_json_object = json_object_get(result_obj);
                    break;
                case TYPE_RESPONSE_NULL:
                    break;
            }
        }
    }
    json_object* result_id = NULL;
    json_object_object_get_ex(jobj, "id", &result_id);
    response->id = json_object_get_int64(result_id);

    json_object_put(jobj);
    return response;
}

int json_print_commands(const char * a_name) {
    const char* long_cmd[] = {
            "tx_history"
    };
    for (size_t i = 0; i < sizeof(long_cmd)/sizeof(long_cmd[0]); i++) {
        if (!strcmp(a_name, long_cmd[i])) {
            return i+1;
        }
    }
    return 0;
}

void json_print_object(json_object *obj, int indent_level) {
    enum json_type type = json_object_get_type(obj);

    switch (type) {
        case json_type_object: {
            json_object_object_foreach(obj, key, val) {
                for (int i = 0; i <= indent_level; i++) {
                    printf(INDENTATION_LEVEL); // indentation level
                }
                printf("%s: ", key);
                json_print_value(val, key, indent_level + 1, false);
                printf("\n");
            }
            break;
        }
        case json_type_array: {
            int length = json_object_array_length(obj);
            for (int i = 0; i < length; i++) {
                for (int j = 0; j <= indent_level; j++) {
                    printf(INDENTATION_LEVEL); // indentation level
                }
                json_object *item = json_object_array_get_idx(obj, i);
                json_print_value(item, NULL, indent_level + 1, length - 1 - i);
                printf("\n");
            }
            break;
        }
        default:
            break;
    }
}

void json_print_value(json_object *obj, const char *key, int indent_level, bool print_separator) {
    enum json_type type = json_object_get_type(obj);

    switch (type) {
        case json_type_string:
            printf(print_separator ? "%s, " : "%s", json_object_get_string(obj));
            break;
        case json_type_int:
            printf("%d", json_object_get_int(obj));
            break;
        case json_type_double:
            printf("%lf", json_object_get_double(obj));
            break;
        case json_type_boolean:
            printf("%s", json_object_get_boolean(obj) ? "true" : "false");
            break;
        case json_type_object:
        case json_type_array:
            printf("\n");
            json_print_object(obj, indent_level);
            break;
        default:
            break;
    }
}

void json_print_for_tx_history(dap_json_rpc_response_t* response) {
    if (!response || !response->result_json_object) {
        printf("Response is empty\n");
        return;
    }
    if (json_object_get_type(response->result_json_object) == json_type_array) {
        int result_count = json_object_array_length(response->result_json_object);
        if (result_count <= 0) {
            printf("Response array is empty\n");
            return;
        }
        for (int i = 0; i < result_count; i++) {
            struct json_object *json_obj_result = json_object_array_get_idx(response->result_json_object, i);
            if (!json_obj_result) {
                printf("Failed to get array element at index %d\n", i);
                continue;
            }

            json_object *j_obj_sum, *j_obj_accepted, *j_obj_rejected, *j_obj_chain, *j_obj_net_name;
            if (json_object_object_get_ex(json_obj_result, "tx_sum", &j_obj_sum) &&
                json_object_object_get_ex(json_obj_result, "accepted_tx", &j_obj_accepted) &&
                json_object_object_get_ex(json_obj_result, "rejected_tx", &j_obj_rejected)) {
                json_object_object_get_ex(json_obj_result, "chain", &j_obj_chain);
                json_object_object_get_ex(json_obj_result, "network", &j_obj_net_name);

                if (j_obj_sum && j_obj_accepted && j_obj_rejected && j_obj_chain && j_obj_net_name) {
                    printf("Print %d transactions in network %s chain %s. \n"
                            "Of which %d were accepted into the ledger and %d were rejected.\n",
                            json_object_get_int(j_obj_sum), json_object_get_string(j_obj_net_name),
                            json_object_get_string(j_obj_chain), json_object_get_int(j_obj_accepted), json_object_get_int(j_obj_rejected));
                } else {
                    printf("Missing required fields in array element at index %d\n", i);
                }
            } else {
                json_print_object(json_obj_result, 0);
            }
            printf("\n");
        }
    } else {
        json_print_object(response->result_json_object, 0);
    }
}

void  json_print_for_mempool_list(dap_json_rpc_response_t* response){
    json_object * json_obj_response = json_object_array_get_idx(response->result_json_object, 0);
    json_object * j_obj_net_name, * j_arr_chains, * j_obj_chain, *j_obj_removed, *j_arr_datums, *j_arr_total;
    json_object_object_get_ex(json_obj_response, "net", &j_obj_net_name);
    json_object_object_get_ex(json_obj_response, "chains", &j_arr_chains);
    int result_count = json_object_array_length(j_arr_chains);
    for (int i = 0; i < result_count; i++) {
        json_object * json_obj_result = json_object_array_get_idx(j_arr_chains, i);
        json_object_object_get_ex(json_obj_result, "name", &j_obj_chain);
        json_object_object_get_ex(json_obj_result, "removed", &j_obj_removed);
        json_object_object_get_ex(json_obj_result, "datums", &j_arr_datums);
        json_object_object_get_ex(json_obj_result, "total", &j_arr_total);
        printf("Removed %d records from the %s chain mempool in %s network.\n", 
                json_object_get_int(j_obj_removed), json_object_get_string(j_obj_chain), json_object_get_string(j_obj_net_name));
        printf("Datums:\n");
        json_print_object(j_arr_datums, 1);
        // TODO total parser
        json_print_object(j_arr_total, 1);
    }
}

int dap_json_rpc_response_printf_result(dap_json_rpc_response_t* response, char * cmd_name) {
    if (!response) {
        printf("Empty response");
        return -1;
    }

    switch (response->type) {
        case TYPE_RESPONSE_STRING:
            printf("%s\n", response->result_string);
            break;
        case TYPE_RESPONSE_INTEGER:
            printf("%lld\n", (long long int)response->result_int);
            break;
        case TYPE_RESPONSE_DOUBLE:
            printf("%lf\n", response->result_double);
            break;
        case TYPE_RESPONSE_BOOLEAN:
            printf("%s\n", response->result_boolean ? "true" : "false");
            break;
        case TYPE_RESPONSE_NULL:
            printf("response type is NULL\n");
            break;
        case TYPE_RESPONSE_JSON:
            if (!response->result_json_object) {
                printf("json object is NULL\n");
                return -2;
            }
            switch(json_print_commands(cmd_name)) {
                case 1: json_print_for_tx_history(response); break; return 0;
                // case 2: json_print_for_mempool_list(response); break; return 0;
                default: {
                        json_print_object(response->result_json_object, 0);
                    }
                    break;
            }
            break;
    }
    return 0;
}

void dap_json_rpc_request_JSON_free(dap_json_rpc_request_JSON_t *l_request_JSON)
{
    if (l_request_JSON->struct_error)
        dap_json_rpc_error_JSON_free(l_request_JSON->struct_error);
    json_object_put(l_request_JSON->obj_result);
    json_object_put(l_request_JSON->obj_error);
    json_object_put(l_request_JSON->obj_id);
    DAP_FREE(l_request_JSON);
}

// void dap_json_rpc_response_send(dap_json_rpc_response_t *a_response, dap_http_simple_t *a_client)
// {
//     json_object *l_jobj = json_object_new_object();
//     json_object *l_obj_id = json_object_new_int64(a_response->id);
//     json_object *l_obj_result = NULL;
//     const char *str_response = NULL;
//     switch (a_response->type) {
//         case TYPE_RESPONSE_STRING:
//             l_obj_result = json_object_new_string(a_response->result_string);
//             break;
//         case TYPE_RESPONSE_DOUBLE:
//             l_obj_result = json_object_new_double(a_response->result_double);
//             break;
//         case TYPE_RESPONSE_BOOLEAN:
//             l_obj_result = json_object_new_boolean(a_response->result_boolean);
//             break;
//         case TYPE_RESPONSE_INTEGER:
//             l_obj_result = json_object_new_int64(a_response->result_int);
//             break;
//         case TYPE_RESPONSE_JSON:
//             l_obj_result = json_object_get(a_response->result_json_object);
//             json_object_put(a_response->result_json_object);
//             break;
//         default:{}
//     }
//     json_object_object_add(l_jobj, "result", l_obj_result);
//     json_object_object_add(l_jobj, "id", l_obj_id);
//     str_response = json_object_to_json_string(l_jobj);
//     dap_http_simple_reply(a_client, (void *)str_response, strlen(str_response));
//     json_object_put(l_jobj);
// }<|MERGE_RESOLUTION|>--- conflicted
+++ resolved
@@ -27,26 +27,6 @@
     response->id = id;
     response->type = type;
 
-<<<<<<< HEAD
-        switch(response->type){
-            case TYPE_RESPONSE_STRING:
-                response->result_string = (char*)result; break;
-            case TYPE_RESPONSE_INTEGER:
-                response->result_int = *((int64_t*)result); break;
-            case TYPE_RESPONSE_DOUBLE:
-                response->result_double = *((double*)result); break;
-            case TYPE_RESPONSE_BOOLEAN:
-                response->result_boolean = *((bool*)result); break;
-            case TYPE_RESPONSE_JSON:
-                response->result_json_object = result; break;
-            case TYPE_RESPONSE_NULL:
-                break;
-            default:
-                log_it(L_ERROR, "Wrong response type");
-                DAP_FREE(response);
-                return NULL;
-        }
-=======
     switch(response->type){
         case TYPE_RESPONSE_STRING:
             response->result_string = (char*)result; break;
@@ -65,7 +45,6 @@
             DAP_FREE(response);
             return NULL;
     }
->>>>>>> 28c9223b
     return response;
 }
 
