--- conflicted
+++ resolved
@@ -212,11 +212,7 @@
             printf(print_separator ? "%s, " : "%s", json_object_get_string(obj));
             break;
         case json_type_int:
-<<<<<<< HEAD
-            printf("%ld", json_object_get_int64(obj));
-=======
             printf("%"DAP_INT64_FORMAT, json_object_get_int64(obj));
->>>>>>> a332e52f
             break;
         case json_type_double:
             printf("%lf", json_object_get_double(obj));
