--- conflicted
+++ resolved
@@ -205,13 +205,9 @@
 int json_print_commands(const char * a_name) {
     const char* long_cmd[] = {
             "tx_history",
-<<<<<<< HEAD
             "mempool_list",
+            "tx_ledger",
             "net"
-=======
-            "tx_ledger"
-            "mempool_list"
->>>>>>> 0bf01fb0
     };
     for (size_t i = 0; i < sizeof(long_cmd)/sizeof(long_cmd[0]); i++) {
         if (!strcmp(a_name, long_cmd[i])) {
