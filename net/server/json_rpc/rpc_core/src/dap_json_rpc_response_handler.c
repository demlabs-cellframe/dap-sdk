#include "dap_json_rpc_response_handler.h"

#define LOG_TAG "dap_json_rpc_response_handler"

static dap_json_rpc_response_handler_t *s_response_handlers = NULL;
static uint64_t s_delta = 0;

int dap_json_rpc_response_registration_with_id(uint64_t a_id, dap_json_rpc_response_handler_func_t *func)
{
    dap_json_rpc_response_handler_t *l_handler = NULL;
    HASH_FIND_INT(s_response_handlers, &a_id, l_handler);
    if (l_handler == NULL){
        l_handler = DAP_NEW(dap_json_rpc_response_handler_t);
        if (!l_handler) {
            log_it(L_CRITICAL, "%s", c_error_memory_alloc);
            return -1;
        }
        l_handler->id = a_id;
        l_handler->func = func;
        HASH_ADD_INT(s_response_handlers, id, l_handler);
        log_it(L_NOTICE, "Registration handler response with id: %"DAP_UINT64_FORMAT_U, a_id);
        return 0;
    }
    return 1;
}
uint64_t dap_json_rpc_response_registration(dap_json_rpc_response_handler_func_t *func)
{
    uint64_t l_id_registration_response = dap_json_rpc_response_get_new_id();
    int res = dap_json_rpc_response_registration_with_id(l_id_registration_response, func);
    return res;
}
void dap_json_rpc_response_unregistration(uint64_t a_id)
{
    dap_json_rpc_response_handler_t *l_handler = NULL;
    HASH_FIND_INT(s_response_handlers, &a_id, l_handler);
    if (l_handler != NULL){
        HASH_DEL(s_response_handlers, l_handler);
        DAP_FREE(l_handler);
        log_it(L_NOTICE, "Unregistration handler response with id: %"DAP_UINT64_FORMAT_U, a_id);
    }
}

void  dap_json_rpc_response_handler(dap_json_rpc_response_t *a_response)
{
    log_it(L_MSG, "Get response");
    switch(a_response->type) {
        case TYPE_RESPONSE_STRING:
            log_it(L_MSG, "response: %s", a_response->result_string);
            break;
        case TYPE_RESPONSE_INTEGER:
            break;
        case TYPE_RESPONSE_DOUBLE:
            break;
        case TYPE_RESPONSE_BOOLEAN:
            break;
        case TYPE_RESPONSE_NULL:
            printf("response type is NULL\n");
            break;
        case TYPE_RESPONSE_JSON:
            log_it(L_MSG, "response: %s", json_object_to_json_string(a_response->result_json_object));
            break;
    }
    // dap_json_rpc_response_handler_t *l_handler = NULL;
    // HASH_FIND_INT(s_response_handlers, (void*)a_response->id, l_handler);
    // if (l_handler != NULL){
    //     log_it(L_NOTICE, "Calling handler response id: %"DAP_UINT64_FORMAT_U, a_response->id);
    //     l_handler->func(a_response);
    //     dap_json_rpc_response_unregistration(a_response->id);
    // } else {
    //     log_it(L_NOTICE, "Can't calling handler response id: %"DAP_UINT64_FORMAT_U". This handler not found", a_response->id);
    // }
}

uint64_t dap_json_rpc_response_get_new_id(void)
{
    uint64_t l_ret = s_delta;
    s_delta++;
    return l_ret;
}

void dap_json_rpc_response_accepted(void *a_data, UNUSED_ARG size_t a_size_data, UNUSED_ARG void *a_obj, UNUSED_ARG http_status_code_t http_status)
{
<<<<<<< HEAD
    log_it(L_NOTICE, "Pre handling response");
    char *l_str = (char*)a_data;
    dap_json_rpc_response_t *l_response = dap_json_rpc_response_from_string(l_str);
    dap_json_rpc_response_handler(l_response);
    dap_json_rpc_response_free(l_response);
=======
    if(http_status == Http_Status_OK) {
        (void)http_status;
        (void)a_obj;
        log_it(L_NOTICE, "Pre handling response");
        char *l_str = DAP_NEW_SIZE(char, a_size_data);
        memcpy(l_str, a_data, a_size_data);
        dap_json_rpc_response_t *l_response = dap_json_rpc_response_from_string(l_str);
        DAP_FREE(l_str);
        dap_json_rpc_response_handler(l_response);
        dap_json_rpc_response_free(l_response);
        return;
    } else {
        log_it(L_ERROR, "Response error code: %d", http_status);
        return;
    }
>>>>>>> f9072fe8
}<|MERGE_RESOLUTION|>--- conflicted
+++ resolved
@@ -78,29 +78,16 @@
     return l_ret;
 }
 
-void dap_json_rpc_response_accepted(void *a_data, UNUSED_ARG size_t a_size_data, UNUSED_ARG void *a_obj, UNUSED_ARG http_status_code_t http_status)
+void dap_json_rpc_response_accepted(void *a_data, size_t a_size_data, UNUSED_ARG void *a_obj, http_status_code_t http_status)
 {
-<<<<<<< HEAD
+    if (http_status != Http_Status_OK)
+        return log_it(L_ERROR, "Reponse error %d", (int)http_status);
     log_it(L_NOTICE, "Pre handling response");
-    char *l_str = (char*)a_data;
-    dap_json_rpc_response_t *l_response = dap_json_rpc_response_from_string(l_str);
+    char *l_str = (char*)a_data, *l_dup = *(l_str + a_size_data)
+        ? ( DAP_NEW_Z_SIZE(char, a_size_data + 1), memcpy(l_dup, a_data, a_size_data) )
+        : l_str;
+    dap_json_rpc_response_t *l_response = dap_json_rpc_response_from_string(l_dup);
+    DAP_DELETE(l_dup);
     dap_json_rpc_response_handler(l_response);
     dap_json_rpc_response_free(l_response);
-=======
-    if(http_status == Http_Status_OK) {
-        (void)http_status;
-        (void)a_obj;
-        log_it(L_NOTICE, "Pre handling response");
-        char *l_str = DAP_NEW_SIZE(char, a_size_data);
-        memcpy(l_str, a_data, a_size_data);
-        dap_json_rpc_response_t *l_response = dap_json_rpc_response_from_string(l_str);
-        DAP_FREE(l_str);
-        dap_json_rpc_response_handler(l_response);
-        dap_json_rpc_response_free(l_response);
-        return;
-    } else {
-        log_it(L_ERROR, "Response error code: %d", http_status);
-        return;
-    }
->>>>>>> f9072fe8
 }