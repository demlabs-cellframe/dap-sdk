#include "dap_json_rpc_response_handler.h"

#define LOG_TAG "dap_json_rpc_response_handler"

static dap_json_rpc_response_handler_t *s_response_handlers = NULL;
static _Atomic(uint64_t) s_delta = 0;

int dap_json_rpc_response_registration_with_id(uint64_t a_id, dap_json_rpc_response_handler_func_t *func)
{
    dap_json_rpc_response_handler_t *l_handler = NULL;
    HASH_FIND_INT(s_response_handlers, &a_id, l_handler);
    if (l_handler)
        return 1;
    l_handler = DAP_NEW_Z_RET_VAL_IF_FAIL(dap_json_rpc_response_handler_t, -1);
    l_handler->id = a_id;
    l_handler->func = func;
    HASH_ADD_INT(s_response_handlers, id, l_handler);
    log_it(L_NOTICE, "Registration handler response with id: %"DAP_UINT64_FORMAT_U, a_id);
    return 0;
}
uint64_t dap_json_rpc_response_registration(dap_json_rpc_response_handler_func_t *func)
{
    return dap_json_rpc_response_registration_with_id(dap_json_rpc_response_get_new_id(), func);
}
void dap_json_rpc_response_unregistration(uint64_t a_id)
{
    dap_json_rpc_response_handler_t *l_handler = NULL;
    HASH_FIND_INT(s_response_handlers, &a_id, l_handler);
    if (l_handler) {
        HASH_DEL(s_response_handlers, l_handler);
        DAP_FREE(l_handler);
        log_it(L_NOTICE, "Unregistration handler response with id: %"DAP_UINT64_FORMAT_U, a_id);
    }
}

void  dap_json_rpc_response_handler(dap_json_rpc_response_t *a_response)
{
<<<<<<< HEAD
    dap_json_rpc_response_printf_result(a_response, NULL);
=======
    log_it(L_MSG, "Get response");
    switch(a_response->type) {
        case TYPE_RESPONSE_STRING:
            log_it(L_MSG, "response: %s", a_response->result_string);
            break;
        case TYPE_RESPONSE_INTEGER:
            break;
        case TYPE_RESPONSE_DOUBLE:
            break;
        case TYPE_RESPONSE_BOOLEAN:
            break;
        case TYPE_RESPONSE_NULL:
            printf("response type is NULL\n");
            break;
        case TYPE_RESPONSE_JSON:
            log_it(L_MSG, "response: %s", json_object_to_json_string(a_response->result_json_object));
            break;
    }
>>>>>>> d4203ef4
    // dap_json_rpc_response_handler_t *l_handler = NULL;
    // HASH_FIND_INT(s_response_handlers, (void*)a_response->id, l_handler);
    // if (l_handler != NULL){
    //     log_it(L_NOTICE, "Calling handler response id: %"DAP_UINT64_FORMAT_U, a_response->id);
    //     l_handler->func(a_response);
    //     dap_json_rpc_response_unregistration(a_response->id);
    // } else {
    //     log_it(L_NOTICE, "Can't calling handler response id: %"DAP_UINT64_FORMAT_U". This handler not found", a_response->id);
    // }
}

uint64_t dap_json_rpc_response_get_new_id(void)
{
    return ++s_delta;
}

void dap_json_rpc_response_accepted(void *a_data, size_t a_size_data, UNUSED_ARG void *a_obj, http_status_code_t http_status)
{
    if (http_status != Http_Status_OK)
        return log_it(L_ERROR, "Reponse error %d", (int)http_status);
    log_it(L_NOTICE, "Pre handling response");
    dap_json_rpc_response_t *l_response;
    if ( *((char*)a_data + a_size_data) ) {
        char *l_dup = DAP_NEW_Z_SIZE_RET_IF_FAIL(char, a_size_data + 1);
        memcpy(l_dup, a_data, a_size_data);
        l_response = dap_json_rpc_response_from_string(l_dup);
        DAP_DELETE(l_dup);
    } else
        l_response = dap_json_rpc_response_from_string((char*)a_data);
    dap_json_rpc_response_handler(l_response);
    dap_json_rpc_response_free(l_response);
}<|MERGE_RESOLUTION|>--- conflicted
+++ resolved
@@ -35,9 +35,6 @@
 
 void  dap_json_rpc_response_handler(dap_json_rpc_response_t *a_response)
 {
-<<<<<<< HEAD
-    dap_json_rpc_response_printf_result(a_response, NULL);
-=======
     log_it(L_MSG, "Get response");
     switch(a_response->type) {
         case TYPE_RESPONSE_STRING:
@@ -56,7 +53,6 @@
             log_it(L_MSG, "response: %s", json_object_to_json_string(a_response->result_json_object));
             break;
     }
->>>>>>> d4203ef4
     // dap_json_rpc_response_handler_t *l_handler = NULL;
     // HASH_FIND_INT(s_response_handlers, (void*)a_response->id, l_handler);
     // if (l_handler != NULL){
