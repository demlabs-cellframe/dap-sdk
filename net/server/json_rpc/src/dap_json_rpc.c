#include "dap_json_rpc.h"
#include "dap_json_rpc_request_handler.h"
#include "dap_json_rpc_response_handler.h"
#include "dap_http_server.h"
#include "dap_pkey.h"
#include "dap_config.h"
#include "dap_enc_http.h"
#include "dap_enc_msrln.h"
#include "dap_stream_session.h"
#include "dap_stream.h"
#include "dap_enc_ks.h"

#define LOG_TAG "dap_json_rpc_rpc"
#define DAP_EXEC_CMD_URL "/exec_cmd"

#define KEX_KEY_STR_SIZE 128

static bool exec_cmd_module = false;
typedef struct dap_exec_cmd_pkey {
    dap_hash_fast_t pkey;
    UT_hash_handle hh;
} dap_exec_cmd_pkey_t;
static dap_exec_cmd_pkey_t *s_exec_cmd_map;
static pthread_rwlock_t s_exec_cmd_rwlock;

static int dap_json_rpc_map_init(dap_config_t *a_config) {
    s_exec_cmd_map = NULL;
    uint16_t  l_array_length = 0;
    const char ** l_pkeys = dap_config_get_array_str(a_config, "server", "exec_cmd", &l_array_length);
    for (size_t i = 0; i < l_array_length; i++) {
        dap_hash_fast_t l_pkey = {0};
        dap_chain_hash_fast_from_str(l_pkeys[i], &l_pkey);
        dap_exec_cmd_pkey_t* l_exec_cmd_pkey = DAP_NEW_Z(dap_exec_cmd_pkey_t);
        l_exec_cmd_pkey->pkey = l_pkey;
        HASH_ADD(hh, s_exec_cmd_map, pkey, sizeof(dap_exec_cmd_pkey_t), l_exec_cmd_pkey);
    }
    return 0;
}

static int dap_json_rpc_map_deinit() {
    dap_exec_cmd_pkey_t* l_pkey = NULL, *tmp = NULL;
    HASH_ITER(hh, s_exec_cmd_map, l_pkey, tmp) {
        HASH_DEL(s_exec_cmd_map, l_pkey);
<<<<<<< HEAD
        DAP_DELETE(l_pkey);
=======
        DAP_DEL_Z(l_pkey);
>>>>>>> d6b69346
    }
    return 0;
}

bool dap_check_node_pkey_in_map(dap_hash_fast_t *a_pkey){
    dap_exec_cmd_pkey_t* l_exec_cmd_pkey = NULL, *tmp = NULL;
    HASH_ITER(hh, s_exec_cmd_map, l_exec_cmd_pkey, tmp) {
        if (dap_hash_fast_compare(&l_exec_cmd_pkey->pkey, a_pkey))
            return true;
    }
    return false;
}

<<<<<<< HEAD
=======
dap_client_http_callback_error_t * dap_json_rpc_error_callback() {
    return NULL;
}

>>>>>>> d6b69346
int dap_json_rpc_init(dap_server_t* a_http_server, dap_config_t *a_config)
{
    exec_cmd_module = true;
    if (!a_http_server) {
        log_it(L_ERROR, "Can't find server for %s", DAP_EXEC_CMD_URL);
        return -1;
    }

    dap_http_server_t * l_http = DAP_HTTP_SERVER(a_http_server);
    if(!l_http){
        log_it(L_ERROR, "Can't find http server for %s", DAP_EXEC_CMD_URL);
        return -2;
    }

    dap_json_rpc_map_init(a_config);
    dap_http_simple_proc_add(l_http, "/exec_cmd", 24000, dap_json_rpc_http_proc);
    return 0;
}

<<<<<<< HEAD
dap_client_http_callback_error_t * dap_json_rpc_error_callback() {
    return NULL;
}

=======
>>>>>>> d6b69346
bool dap_json_rpc_exec_cmd_inited(){
    return exec_cmd_module;
}

void dap_json_rpc_deinit()
{
    dap_json_rpc_map_deinit();
}

void dap_json_rpc_http_proc(dap_http_simple_t *a_http_simple, void *a_arg)
{
    log_it(L_DEBUG,"Proc enc http exec_cmd request");
    http_status_code_t *return_code = (http_status_code_t *)a_arg;
    dap_stream_session_t *l_stream_session = NULL;
    bool l_new_session = false;

    enc_http_delegate_t *l_dg = enc_http_request_decode(a_http_simple);

    if(l_dg){
        size_t l_channels_str_size = sizeof(l_stream_session->active_channels);
        char l_channels_str[sizeof(l_stream_session->active_channels)];
        dap_enc_key_type_t l_enc_type = dap_stream_get_preferred_encryption_type();
        size_t l_enc_key_size = 32;
        int l_enc_headers = 0;
        bool l_is_legacy=true;
        char *l_tok_tmp;
        char *l_tok = strtok_r(l_dg->url_path, ",", &l_tok_tmp);
        while (l_tok) {
            char *l_subtok_name = l_tok;
            char *l_subtok_value = strchr(l_tok, '=');
            if (l_subtok_value && l_subtok_value != l_subtok_name) {
                *l_subtok_value++ = '\0';
                if (strcmp(l_subtok_name,"channels")==0 ){
                    strncpy(l_channels_str,l_subtok_value,sizeof (l_channels_str)-1);
                }else if(strcmp(l_subtok_name,"enc_type")==0){
                    l_enc_type = atoi(l_subtok_value);
                    l_is_legacy = false;
                }else if(strcmp(l_subtok_name,"enc_key_size")==0){
                    l_enc_key_size = (size_t) atoi(l_subtok_value);
                    if (l_enc_key_size > l_dg->request_size )
                        l_enc_key_size = 32;
                    l_is_legacy = false;
                }else if(strcmp(l_subtok_name,"enc_headers")==0){
                    l_enc_headers = atoi(l_subtok_value);
                }
            }
            l_tok = strtok_r(NULL, ",", &l_tok_tmp);
        }
<<<<<<< HEAD
=======
        *return_code = Http_Status_OK;
>>>>>>> d6b69346
        log_it(L_DEBUG,"Encryption type %s (enc headers %d)",dap_enc_get_type_name(l_enc_type), l_enc_headers);
        UNUSED(l_is_legacy);
        dap_http_header_t *l_hdr_key_id = dap_http_header_find(a_http_simple->http_client->in_headers, "KeyID");
        dap_enc_ks_key_t *l_ks_key = NULL;
        if (l_hdr_key_id) {
            l_ks_key = dap_enc_ks_find(l_hdr_key_id->value);
            if (!l_ks_key) {
                log_it(L_WARNING, "Key with ID %s not found", l_hdr_key_id->value);
                *return_code = Http_Status_BadRequest;
                return;
            }
        }
        char * l_res_str = dap_json_rpc_request_handler(l_dg->request, l_dg->request_size);
        if (l_res_str) {
            enc_http_reply(l_dg, l_res_str, strlen(l_res_str));
            DAP_DELETE(l_res_str);
        } else {
            json_object* l_json_obj_res = json_object_new_array();
            json_object_array_add(l_json_obj_res, json_object_new_string("Wrong request"));
<<<<<<< HEAD
            const char * l_json_str_res = json_object_to_json_string(l_json_obj_res);
            enc_http_reply(l_dg, l_json_str_res, strlen(l_json_str_res));
            json_object_put(l_json_obj_res);
            DAP_DELETE(l_json_str_res);
            log_it(L_ERROR,"Wrong request");
        }
        DAP_DEL_Z(l_res_str);
        *return_code = Http_Status_OK;
        enc_http_reply_encode(a_http_simple,l_dg);
        enc_http_delegate_delete(l_dg);
    }else{
=======
            size_t l_strlen = 0;
            const char *l_json_str_res = json_object_to_json_string_length(l_json_obj_res, JSON_C_TO_STRING_SPACED, &l_strlen);
            enc_http_reply(l_dg, (char*)l_json_str_res, l_strlen);
            json_object_put(l_json_obj_res);
            log_it(L_ERROR,"Wrong request");
            *return_code = Http_Status_BadRequest;
        }
        enc_http_reply_encode(a_http_simple,l_dg);
        enc_http_delegate_delete(l_dg);
    } else {
>>>>>>> d6b69346
        log_it(L_ERROR,"Wrong request");
        *return_code = Http_Status_BadRequest;
    }
}<|MERGE_RESOLUTION|>--- conflicted
+++ resolved
@@ -41,11 +41,7 @@
     dap_exec_cmd_pkey_t* l_pkey = NULL, *tmp = NULL;
     HASH_ITER(hh, s_exec_cmd_map, l_pkey, tmp) {
         HASH_DEL(s_exec_cmd_map, l_pkey);
-<<<<<<< HEAD
         DAP_DELETE(l_pkey);
-=======
-        DAP_DEL_Z(l_pkey);
->>>>>>> d6b69346
     }
     return 0;
 }
@@ -59,13 +55,6 @@
     return false;
 }
 
-<<<<<<< HEAD
-=======
-dap_client_http_callback_error_t * dap_json_rpc_error_callback() {
-    return NULL;
-}
-
->>>>>>> d6b69346
 int dap_json_rpc_init(dap_server_t* a_http_server, dap_config_t *a_config)
 {
     exec_cmd_module = true;
@@ -85,13 +74,10 @@
     return 0;
 }
 
-<<<<<<< HEAD
 dap_client_http_callback_error_t * dap_json_rpc_error_callback() {
     return NULL;
 }
 
-=======
->>>>>>> d6b69346
 bool dap_json_rpc_exec_cmd_inited(){
     return exec_cmd_module;
 }
@@ -140,10 +126,7 @@
             }
             l_tok = strtok_r(NULL, ",", &l_tok_tmp);
         }
-<<<<<<< HEAD
-=======
         *return_code = Http_Status_OK;
->>>>>>> d6b69346
         log_it(L_DEBUG,"Encryption type %s (enc headers %d)",dap_enc_get_type_name(l_enc_type), l_enc_headers);
         UNUSED(l_is_legacy);
         dap_http_header_t *l_hdr_key_id = dap_http_header_find(a_http_simple->http_client->in_headers, "KeyID");
@@ -163,30 +146,16 @@
         } else {
             json_object* l_json_obj_res = json_object_new_array();
             json_object_array_add(l_json_obj_res, json_object_new_string("Wrong request"));
-<<<<<<< HEAD
-            const char * l_json_str_res = json_object_to_json_string(l_json_obj_res);
-            enc_http_reply(l_dg, l_json_str_res, strlen(l_json_str_res));
-            json_object_put(l_json_obj_res);
-            DAP_DELETE(l_json_str_res);
-            log_it(L_ERROR,"Wrong request");
-        }
-        DAP_DEL_Z(l_res_str);
-        *return_code = Http_Status_OK;
-        enc_http_reply_encode(a_http_simple,l_dg);
-        enc_http_delegate_delete(l_dg);
-    }else{
-=======
             size_t l_strlen = 0;
             const char *l_json_str_res = json_object_to_json_string_length(l_json_obj_res, JSON_C_TO_STRING_SPACED, &l_strlen);
             enc_http_reply(l_dg, (char*)l_json_str_res, l_strlen);
             json_object_put(l_json_obj_res);
-            log_it(L_ERROR,"Wrong request");
+            log_it(L_ERROR, "Wrong request");
             *return_code = Http_Status_BadRequest;
         }
         enc_http_reply_encode(a_http_simple,l_dg);
         enc_http_delegate_delete(l_dg);
     } else {
->>>>>>> d6b69346
         log_it(L_ERROR,"Wrong request");
         *return_code = Http_Status_BadRequest;
     }
