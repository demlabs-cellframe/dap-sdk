#include "dap_json_rpc.h"
#include "dap_json_rpc_request_handler.h"
<<<<<<< HEAD
=======
#include "dap_json_rpc_response_handler.h"
>>>>>>> 9db9d525
#include "dap_http_server.h"
#include "dap_pkey.h"
#include "dap_config.h"
#include "dap_enc_http.h"
#include "dap_enc_msrln.h"
#include "dap_stream_session.h"
#include "dap_stream.h"
#include "dap_enc_ks.h"

#define LOG_TAG "dap_json_rpc_rpc"
#define DAP_EXEC_CMD_URL "/exec_cmd"

#define KEX_KEY_STR_SIZE 128
<<<<<<< HEAD
#define DAP_EXEC_CMD_URL "/exec_cmd"
=======
>>>>>>> 9db9d525

static bool exec_cmd_module = false;
typedef struct dap_exec_cmd_pkey {
    dap_hash_fast_t pkey;
    UT_hash_handle hh;
} dap_exec_cmd_pkey_t;
static dap_exec_cmd_pkey_t *s_exec_cmd_map;
static pthread_rwlock_t s_exec_cmd_rwlock;

static int dap_json_rpc_map_init(dap_config_t *a_config) {
    s_exec_cmd_map = NULL;
    uint16_t  l_array_length = 0;
    const char ** l_pkeys = dap_config_get_array_str(a_config, "server", "exec_cmd", &l_array_length);
    for (size_t i = 0; i < l_array_length; i++) {
        dap_hash_fast_t l_pkey = {0};
        dap_chain_hash_fast_from_str(l_pkeys[i], &l_pkey);
        dap_exec_cmd_pkey_t* l_exec_cmd_pkey = DAP_NEW_Z(dap_exec_cmd_pkey_t);
        l_exec_cmd_pkey->pkey = l_pkey;
        HASH_ADD(hh, s_exec_cmd_map, pkey, sizeof(dap_exec_cmd_pkey_t), l_exec_cmd_pkey);
    }
    return 0;
}

static int dap_json_rpc_map_deinit() {
    dap_exec_cmd_pkey_t* l_pkey = NULL, *tmp = NULL;
    HASH_ITER(hh, s_exec_cmd_map, l_pkey, tmp) {
        HASH_DEL(s_exec_cmd_map, l_pkey);
        DAP_DEL_Z(l_pkey);
    }
    return 0;
}

bool dap_check_node_pkey_in_map(dap_hash_fast_t *a_pkey){
    dap_exec_cmd_pkey_t* l_exec_cmd_pkey = NULL, *tmp = NULL;
    HASH_ITER(hh, s_exec_cmd_map, l_exec_cmd_pkey, tmp) {
        if (dap_hash_fast_compare(&l_exec_cmd_pkey->pkey, a_pkey))
            return true;
    }
    return false;
}

<<<<<<< HEAD
=======
dap_client_http_callback_error_t * dap_json_rpc_error_callback() {
    return NULL;
}

>>>>>>> 9db9d525
int dap_json_rpc_init(dap_server_t* a_http_server, dap_config_t *a_config)
{
    exec_cmd_module = true;
    if (!a_http_server) {
        log_it(L_ERROR, "Can't find server for %s", DAP_EXEC_CMD_URL);
        return -1;
    }

    dap_http_server_t * l_http = DAP_HTTP_SERVER(a_http_server);
    if(!l_http){
        log_it(L_ERROR, "Can't find http server for %s", DAP_EXEC_CMD_URL);
        return -2;
    }

    dap_json_rpc_map_init(a_config);
    dap_json_rpc_request_init("/exec_cmd");
    dap_http_simple_proc_add(l_http, "/exec_cmd", 24000, dap_json_rpc_http_proc);
    return 0;
}

bool dap_json_rpc_exec_cmd_inited(){
    return exec_cmd_module;
}

bool dap_json_rpc_exec_cmd_inited(){
    return exec_cmd_module;
}

void dap_json_rpc_deinit()
{
    dap_json_rpc_map_deinit();
}

void dap_json_rpc_http_proc(dap_http_simple_t *a_http_simple, void *a_arg)
{
    log_it(L_DEBUG,"Proc enc http exec_cmd request");
    http_status_code_t *return_code = (http_status_code_t *)a_arg;
    dap_stream_session_t *l_stream_session = NULL;
    bool l_new_session = false;

    enc_http_delegate_t *l_dg = enc_http_request_decode(a_http_simple);

    if(l_dg){
        size_t l_channels_str_size = sizeof(l_stream_session->active_channels);
        char l_channels_str[sizeof(l_stream_session->active_channels)];
        dap_enc_key_type_t l_enc_type = dap_stream_get_preferred_encryption_type();
        size_t l_enc_key_size = 32;
        int l_enc_headers = 0;
        bool l_is_legacy=true;
        char *l_tok_tmp;
        char *l_tok = strtok_r(l_dg->url_path, ",", &l_tok_tmp);
        while (l_tok) {
            char *l_subtok_name = l_tok;
            char *l_subtok_value = strchr(l_tok, '=');
            if (l_subtok_value && l_subtok_value != l_subtok_name) {
                *l_subtok_value++ = '\0';
                if (strcmp(l_subtok_name,"channels")==0 ){
                    strncpy(l_channels_str,l_subtok_value,sizeof (l_channels_str)-1);
                }else if(strcmp(l_subtok_name,"enc_type")==0){
                    l_enc_type = atoi(l_subtok_value);
                    l_is_legacy = false;
                }else if(strcmp(l_subtok_name,"enc_key_size")==0){
                    l_enc_key_size = (size_t) atoi(l_subtok_value);
                    if (l_enc_key_size > l_dg->request_size )
                        l_enc_key_size = 32;
                    l_is_legacy = false;
                }else if(strcmp(l_subtok_name,"enc_headers")==0){
                    l_enc_headers = atoi(l_subtok_value);
                }
            }
            l_tok = strtok_r(NULL, ",", &l_tok_tmp);
        }
        log_it(L_DEBUG,"Encryption type %s (enc headers %d)",dap_enc_get_type_name(l_enc_type), l_enc_headers);
<<<<<<< HEAD
        UNUSED(l_is_legacy);
=======

>>>>>>> 9db9d525
        dap_http_header_t *l_hdr_key_id = dap_http_header_find(a_http_simple->http_client->in_headers, "KeyID");
        dap_enc_ks_key_t *l_ks_key = NULL;
        if (l_hdr_key_id) {
            l_ks_key = dap_enc_ks_find(l_hdr_key_id->value);
            if (!l_ks_key) {
                log_it(L_WARNING, "Key with ID %s not found", l_hdr_key_id->value);
                *return_code = Http_Status_BadRequest;
                return;
            }
        }
        char * l_res_str = dap_json_rpc_request_handler(l_dg->request, l_dg->request_size);
        if (l_res_str) {
            enc_http_reply(l_dg, l_res_str, strlen(l_res_str));
        } else {
            enc_http_reply(l_dg, "Wrong request", strlen("Wrong request"));
        }
        DAP_DEL_Z(l_res_str);
        *return_code = Http_Status_OK;
        enc_http_reply_encode(a_http_simple,l_dg);
        enc_http_delegate_delete(l_dg);
    }else{
        log_it(L_ERROR,"Wrong request");
        *return_code = Http_Status_BadRequest;
    }
}<|MERGE_RESOLUTION|>--- conflicted
+++ resolved
@@ -1,9 +1,6 @@
 #include "dap_json_rpc.h"
 #include "dap_json_rpc_request_handler.h"
-<<<<<<< HEAD
-=======
 #include "dap_json_rpc_response_handler.h"
->>>>>>> 9db9d525
 #include "dap_http_server.h"
 #include "dap_pkey.h"
 #include "dap_config.h"
@@ -17,10 +14,6 @@
 #define DAP_EXEC_CMD_URL "/exec_cmd"
 
 #define KEX_KEY_STR_SIZE 128
-<<<<<<< HEAD
-#define DAP_EXEC_CMD_URL "/exec_cmd"
-=======
->>>>>>> 9db9d525
 
 static bool exec_cmd_module = false;
 typedef struct dap_exec_cmd_pkey {
@@ -62,13 +55,48 @@
     return false;
 }
 
-<<<<<<< HEAD
-=======
+int dap_json_rpc_init(dap_server_t* a_http_server, dap_config_t *a_config)
+{
+    exec_cmd_module = true;
+    if (!a_http_server) {
+        log_it(L_ERROR, "Can't find server for %s", DAP_EXEC_CMD_URL);
+        return -1;
+    }
+
+    dap_http_server_t * l_http = DAP_HTTP_SERVER(a_http_server);
+    if(!l_http){
+        log_it(L_ERROR, "Can't find http server for %s", DAP_EXEC_CMD_URL);
+        return -2;
+    }
+
+    dap_json_rpc_map_init(a_config);
+    dap_json_rpc_request_init("/exec_cmd");
+    dap_http_simple_proc_add(l_http, "/exec_cmd", 24000, dap_json_rpc_http_proc);
+    return 0;
+}
+
+static int dap_json_rpc_map_deinit() {
+    dap_exec_cmd_pkey_t* l_pkey = NULL, *tmp = NULL;
+    HASH_ITER(hh, s_exec_cmd_map, l_pkey, tmp) {
+        HASH_DEL(s_exec_cmd_map, l_pkey);
+        DAP_DEL_Z(l_pkey);
+    }
+    return 0;
+}
+
+bool dap_check_node_pkey_in_map(dap_hash_fast_t *a_pkey){
+    dap_exec_cmd_pkey_t* l_exec_cmd_pkey = NULL, *tmp = NULL;
+    HASH_ITER(hh, s_exec_cmd_map, l_exec_cmd_pkey, tmp) {
+        if (dap_hash_fast_compare(&l_exec_cmd_pkey->pkey, a_pkey))
+            return true;
+    }
+    return false;
+}
+
 dap_client_http_callback_error_t * dap_json_rpc_error_callback() {
     return NULL;
 }
 
->>>>>>> 9db9d525
 int dap_json_rpc_init(dap_server_t* a_http_server, dap_config_t *a_config)
 {
     exec_cmd_module = true;
@@ -142,11 +170,7 @@
             l_tok = strtok_r(NULL, ",", &l_tok_tmp);
         }
         log_it(L_DEBUG,"Encryption type %s (enc headers %d)",dap_enc_get_type_name(l_enc_type), l_enc_headers);
-<<<<<<< HEAD
         UNUSED(l_is_legacy);
-=======
-
->>>>>>> 9db9d525
         dap_http_header_t *l_hdr_key_id = dap_http_header_find(a_http_simple->http_client->in_headers, "KeyID");
         dap_enc_ks_key_t *l_ks_key = NULL;
         if (l_hdr_key_id) {
