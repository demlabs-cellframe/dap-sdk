/*
 * Authors:
 * Dmitriy A. Gerasimov <gerasimov.dmitriy@demlabs.net>
 * Alexander Lysikov <alexander.lysikov@demlabs.net>
 * DeM Labs Inc.   https://demlabs.net
 * Cellframe  https://cellframe.net
 * Copyright  (c) 2019-2022
 * All rights reserved.

 This file is part of Cellframe SDK

 Cellframe SDK is free software: you can redistribute it and/or modify
 it under the terms of the GNU General Public License as published by
 the Free Software Foundation, either version 3 of the License, or
 (at your option) any later version.

 Cellframe SDK is distributed in the hope that it will be useful,
 but WITHOUT ANY WARRANTY; without even the implied warranty of
 MERCHANTABILITY or FITNESS FOR A PARTICULAR PURPOSE.  See the
 GNU General Public License for more details.

 You should have received a copy of the GNU General Public License
 along with any Cellframe SDK based project.  If not, see <http://www.gnu.org/licenses/>.
 */

#pragma once

#include <stdbool.h>
#include "dap_events_socket.h"
#include "dap_common.h"
#include "dap_config.h"
#include "uthash.h"
#include "dap_json_rpc_response.h"

typedef int (*dap_cli_server_cmd_callback_func_json)(dap_json_rpc_response_t* response, char ** cmd_param, int cmd_cnt);
typedef int (*dap_cli_server_cmd_callback_ex_t)(int argc, char ** argv, void *arg_func, void **a_str_reply, int a_version);
typedef int (*dap_cli_server_cmd_callback_t)(int argc, char ** argv, void **a_str_reply, int a_version);

typedef void (*dap_cli_server_override_log_cmd_callback_t)(const char*);

typedef struct dap_cli_server_cmd_override{
    /* use it if you want to prevent logging of some sensetive data */
    dap_cli_server_override_log_cmd_callback_t log_cmd_call;
} dap_cli_server_cmd_override_t;

typedef struct dap_cli_cmd{
    char name[32]; /* User printable name of the function. */
    union {
        dap_cli_server_cmd_callback_t func; /* Function to call to do the job. */
        dap_cli_server_cmd_callback_ex_t func_ex; /* Function with additional arg to call to do the job. */
    };
    dap_cli_server_cmd_callback_func_json func_rpc;
    void *arg_func_rpc;
    void *arg_func; /* additional argument of function*/
    char *doc; /* Documentation for this function.  */
    char *doc_ex; /* Full documentation for this function.  */
    dap_cli_server_cmd_override_t overrides; /* Used to change default behaviour */
    bool uses_json_response; /* Flag indicating if command returns JSON response */
    UT_hash_handle hh;
} dap_cli_cmd_t;

typedef struct dap_cli_cmd_aliases{
    char alias[32];
    char addition[32];
    dap_cli_cmd_t *standard_command;
    UT_hash_handle hh;
} dap_cli_cmd_aliases_t;


int dap_cli_server_init(bool a_debug_more, const char *a_cfg_section);
void dap_cli_server_deinit();

dap_cli_cmd_t *dap_cli_server_cmd_add(const char * a_name, dap_cli_server_cmd_callback_t a_func, dap_cli_server_cmd_callback_func_json a_func_rpc,
                                                                                                            const char *a_doc, const char *a_doc_ex);
<<<<<<< HEAD
dap_cli_cmd_t *dap_cli_server_cmd_add_ex(const char * a_name, dap_cli_server_cmd_callback_t a_func, dap_cli_server_cmd_callback_func_json a_func_rpc,
                                          bool a_uses_json_response, const char *a_doc, const char *a_doc_ex);
=======
bool dap_cli_server_cmd_remove(const char *a_name);
>>>>>>> f15e3e55
DAP_PRINTF_ATTR(2, 3) void dap_cli_server_cmd_set_reply_text(void **a_str_reply, const char *str, ...);
int dap_cli_server_cmd_find_option_val( char** argv, int arg_start, int arg_end, const char *opt_name, const char **opt_value);
int dap_cli_server_cmd_check_option( char** argv, int arg_start, int arg_end, const char *opt_name);
void dap_cli_server_cmd_apply_overrides(const char * a_name, const dap_cli_server_cmd_override_t a_overrides);

dap_cli_cmd_t* dap_cli_server_cmd_get_first();
dap_cli_cmd_t* dap_cli_server_cmd_find(const char *a_name);

dap_cli_cmd_aliases_t *dap_cli_server_alias_add(dap_cli_cmd_t *a_cmd, const char *a_pre_cmd, const char *a_alias);
dap_cli_cmd_t *dap_cli_server_cmd_find_by_alias(const char *a_cli, char **a_append, char **a_ncmd);

void dap_cli_server_cmd_set_json_response(const char *a_name, bool a_uses_json_response);
bool dap_cli_server_cmd_uses_json_response(const char *a_name);

char *dap_cli_cmd_exec(char *a_req_str);
int dap_cli_server_get_version();<|MERGE_RESOLUTION|>--- conflicted
+++ resolved
@@ -72,12 +72,9 @@
 
 dap_cli_cmd_t *dap_cli_server_cmd_add(const char * a_name, dap_cli_server_cmd_callback_t a_func, dap_cli_server_cmd_callback_func_json a_func_rpc,
                                                                                                             const char *a_doc, const char *a_doc_ex);
-<<<<<<< HEAD
 dap_cli_cmd_t *dap_cli_server_cmd_add_ex(const char * a_name, dap_cli_server_cmd_callback_t a_func, dap_cli_server_cmd_callback_func_json a_func_rpc,
                                           bool a_uses_json_response, const char *a_doc, const char *a_doc_ex);
-=======
 bool dap_cli_server_cmd_remove(const char *a_name);
->>>>>>> f15e3e55
 DAP_PRINTF_ATTR(2, 3) void dap_cli_server_cmd_set_reply_text(void **a_str_reply, const char *str, ...);
 int dap_cli_server_cmd_find_option_val( char** argv, int arg_start, int arg_end, const char *opt_name, const char **opt_value);
 int dap_cli_server_cmd_check_option( char** argv, int arg_start, int arg_end, const char *opt_name);
