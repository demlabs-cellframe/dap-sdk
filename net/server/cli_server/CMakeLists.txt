--- conflicted
+++ resolved
@@ -7,11 +7,7 @@
 
 add_library(${PROJECT_NAME} STATIC ${DAP_CLI_SRV_SRCS} ${DAP_CLI_SRV_HEADERS} )
 
-<<<<<<< HEAD
 target_link_libraries(${PROJECT_NAME} dap_core dap_io m dap_json_rpc)
-target_include_directories(${PROJECT_NAME} PUBLIC include/ )
-=======
-target_link_libraries(${PROJECT_NAME} dap_core dap_io m)
 target_include_directories(${PROJECT_NAME} PUBLIC include/ )
 
 if(INSTALL_DAP_SDK)
@@ -21,5 +17,4 @@
         ARCHIVE DESTINATION lib/dap/net/server/cli_server/
         PUBLIC_HEADER DESTINATION include/dap/net/server/cli_server/
 )
-endif()
->>>>>>> 87285739
+endif()