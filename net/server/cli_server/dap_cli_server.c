--- conflicted
+++ resolved
@@ -30,10 +30,6 @@
 #include <assert.h>
 #include <unistd.h>
 #include <pthread.h>
-<<<<<<< HEAD
-
-=======
->>>>>>> 0d3df1b2
 #ifndef DAP_OS_WINDOWS
 #include <poll.h>
 #endif
