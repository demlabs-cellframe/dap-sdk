/*
 * Authors:
 * Dmitriy A. Gerasimov <gerasimov.dmitriy@demlabs.net>
 * Alexander Lysikov <alexander.lysikov@demlabs.net>
 * DeM Labs Inc.   https://demlabs.net
 * Cellframe  https://cellframe.net
 * Copyright  (c) 2019-2021
 * All rights reserved.

 This file is part of Cellframe SDK

 Cellframe SDK is free software: you can redistribute it and/or modify
 it under the terms of the GNU General Public License as published by
 the Free Software Foundation, either version 3 of the License, or
 (at your option) any later version.

 Cellframe SDK is distributed in the hope that it will be useful,
 but WITHOUT ANY WARRANTY; without even the implied warranty of
 MERCHANTABILITY or FITNESS FOR A PARTICULAR PURPOSE.  See the
 GNU General Public License for more details.

 You should have received a copy of the GNU General Public License
 along with any Cellframe SDK based project.  If not, see <http://www.gnu.org/licenses/>.
 */

#include <sys/stat.h>
#include <stdio.h>
#include <string.h>
#include <errno.h>
#include <assert.h>
#include <unistd.h>
#include <pthread.h>
#ifndef DAP_OS_WINDOWS
#include <poll.h>
#endif

#include "dap_common.h"
#include "dap_strfuncs.h"
#include "dap_file_utils.h"
#include "dap_list.h"
#include "dap_net.h"
#include "dap_cli_server.h"
#include "dap_proc_thread.h"
#include "dap_context.h"
#include "dap_server.h"

#include "dap_json_rpc_errors.h"
#include "dap_json_rpc_request.h"
#include "dap_json_rpc_response.h"

#define LOG_TAG "dap_cli_server"

#define MAX_CONSOLE_CLIENTS 16

static dap_server_t *s_cli_server = NULL;
static bool s_debug_cli = false;
static int s_cli_version = 1;

static dap_cli_cmd_t *cli_commands = NULL;
static dap_cli_cmd_aliases_t *s_command_alias = NULL;

static inline dap_cli_cmd_t *s_cmd_add_ex(const char *a_name, dap_cli_server_cmd_callback_ex_t a_func, dap_cli_server_cmd_callback_func_json a_func_rpc,
                                            void *a_arg_func, const char *a_doc, const char *a_doc_ex);

static char *s_cli_cmd_exec_ex(char *a_req_str, bool a_restricted);
typedef struct cli_cmd_arg {
    dap_worker_t *worker;
    dap_events_socket_uuid_t es_uid;
    size_t buf_size;
    char *buf, status;
    time_t time_start;
    bool restricted;
} cli_cmd_arg_t;

static void* s_cli_cmd_exec(void *a_arg);

static bool s_allowed_cmd_check(char *a_buf) {
    enum json_tokener_error jterr;
    const char *l_method;
    json_object *jobj = json_tokener_parse_verbose(a_buf, &jterr),
                *jobj_method = NULL;
    if ( jterr != json_tokener_success ) 
        return log_it(L_ERROR, "Can't parse json command, error %s", json_tokener_error_desc(jterr)), false;
    if ( json_object_object_get_ex(jobj, "method", &jobj_method) )
        l_method = json_object_get_string(jobj_method);
    else {
        log_it(L_ERROR, "Invalid command request, dump it");
        json_object_put(jobj);
        return false;
    }

    bool l_allowed = !!dap_str_find( dap_config_get_array_str(g_config, "cli-server", "allowed_cmd", NULL), l_method );
    return debug_if(!l_allowed, L_ERROR, "Command %s is restricted", l_method), json_object_put(jobj), l_allowed;
}

DAP_STATIC_INLINE void s_cli_cmd_schedule(dap_events_socket_t *a_es, void *a_arg) {
    cli_cmd_arg_t *l_arg = a_arg ? (cli_cmd_arg_t*)a_arg : DAP_NEW_Z(cli_cmd_arg_t);
    switch (l_arg->status) {
    case 0: {
        a_es->callbacks.arg = l_arg;
        ++l_arg->status;
    }
    case 1: {
        static const char l_content_len_str[] = "Content-Length: ";
        l_arg->buf = strstr((char*)a_es->buf_in, l_content_len_str);
        if ( !l_arg->buf || !strpbrk(l_arg->buf, "\r\n") )
            return;
        if (( l_arg->buf_size = (size_t)strtol(l_arg->buf + sizeof(l_content_len_str) - 1, NULL, 10) ))
            ++l_arg->status;
        else
            break;
    }
    case 2: { // Find header end and throw out header
        static const char l_head_end_str[] = "\r\n\r\n";
        char *l_hdr_end_token = strstr(l_arg->buf, l_head_end_str);
        if (!l_hdr_end_token)
            return;
        l_arg->buf = l_hdr_end_token + sizeof(l_head_end_str) - 1;
        ++l_arg->status;
    }
    case 3:
    default: {
        size_t l_hdr_len = (size_t)(l_arg->buf - (char*)a_es->buf_in);
        if ( a_es->buf_in_size < l_arg->buf_size + l_hdr_len )
            return;

        l_arg->restricted = ((struct sockaddr_in*)&a_es->addr_storage)->sin_addr.s_addr != htonl(INADDR_LOOPBACK)
#ifdef DAP_OS_UNIX
            && a_es->addr_storage.ss_family != AF_UNIX
#endif
            && !s_allowed_cmd_check(l_arg->buf);
                
        l_arg->buf = strndup(l_arg->buf, l_arg->buf_size);
        l_arg->worker = a_es->worker;
        l_arg->es_uid = a_es->uuid;
        l_arg->time_start = dap_nanotime_now();

        
        pthread_t l_tid;
        pthread_attr_t attr;
        pthread_attr_init(&attr);
        pthread_attr_setdetachstate(&attr, PTHREAD_CREATE_DETACHED);
        pthread_create(&l_tid, &attr, s_cli_cmd_exec, l_arg);

        //dap_proc_thread_callback_add_pri(NULL, s_cli_cmd_exec, l_arg, DAP_QUEUE_MSG_PRIORITY_HIGH);
        a_es->buf_in_size = 0;
        a_es->callbacks.arg = NULL;
    } return;
    }

    dap_events_socket_write_f_unsafe(a_es, "HTTP/1.1 500 Internal Server Error\r\n");
    char *buf_dump = dap_dump_hex(a_es->buf_in, dap_min(a_es->buf_in_size, (size_t)65536));
    log_it(L_DEBUG, "Incomplete cmd request:\r\n%s", buf_dump);
    DAP_DELETE(buf_dump);
    a_es->flags |= DAP_SOCK_SIGNAL_CLOSE;
}

DAP_STATIC_INLINE void s_cli_cmd_delete(dap_events_socket_t *a_es, void UNUSED_ARG *a_arg) {
    DAP_DELETE(a_es->callbacks.arg);
}

/**
 * @brief dap_cli_server_init
 * @param a_debug_more
 * @param a_socket_path_or_address
 * @param a_port
 * @param a_permissions
 * @return
 */
int dap_cli_server_init(bool a_debug_more, const char *a_cfg_section)
{
    s_debug_cli = a_debug_more;
    dap_events_socket_callbacks_t l_callbacks = { .read_callback = s_cli_cmd_schedule, .delete_callback = s_cli_cmd_delete };
    if (!( s_cli_server = dap_server_new(a_cfg_section, NULL, &l_callbacks) )) {
        log_it(L_ERROR, "CLI server not initialized");
        return -2;
    }
    s_cli_version = dap_config_get_item_int32_default(g_config, "cli-server", "version", s_cli_version);
    log_it(L_INFO, "CLI server initialized with protocol version %d", s_cli_version);
    return 0;
}

/**
 * @brief dap_cli_server_deinit
 */
void dap_cli_server_deinit()
{
    dap_server_delete(s_cli_server);
}

/**
 * @brief dap_cli_server_cmd_add
 * @param a_name
 * @param a_func
 * @param a_doc
 * @param a_doc_ex
 */
dap_cli_cmd_t *dap_cli_server_cmd_add(const char * a_name, dap_cli_server_cmd_callback_t a_func, dap_cli_server_cmd_callback_func_json a_func_rpc,
                                                                                                            const char *a_doc, const char *a_doc_ex)
{
    return s_cmd_add_ex(a_name, (dap_cli_server_cmd_callback_ex_t)(void *)a_func, a_func_rpc, NULL, a_doc, a_doc_ex);
}

/**
 * @brief s_cmd_add_ex
 * @param a_name
 * @param a_func
 * @param a_arg_func
 * @param a_doc
 * @param a_doc_ex
 */
static inline dap_cli_cmd_t *s_cmd_add_ex(const char * a_name, dap_cli_server_cmd_callback_ex_t a_func, dap_cli_server_cmd_callback_func_json a_func_rpc,                                            void *a_arg_func, const char *a_doc, const char *a_doc_ex)
{
    dap_cli_cmd_t *l_cmd_item = NULL;
    HASH_FIND_STR(cli_commands, a_name, l_cmd_item);
    bool l_is_replace = l_cmd_item != NULL;
    if (!l_cmd_item) {
        l_cmd_item = DAP_NEW_Z(dap_cli_cmd_t);
        if (!l_cmd_item) {
            log_it(L_CRITICAL, "%s", c_error_memory_alloc);
            return NULL;
        }
        snprintf(l_cmd_item->name, sizeof(l_cmd_item->name), "%s", a_name);
        HASH_ADD_STR(cli_commands, name, l_cmd_item);
    } else {
        if (l_cmd_item->doc) {
            DAP_DELETE(l_cmd_item->doc);
            l_cmd_item->doc = NULL;
        }
        if (l_cmd_item->doc_ex) {
            DAP_DELETE(l_cmd_item->doc_ex);
            l_cmd_item->doc_ex = NULL;
        }
    }
    l_cmd_item->doc = a_doc ? strdup(a_doc) : NULL;
    l_cmd_item->doc_ex = a_doc_ex ? strdup(a_doc_ex) : NULL;

    if (a_arg_func) {
        l_cmd_item->func_ex = a_func;
        l_cmd_item->arg_func = a_arg_func;
    } else {
        l_cmd_item->func = (dap_cli_server_cmd_callback_t)(void *)a_func;
        l_cmd_item->arg_func = NULL;
    }
    l_cmd_item->func_rpc = a_func_rpc;
    l_cmd_item->arg_func_rpc = NULL;
    log_it(L_DEBUG, "%s command %s", l_is_replace ? "Replaced" : "Added", l_cmd_item->name);
    return l_cmd_item;
}

bool dap_cli_server_cmd_remove(const char *a_name)
{
    if (!a_name)
        return false;
    dap_cli_cmd_t *l_cmd_item = NULL;
    HASH_FIND_STR(cli_commands, a_name, l_cmd_item);
    if (!l_cmd_item)
        return false;
    dap_cli_cmd_aliases_t *l_alias, *l_tmp;
    HASH_ITER(hh, s_command_alias, l_alias, l_tmp) {
        if (l_alias->standard_command == l_cmd_item) {
            HASH_DEL(s_command_alias, l_alias);
            DAP_DELETE(l_alias);
        }
    }
    if (l_cmd_item->doc) {
        DAP_DELETE(l_cmd_item->doc);
        l_cmd_item->doc = NULL;
    }
    if (l_cmd_item->doc_ex) {
        DAP_DELETE(l_cmd_item->doc_ex);
        l_cmd_item->doc_ex = NULL;
    }
    HASH_DEL(cli_commands, l_cmd_item);
    log_it(L_DEBUG, "Removed command %s", l_cmd_item->name);
    DAP_DELETE(l_cmd_item);
    return true;
}

int json_commands(const char * a_name) {
    static const char* long_cmd[] = {
            "tx_history",
            "wallet",
            "mempool",
            "ledger",
            "tx_create",
            "tx_create_json",
            "mempool_add",
            "tx_verify",
            "tx_cond_create",
            "tx_cond_remove",
            "tx_cond_unspent_find",
            "chain_ca_copy",
            "dag",
            "block",
            "dag",
            "token",
            "esbocs",
            "global_db",
            "net_srv",
            "net",
            "srv_stake",
            "poll",
            "srv_xchange",
            "emit_delegate",
            "token_decl",
            "token_update",
            "token_update_sign",
            "token_decl_sign",
            "chain_ca_pub",
            "token_emit",
            "find",
            "version",
            "remove",
            "gdb_import",
            "stats",
            "print_log",
            "stake_lock",
<<<<<<< HEAD
            "exec_cmd",            
            "decree",
            "node",
            "policy"
=======
            "exec_cmd",
            "policy",
            "stake_ext"
>>>>>>> bb061c29
    };
    for (size_t i = 0; i < sizeof(long_cmd)/sizeof(long_cmd[0]); i++) {
        if (!strcmp(a_name, long_cmd[i])) {
            return 1;
        }
    }
    return 0;
}

/**
 * @brief dap_cli_server_cmd_set_reply_text
 * Write text to reply string
 * @param str_reply
 * @param str
 * @param ...
 */
void dap_cli_server_cmd_set_reply_text(void **a_str_reply, const char *str, ...)
{
    char **l_str_reply = (char **)a_str_reply;
    if (l_str_reply) {
        if (*l_str_reply) {
            DAP_DELETE(*l_str_reply);
            *l_str_reply = NULL;
        }
        va_list args;
        va_start(args, str);
        *l_str_reply = dap_strdup_vprintf(str, args);
        va_end(args);
    }
}

/**
 * @brief dap_cli_server_cmd_check_option
 * @param argv
 * @param arg_start
 * @param arg_end
 * @param opt_name
 * @return
 */
int dap_cli_server_cmd_check_option( char** argv, int arg_start, int arg_end, const char *opt_name)
{
    int arg_index = arg_start;
    const char *arg_string;

    while(arg_index < arg_end)
    {
        char * l_argv_cur = argv[arg_index];
        arg_string = l_argv_cur;
        // find opt_name
        if(arg_string && opt_name && arg_string[0] && opt_name[0] && !strcmp(arg_string, opt_name)) {
                return arg_index;
        }
        arg_index++;
    }
    return -1;
}


/**
 * @brief dap_cli_server_cmd_find_option_val
 * return index of string in argv, or 0 if not found
 * @param argv
 * @param arg_start
 * @param arg_end
 * @param opt_name
 * @param opt_value
 * @return int
 */
int dap_cli_server_cmd_find_option_val( char** argv, int arg_start, int arg_end, const char *opt_name, const char **opt_value)
{
    assert(argv);
    int arg_index = arg_start;
    const char *arg_string;
    int l_ret_pos = 0;

    while(arg_index < arg_end)
    {
        char * l_argv_cur = argv[arg_index];
        arg_string = l_argv_cur;
        // find opt_name
        if(arg_string && opt_name && arg_string[0] && opt_name[0] && !strcmp(arg_string, opt_name)) {
            // find opt_value
            if(opt_value) {
                arg_string = argv[++arg_index];
                if(arg_string) {
                    *opt_value = arg_string;
                    return arg_index;
                }
                // for case if opt_name exist without value
                else
                    l_ret_pos = arg_index;
            }
            else
                // need only opt_name
                return arg_index;
        }
        arg_index++;
    }
    return l_ret_pos;
}


/**
 * @brief dap_cli_server_cmd_apply_overrides
 *
 * @param a_name
 * @param a_overrides
 */
void dap_cli_server_cmd_apply_overrides(const char * a_name, const dap_cli_server_cmd_override_t a_overrides)
{
    dap_cli_cmd_t *l_cmd_item = dap_cli_server_cmd_find(a_name);
    if(l_cmd_item)
        l_cmd_item->overrides = a_overrides;
}

/**
 * @brief dap_cli_server_cmd_get_first
 * @return
 */
dap_cli_cmd_t* dap_cli_server_cmd_get_first()
{
    return cli_commands;
}

/**
 * @brief dap_cli_server_cmd_find
 * @param a_name
 * @return
 */
dap_cli_cmd_t* dap_cli_server_cmd_find(const char *a_name)
{
    dap_cli_cmd_t *l_cmd_item = NULL;
    HASH_FIND_STR(cli_commands,a_name,l_cmd_item);
    return l_cmd_item;
}

dap_cli_cmd_aliases_t *dap_cli_server_alias_add(dap_cli_cmd_t *a_cmd, const char *a_pre_cmd, const char *a_alias)
{
    if (!a_alias || !a_cmd)
        return NULL;
    dap_cli_cmd_aliases_t *l_alias = DAP_NEW_Z(dap_cli_cmd_aliases_t);
    size_t l_alias_size = dap_strlen(a_alias);
    memcpy(l_alias->alias, a_alias, l_alias_size);
    if (a_pre_cmd) {
        size_t l_addition_size = dap_strlen(a_pre_cmd);
        memcpy(l_alias->addition, a_pre_cmd, l_addition_size);
    }
    l_alias->standard_command = a_cmd;
    HASH_ADD_STR(s_command_alias, alias, l_alias);
    return l_alias;
}

dap_cli_cmd_t *dap_cli_server_cmd_find_by_alias(const char *a_alias, char **a_append, char **a_ncmd)
{
    dap_cli_cmd_aliases_t *l_alias = NULL;
    HASH_FIND_STR(s_command_alias, a_alias, l_alias);
    if (!l_alias)
        return NULL;
    *a_append = l_alias->addition[0] ? dap_strdup(l_alias->addition) : NULL;
    *a_ncmd = dap_strdup(l_alias->standard_command->name);
    return l_alias->standard_command;
}

static void *s_cli_cmd_exec(void *a_arg) {
    cli_cmd_arg_t *l_arg = (cli_cmd_arg_t*)a_arg;
    char    *l_ret = s_cli_cmd_exec_ex(l_arg->buf, l_arg->restricted),
            *l_full_ret = dap_strdup_printf("HTTP/1.1 200 OK\r\n"
                                            "Content-Length: %"DAP_UINT64_FORMAT_U"\r\n"
                                            "Processing-Time: %zu\r\n"
                                            "Node-Type: %s\r\n"
                                            "Node-Version: %s\r\n\r\n"
                                            "%s", 
                                            dap_strlen(l_ret), 
                                            dap_nanotime_now() - l_arg->time_start, 
                                            dap_config_get_item_bool_default(g_config, "cli-server", "allowed_cmd_control", false)
                                                ? "Public" : "Private", 
                                            "CellframeNode, " DAP_VERSION ", " BUILD_TS ", " BUILD_HASH, 
                                             l_ret);
    DAP_DELETE(l_ret);
    dap_events_socket_write_mt(l_arg->worker, l_arg->es_uid, l_full_ret, dap_strlen(l_full_ret));
    // TODO: pagination
    DAP_DEL_MULTY(l_arg->buf, /* l_full_ret, */ l_arg);
    return NULL;
}

static char *s_cli_cmd_exec_ex(char *a_req_str, bool a_restricted)
{
    dap_json_rpc_request_t *request = dap_json_rpc_request_from_json(a_req_str, s_cli_version);
    if ( !request )
        return NULL;
    int l_verbose = 0;
    // command is found
    char *cmd_name = request->method;
    dap_cli_cmd_t *l_cmd = dap_cli_server_cmd_find(cmd_name);
    bool l_finded_by_alias = false;
    char *l_append_cmd = NULL;
    char *l_ncmd = NULL;
    if (!l_cmd) {
        l_cmd = dap_cli_server_cmd_find_by_alias(cmd_name, &l_append_cmd, &l_ncmd);
        l_finded_by_alias = true;
    }
    dap_json_rpc_params_t *params = request->params;

    char *str_cmd = dap_json_rpc_params_get(params, 0);
    if (!str_cmd)
        str_cmd = cmd_name;
    int res = -1;
    char *str_reply = NULL;
    json_object* l_json_arr_reply = json_object_new_array();
    if (l_cmd && a_restricted) {
        log_it(L_WARNING,"Command \"%s\" is restricted", l_cmd->name);
        dap_json_rpc_error_add(l_json_arr_reply, -1, "Command \"%s\" is restricted", l_cmd->name);
    } else if (!l_cmd) {
        dap_json_rpc_error_add(l_json_arr_reply, -1, "can't recognize command=%s", str_cmd);
        log_it(L_ERROR,"Reply string: \"%s\"", str_reply);
    } else {
        if(l_cmd->overrides.log_cmd_call)
            l_cmd->overrides.log_cmd_call(str_cmd);
        else {
            char *l_str_cmd = dap_strdup(str_cmd);
            char *l_ptr = strstr(l_str_cmd, "-password");
            if (l_ptr) {
                l_ptr += 10;
                while(l_ptr[0] != '\0' && l_ptr[0] != ';') {
                    *l_ptr = '*';
                    l_ptr +=1;
                }
            }
            debug_if( dap_config_get_item_bool_default(g_config, "cli-server", "debug-more", false),
                      L_DEBUG, "execute command=%s", l_str_cmd );
            DAP_DELETE(l_str_cmd);
        }

        char **l_argv = dap_strsplit(str_cmd, ";", -1);
        int l_argc = 0;
        // Count argc
        while (l_argv[l_argc] != NULL)
            l_argc++;
        // Support alias
        if (l_finded_by_alias) {
            cmd_name = l_ncmd;
            DAP_FREE(l_argv[0]);
            l_argv[0] = l_ncmd;
            if (l_append_cmd) {
                l_argc++;
                char **al_argv = DAP_NEW_Z_COUNT(char*, l_argc + 1);
                al_argv[1] = l_ncmd;
                al_argv[1] = l_append_cmd;
                for (int i = 1; i < l_argc; i++)
                    al_argv[i + 1] = l_argv[i];
                DAP_DEL_Z(l_argv);
                l_argv = al_argv;
            }
        }
        // Call the command function
        if(l_cmd &&  l_argv && l_cmd->func) {
            if (json_commands(cmd_name)) {
                res = l_cmd->func(l_argc, l_argv, (void *)&l_json_arr_reply, request->version);
            } else if (l_cmd->arg_func) {
                res = l_cmd->func_ex(l_argc, l_argv, l_cmd->arg_func, (void *)&str_reply, request->version);
            } else {
                res = l_cmd->func(l_argc, l_argv, (void *)&str_reply, request->version);
            }
        } else if (l_cmd) {
            log_it(L_WARNING,"NULL arguments for input for command \"%s\"", str_cmd);
            dap_json_rpc_error_add(l_json_arr_reply, -1, "NULL arguments for input for command \"%s\"", str_cmd);
        }else {
            log_it(L_WARNING,"No function for command \"%s\" but it registred?!", str_cmd);
            dap_json_rpc_error_add(l_json_arr_reply, -1, "No function for command \"%s\" but it registred?!", str_cmd);
        }
        // find '-verbose' command
        l_verbose = dap_cli_server_cmd_find_option_val(l_argv, 1, l_argc, "-verbose", NULL);
        dap_strfreev(l_argv);
    }
    char *reply_body = NULL;
    // -verbose
    if(l_verbose) {
        if (str_reply) {
            reply_body = dap_strdup_printf("%d\r\nret_code: %d\r\n%s\r\n", res, res, str_reply);
            DAP_DELETE(str_reply);
        } else {
            json_object* json_res = json_object_new_object();
            json_object_object_add(json_res, "ret_code", json_object_new_int(res));
            json_object_array_add(l_json_arr_reply, json_res);
        }
    } else
        reply_body = str_reply;

    // create response
    dap_json_rpc_response_t* response = reply_body
            ? dap_json_rpc_response_create(reply_body, TYPE_RESPONSE_STRING, request->id, request->version)
            : dap_json_rpc_response_create(json_object_get(l_json_arr_reply), TYPE_RESPONSE_JSON, request->id, request->version);
    json_object_put(l_json_arr_reply);
    char* response_string = dap_json_rpc_response_to_string(response);
    dap_json_rpc_response_free(response);
    dap_json_rpc_request_free(request);
    return response_string ? response_string : dap_strdup("Error");
}

DAP_INLINE char *dap_cli_cmd_exec(char *a_req_str)
{
    return s_cli_cmd_exec_ex(a_req_str, false);
}

DAP_INLINE int dap_cli_server_get_version()
{
    return s_cli_version;
}<|MERGE_RESOLUTION|>--- conflicted
+++ resolved
@@ -316,16 +316,11 @@
             "stats",
             "print_log",
             "stake_lock",
-<<<<<<< HEAD
             "exec_cmd",            
             "decree",
             "node",
-            "policy"
-=======
-            "exec_cmd",
             "policy",
             "stake_ext"
->>>>>>> bb061c29
     };
     for (size_t i = 0; i < sizeof(long_cmd)/sizeof(long_cmd[0]); i++) {
         if (!strcmp(a_name, long_cmd[i])) {
