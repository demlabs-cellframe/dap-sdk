/*
 * Authors:
 * Dmitriy A. Gerasimov <gerasimov.dmitriy@demlabs.net>
 * Alexander Lysikov <alexander.lysikov@demlabs.net>
 * DeM Labs Inc.   https://demlabs.net
 * Cellframe  https://cellframe.net
 * Copyright  (c) 2019-2021
 * All rights reserved.

 This file is part of Cellframe SDK

 Cellframe SDK is free software: you can redistribute it and/or modify
 it under the terms of the GNU General Public License as published by
 the Free Software Foundation, either version 3 of the License, or
 (at your option) any later version.

 Cellframe SDK is distributed in the hope that it will be useful,
 but WITHOUT ANY WARRANTY; without even the implied warranty of
 MERCHANTABILITY or FITNESS FOR A PARTICULAR PURPOSE.  See the
 GNU General Public License for more details.

 You should have received a copy of the GNU General Public License
 along with any Cellframe SDK based project.  If not, see <http://www.gnu.org/licenses/>.
 */

#include <sys/stat.h>
#include <stdio.h>
#include <string.h>
#include <errno.h>
#include <assert.h>
#include <unistd.h>
#include <pthread.h>
#ifndef DAP_OS_WINDOWS
#include <poll.h>
#endif

#include "dap_common.h"
#include "dap_strfuncs.h"
#include "dap_file_utils.h"
#include "dap_list.h"
#include "dap_net.h"
#include "dap_cli_server.h"
#include "dap_proc_thread.h"
#include "dap_context.h"
#include "dap_server.h"

#include "dap_json_rpc_errors.h"
#include "dap_json_rpc_request.h"
#include "dap_json_rpc_response.h"

#define LOG_TAG "dap_cli_server"

#define MAX_CONSOLE_CLIENTS 16

static dap_server_t *s_cli_server = NULL;
static bool s_debug_cli = false;

static dap_cli_cmd_t *cli_commands = NULL;
static dap_cli_cmd_aliases_t *s_command_alias = NULL;

static inline void s_cmd_add_ex(const char *a_name, dap_cli_server_cmd_callback_ex_t a_func, void *a_arg_func, const char *a_doc, const char *a_doc_ex);

typedef struct cli_cmd_arg {
    dap_worker_t *worker;
    dap_events_socket_uuid_t es_uid;
    size_t buf_size;
    char *buf, status;
} cli_cmd_arg_t;

static bool s_cli_cmd_exec(void *a_arg);

DAP_STATIC_INLINE void s_cli_cmd_schedule(dap_events_socket_t *a_es, void *a_arg) {
    cli_cmd_arg_t *l_arg = a_arg ? (cli_cmd_arg_t*)a_arg : DAP_NEW_Z(cli_cmd_arg_t);
    switch (l_arg->status) {
    case 0: {
        a_es->callbacks.arg = l_arg;
        ++l_arg->status;
    }
    case 1: {
        static const char l_content_len_str[] = "Content-Length: ";
        l_arg->buf = strstr((char*)a_es->buf_in, l_content_len_str);
        if ( !l_arg->buf || !strpbrk(l_arg->buf, "\r\n") )
            return;
        if (( l_arg->buf_size = (size_t)strtol(l_arg->buf + sizeof(l_content_len_str) - 1, NULL, 10) ))
            ++l_arg->status;
        else
            break;
    }
    case 2: { // Find header end and throw out header
        static const char l_head_end_str[] = "\r\n\r\n";
        char *l_hdr_end_token = strstr(l_arg->buf, l_head_end_str);
        if (!l_hdr_end_token)
            return;
        l_arg->buf = l_hdr_end_token + sizeof(l_head_end_str) - 1;
        ++l_arg->status;
    }
    case 3:
    default: {
        size_t l_hdr_len = (size_t)(l_arg->buf - (char*)a_es->buf_in);
        if ( a_es->buf_in_size < l_arg->buf_size + l_hdr_len )
            return;
        l_arg->buf = strndup(l_arg->buf, l_arg->buf_size);
        l_arg->worker = a_es->worker;
        l_arg->es_uid = a_es->uuid;
        dap_proc_thread_callback_add_pri(NULL, s_cli_cmd_exec, l_arg, DAP_QUEUE_MSG_PRIORITY_HIGH);
        a_es->buf_in_size = 0;
        a_es->callbacks.arg = NULL;
        return;
    }
    }

    dap_events_socket_write_f_unsafe(a_es, "HTTP/1.1 500 Internal Server Error\r\n");
    char *buf_dump = dap_dump_hex(a_es->buf_in, dap_min(a_es->buf_in_size, (size_t)65536));
    log_it(L_DEBUG, "Incomplete cmd request:\r\n%s", buf_dump);
    DAP_DELETE(buf_dump);
    a_es->flags |= DAP_SOCK_SIGNAL_CLOSE;
}

DAP_STATIC_INLINE void s_cli_cmd_delete(dap_events_socket_t *a_es, void UNUSED_ARG *a_arg) {
    DAP_DELETE(a_es->callbacks.arg);
}

/**
 * @brief dap_cli_server_init
 * @param a_debug_more
 * @param a_socket_path_or_address
 * @param a_port
 * @param a_permissions
 * @return
 */
int dap_cli_server_init(bool a_debug_more, const char *a_cfg_section)
{
    s_debug_cli = a_debug_more;
    dap_events_socket_callbacks_t l_callbacks = { .read_callback = s_cli_cmd_schedule, .delete_callback = s_cli_cmd_delete };
    if (!( s_cli_server = dap_server_new(a_cfg_section, NULL, &l_callbacks) )) {
        log_it(L_ERROR, "CLI server not initialized");
        return -2;
    }
    log_it(L_INFO, "CLI server initialized");
    return 0;
}

/**
 * @brief dap_cli_server_deinit
 */
void dap_cli_server_deinit()
{
    dap_server_delete(s_cli_server);
}

/**
 * @brief dap_cli_server_cmd_add
 * @param a_name
 * @param a_func
 * @param a_doc
 * @param a_doc_ex
 */
void dap_cli_server_cmd_add(const char * a_name, dap_cli_server_cmd_callback_t a_func, const char *a_doc, const char *a_doc_ex)
{
    s_cmd_add_ex(a_name, (dap_cli_server_cmd_callback_ex_t)(void *)a_func, NULL, a_doc, a_doc_ex);
}

/**
 * @brief s_cmd_add_ex
 * @param a_name
 * @param a_func
 * @param a_arg_func
 * @param a_doc
 * @param a_doc_ex
 */
static inline void s_cmd_add_ex(const char * a_name, dap_cli_server_cmd_callback_ex_t a_func, void *a_arg_func, const char *a_doc, const char *a_doc_ex)
{
    dap_cli_cmd_t *l_cmd_item = DAP_NEW_Z(dap_cli_cmd_t);
    if (!l_cmd_item) {
        log_it(L_CRITICAL, "%s", c_error_memory_alloc);
        return;
    }
    snprintf(l_cmd_item->name,sizeof (l_cmd_item->name),"%s",a_name);
    l_cmd_item->doc = strdup( a_doc);
    l_cmd_item->doc_ex = strdup( a_doc_ex);
    if (a_arg_func) {
        l_cmd_item->func_ex = a_func;
        l_cmd_item->arg_func = a_arg_func;
    } else {
        l_cmd_item->func = (dap_cli_server_cmd_callback_t )(void *)a_func;
    }
    HASH_ADD_STR(cli_commands,name,l_cmd_item);
    log_it(L_DEBUG,"Added command %s",l_cmd_item->name);
}

int json_commands(const char * a_name) {
    static const char* long_cmd[] = {
            "tx_history",
            "wallet",
            "mempool",
            "ledger",
            "tx_create",
            "tx_create_json",
            "tx_verify",
            "tx_cond_create",
            "tx_cond_remove",
            "tx_cond_unspent_find",
            "chain_ca_copy",
            "dag",
            "block",
            "dag",
            "token",
            "esbocs",
            "global_db",
            "net",
            "srv_stake",
            "voting",
<<<<<<< HEAD
            "srv_xchange"
=======
            "emit_delegate",
            "exec_cmd"
>>>>>>> e0e63090
    };
    for (size_t i = 0; i < sizeof(long_cmd)/sizeof(long_cmd[0]); i++) {
        if (!strcmp(a_name, long_cmd[i])) {
            return 1;
        }
    }
    return 0;
}

/**
 * @brief dap_cli_server_cmd_set_reply_text
 * Write text to reply string
 * @param str_reply
 * @param str
 * @param ...
 */
void dap_cli_server_cmd_set_reply_text(void **a_str_reply, const char *str, ...)
{
    char **l_str_reply = (char **)a_str_reply;
    if (l_str_reply) {
        if (*l_str_reply) {
            DAP_DELETE(*l_str_reply);
            *l_str_reply = NULL;
        }
        va_list args;
        va_start(args, str);
        *l_str_reply = dap_strdup_vprintf(str, args);
        va_end(args);
    }
}

/**
 * @brief dap_cli_server_cmd_check_option
 * @param argv
 * @param arg_start
 * @param arg_end
 * @param opt_name
 * @return
 */
int dap_cli_server_cmd_check_option( char** argv, int arg_start, int arg_end, const char *opt_name)
{
    int arg_index = arg_start;
    const char *arg_string;

    while(arg_index < arg_end)
    {
        char * l_argv_cur = argv[arg_index];
        arg_string = l_argv_cur;
        // find opt_name
        if(arg_string && opt_name && arg_string[0] && opt_name[0] && !strcmp(arg_string, opt_name)) {
                return arg_index;
        }
        arg_index++;
    }
    return -1;
}


/**
 * @brief dap_cli_server_cmd_find_option_val
 * return index of string in argv, or 0 if not found
 * @param argv
 * @param arg_start
 * @param arg_end
 * @param opt_name
 * @param opt_value
 * @return int
 */
int dap_cli_server_cmd_find_option_val( char** argv, int arg_start, int arg_end, const char *opt_name, const char **opt_value)
{
    assert(argv);
    int arg_index = arg_start;
    const char *arg_string;
    int l_ret_pos = 0;

    while(arg_index < arg_end)
    {
        char * l_argv_cur = argv[arg_index];
        arg_string = l_argv_cur;
        // find opt_name
        if(arg_string && opt_name && arg_string[0] && opt_name[0] && !strcmp(arg_string, opt_name)) {
            // find opt_value
            if(opt_value) {
                arg_string = argv[++arg_index];
                if(arg_string) {
                    *opt_value = arg_string;
                    return arg_index;
                }
                // for case if opt_name exist without value
                else
                    l_ret_pos = arg_index;
            }
            else
                // need only opt_name
                return arg_index;
        }
        arg_index++;
    }
    return l_ret_pos;
}


/**
 * @brief dap_cli_server_cmd_apply_overrides
 *
 * @param a_name
 * @param a_overrides
 */
void dap_cli_server_cmd_apply_overrides(const char * a_name, const dap_cli_server_cmd_override_t a_overrides)
{
    dap_cli_cmd_t *l_cmd_item = dap_cli_server_cmd_find(a_name);
    if(l_cmd_item)
        l_cmd_item->overrides = a_overrides;
}

/**
 * @brief dap_cli_server_cmd_get_first
 * @return
 */
dap_cli_cmd_t* dap_cli_server_cmd_get_first()
{
    return cli_commands;
}

/**
 * @brief dap_cli_server_cmd_find
 * @param a_name
 * @return
 */
dap_cli_cmd_t* dap_cli_server_cmd_find(const char *a_name)
{
    dap_cli_cmd_t *l_cmd_item = NULL;
    HASH_FIND_STR(cli_commands,a_name,l_cmd_item);
    return l_cmd_item;
}

void dap_cli_server_alias_add(const char *a_alias, const char *a_pre_cmd, dap_cli_cmd_t *a_cmd) {
    if (!a_alias || !a_pre_cmd || !a_cmd)
        return;
    dap_cli_cmd_aliases_t *l_alias = DAP_NEW(dap_cli_cmd_aliases_t);
    size_t l_alias_size = dap_strlen(a_alias);
    memcpy(l_alias->alias, a_alias, l_alias_size);
    l_alias->alias[l_alias_size] = '\0';
    size_t l_addition_size = dap_strlen(a_pre_cmd);
    memcpy(l_alias->addition, a_pre_cmd, l_addition_size);
    l_alias->addition[l_addition_size] = '\0';
    l_alias->standard_command = a_cmd;
    HASH_ADD_STR(s_command_alias, alias, l_alias);
}

dap_cli_cmd_t *dap_cli_server_cmd_find_by_alias(const char *a_alias, char **a_append, char **a_ncmd) {
    dap_cli_cmd_aliases_t *l_alias = NULL;
    HASH_FIND_STR(s_command_alias, a_alias, l_alias);
    if (!l_alias)
        return NULL;
    *a_append = dap_strdup(l_alias->addition);
    *a_ncmd = dap_strdup(l_alias->standard_command->name);
    return l_alias->standard_command;
}

static bool s_cli_cmd_exec(void *a_arg) {
    cli_cmd_arg_t *l_arg = (cli_cmd_arg_t*)a_arg;
    char    *l_ret = dap_cli_cmd_exec(l_arg->buf),
            *l_full_ret = dap_strdup_printf("HTTP/1.1 200 OK\r\n"
                                            "Content-Length: %zu\r\n\r\n"
                                            "%s", dap_strlen(l_ret), l_ret);
    dap_events_socket_write_mt(l_arg->worker, l_arg->es_uid, l_full_ret, dap_strlen(l_full_ret));
    // TODO: pagination
    DAP_DEL_MULTY(l_ret, l_arg->buf, /* l_full_ret, */ l_arg);
    return false;
}

char *dap_cli_cmd_exec(char *a_req_str) {
    dap_json_rpc_request_t *request = dap_json_rpc_request_from_json(a_req_str);
    if ( !request )
        return NULL;
    int l_verbose = 0;
    // command is found
    char *cmd_name = request->method;
    dap_cli_cmd_t *l_cmd = dap_cli_server_cmd_find(cmd_name);
    bool l_finded_by_alias = false;
    char *l_append_cmd = NULL;
    char *l_ncmd = NULL;
    if (!l_cmd) {
        l_cmd = dap_cli_server_cmd_find_by_alias(cmd_name, &l_append_cmd, &l_ncmd);
        l_finded_by_alias = true;
    }
    dap_json_rpc_params_t * params = request->params;

    char *str_cmd = dap_json_rpc_params_get(params, 0);
    int res = -1;
    char *str_reply = NULL;
    json_object* l_json_arr_reply = json_object_new_array();
    if(l_cmd){
        if(l_cmd->overrides.log_cmd_call)
            l_cmd->overrides.log_cmd_call(str_cmd);
        else {
            char *l_str_cmd = dap_strdup(str_cmd);
            char *l_ptr = strstr(l_str_cmd, "-password");
            if (l_ptr) {
                l_ptr += 10;
                while(l_ptr[0] != '\0' && l_ptr[0] != ';') {
                    *l_ptr = '*';
                    l_ptr +=1;
                }
            }
            debug_if( dap_config_get_item_bool_default(g_config, "cli-server", "debug-more", false),
                      L_DEBUG, "execute command=%s", l_str_cmd );
            DAP_DELETE(l_str_cmd);
        }

        char ** l_argv = dap_strsplit(str_cmd, ";", -1);
        int argc = 0;
        // Count argc
        while (l_argv[argc] != NULL) argc++;
        // Support alias
        if (l_finded_by_alias) {
            int l_argc = argc + 1;
            char **al_argv = DAP_NEW_Z_COUNT(char*, l_argc + 1);
            al_argv[0] = l_ncmd;
            al_argv[1] = l_append_cmd;
            for (int i = 1; i < argc; i++)
                al_argv[i + 1] = l_argv[i];
            cmd_name = l_ncmd;
            DAP_FREE(l_argv[0]);
            DAP_DEL_Z(l_argv);
            l_argv = al_argv;
            argc = l_argc;
        }
        // Call the command function
        if(l_cmd &&  l_argv && l_cmd->func) {
            if (json_commands(cmd_name)) {
                res = l_cmd->func(argc, l_argv, (void *)&l_json_arr_reply);
            } else if (l_cmd->arg_func) {
                res = l_cmd->func_ex(argc, l_argv, l_cmd->arg_func, (void *)&str_reply);
            } else {
                res = l_cmd->func(argc, l_argv, (void *)&str_reply);
            }
        } else if (l_cmd) {
            log_it(L_WARNING,"NULL arguments for input for command \"%s\"", str_cmd);
            dap_json_rpc_error_add(l_json_arr_reply, -1, "NULL arguments for input for command \"%s\"", str_cmd);
        }else {
            log_it(L_WARNING,"No function for command \"%s\" but it registred?!", str_cmd);
            dap_json_rpc_error_add(l_json_arr_reply, -1, "No function for command \"%s\" but it registred?!", str_cmd);
        }
        // find '-verbose' command
        l_verbose = dap_cli_server_cmd_find_option_val(l_argv, 1, argc, "-verbose", NULL);
        dap_strfreev(l_argv);
    } else {
        dap_json_rpc_error_add(l_json_arr_reply, -1, "can't recognize command=%s", str_cmd);
        log_it(L_ERROR,"Reply string: \"%s\"", str_reply);
    }
    char *reply_body = NULL;
    // -verbose
    if(l_verbose) {
        if (str_reply) {
            reply_body = dap_strdup_printf("%d\r\nret_code: %d\r\n%s\r\n", res, res, str_reply);
            DAP_DELETE(str_reply);
        } else {
            json_object* json_res = json_object_new_object();
            json_object_object_add(json_res, "ret_code", json_object_new_int(res));
            json_object_array_add(l_json_arr_reply, json_res);
        }
    } else
        reply_body = str_reply;

    // create response
    dap_json_rpc_response_t* response = reply_body
            ? dap_json_rpc_response_create(reply_body, TYPE_RESPONSE_STRING, request->id)
            : dap_json_rpc_response_create(json_object_get(l_json_arr_reply), TYPE_RESPONSE_JSON, request->id);
    json_object_put(l_json_arr_reply);
    char* response_string = dap_json_rpc_response_to_string(response);
    dap_json_rpc_response_free(response);
    dap_json_rpc_request_free(request);
    return response_string;
}<|MERGE_RESOLUTION|>--- conflicted
+++ resolved
@@ -210,12 +210,9 @@
             "net",
             "srv_stake",
             "voting",
-<<<<<<< HEAD
-            "srv_xchange"
-=======
+            "srv_xchange",
             "emit_delegate",
             "exec_cmd"
->>>>>>> e0e63090
     };
     for (size_t i = 0; i < sizeof(long_cmd)/sizeof(long_cmd[0]); i++) {
         if (!strcmp(a_name, long_cmd[i])) {
