--- conflicted
+++ resolved
@@ -193,13 +193,9 @@
             "net",
             "srv_stake",
             "voting",
-<<<<<<< HEAD
+            "emit_delegate",
             "exec_cmd",
             "file"
-=======
-            "emit_delegate",
-            "exec_cmd"
->>>>>>> d4203ef4
     };
     for (size_t i = 0; i < sizeof(long_cmd)/sizeof(long_cmd[0]); i++) {
         if (!strcmp(a_name, long_cmd[i])) {
