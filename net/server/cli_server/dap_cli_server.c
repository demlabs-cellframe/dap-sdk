--- conflicted
+++ resolved
@@ -228,12 +228,8 @@
  * @param a_doc Documentation string
  * @param a_doc_ex Extended documentation string
  */
-<<<<<<< HEAD
 static inline dap_cli_cmd_t *s_cmd_add_ex(const char * a_name, dap_cli_server_cmd_callback_ex_t a_func, dap_cli_server_cmd_callback_func_json a_func_rpc, 
-                                            void *a_arg_func, bool a_uses_json_response, const char *a_doc, const char *a_doc_ex)
-=======
-static inline dap_cli_cmd_t *s_cmd_add_ex(const char * a_name, dap_cli_server_cmd_callback_ex_t a_func, dap_cli_server_cmd_callback_func_json a_func_rpc,                                            void *a_arg_func, const char *a_doc, const char *a_doc_ex)
->>>>>>> f15e3e55
+                                            void *a_arg_func, const char *a_doc, const char *a_doc_ex)
 {
     dap_cli_cmd_t *l_cmd_item = NULL;
     HASH_FIND_STR(cli_commands, a_name, l_cmd_item);
@@ -256,16 +252,9 @@
             l_cmd_item->doc_ex = NULL;
         }
     }
-<<<<<<< HEAD
-    snprintf(l_cmd_item->name,sizeof (l_cmd_item->name),"%s",a_name);
-    l_cmd_item->doc = a_doc ? strdup( a_doc) : NULL;
-    l_cmd_item->doc_ex = a_doc_ex ? strdup( a_doc_ex) : NULL;
-    l_cmd_item->uses_json_response = a_uses_json_response;
-=======
     l_cmd_item->doc = a_doc ? strdup(a_doc) : NULL;
     l_cmd_item->doc_ex = a_doc_ex ? strdup(a_doc_ex) : NULL;
 
->>>>>>> f15e3e55
     if (a_arg_func) {
         l_cmd_item->func_ex = a_func;
         l_cmd_item->arg_func = a_arg_func;
@@ -274,30 +263,6 @@
         l_cmd_item->arg_func = NULL;
     }
     l_cmd_item->func_rpc = a_func_rpc;
-<<<<<<< HEAD
-    HASH_ADD_STR(cli_commands,name,l_cmd_item);
-    log_it(L_DEBUG,"Added command %s with %s response", l_cmd_item->name, 
-           a_uses_json_response ? "JSON" : "string");
-    return l_cmd_item;
-}
-
-/**
- * @brief dap_cli_server_cmd_set_json_response
- * Set JSON response flag for existing command
- * @param a_name Command name
- * @param a_uses_json_response Flag indicating if command should use JSON response
- */
-void dap_cli_server_cmd_set_json_response(const char *a_name, bool a_uses_json_response)
-{
-    dap_return_if_fail(a_name);
-    dap_cli_cmd_t *l_cmd = dap_cli_server_cmd_find(a_name);
-    if (l_cmd) {
-        l_cmd->uses_json_response = a_uses_json_response;
-        log_it(L_DEBUG, "Set JSON response flag for command '%s' to %s", 
-               a_name, a_uses_json_response ? "true" : "false");
-    } else {
-        log_it(L_WARNING, "Command '%s' not found when setting JSON response flag", a_name);
-=======
     l_cmd_item->arg_func_rpc = NULL;
     log_it(L_DEBUG, "%s command %s", l_is_replace ? "Replaced" : "Added", l_cmd_item->name);
     return l_cmd_item;
@@ -379,7 +344,6 @@
         if (!strcmp(a_name, long_cmd[i])) {
             return 1;
         }
->>>>>>> f15e3e55
     }
 }
 
@@ -694,21 +658,4 @@
 DAP_INLINE int dap_cli_server_get_version()
 {
     return s_cli_version;
-}
-
-/* 
- * MIGRATION EXAMPLES:
- * 
- * Old way (hardcoded json_commands function):
- * dap_cli_server_cmd_add("wallet", cmd_wallet, NULL, "Wallet operations", "Extended wallet help");
- * 
- * New way (explicit JSON flag):
- * dap_cli_server_cmd_add_ex("wallet", cmd_wallet, NULL, true, "Wallet operations", "Extended wallet help");
- * 
- * Or set JSON flag later:
- * dap_cli_server_cmd_add("wallet", cmd_wallet, NULL, "Wallet operations", "Extended wallet help");
- * dap_cli_server_cmd_set_json_response("wallet", true);
- * 
- * Check if command uses JSON:
- * bool uses_json = dap_cli_server_cmd_uses_json_response("wallet");
- */+}