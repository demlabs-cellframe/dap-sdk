/*
 * Authors:
 * Dmitriy A. Gerasimov <gerasimov.dmitriy@demlabs.net>
 * Alexander Lysikov <alexander.lysikov@demlabs.net>
 * DeM Labs Inc.   https://demlabs.net
 * Cellframe  https://cellframe.net
 * Copyright  (c) 2019-2021
 * All rights reserved.

 This file is part of Cellframe SDK

 Cellframe SDK is free software: you can redistribute it and/or modify
 it under the terms of the GNU General Public License as published by
 the Free Software Foundation, either version 3 of the License, or
 (at your option) any later version.

 Cellframe SDK is distributed in the hope that it will be useful,
 but WITHOUT ANY WARRANTY; without even the implied warranty of
 MERCHANTABILITY or FITNESS FOR A PARTICULAR PURPOSE.  See the
 GNU General Public License for more details.

 You should have received a copy of the GNU General Public License
 along with any Cellframe SDK based project.  If not, see <http://www.gnu.org/licenses/>.
 */

#include <sys/stat.h>
#include <stdio.h>
#include <string.h>
#include <errno.h>
#include <assert.h>
#include <unistd.h>
#include <pthread.h>
#ifndef DAP_OS_WINDOWS
#include <poll.h>
#endif

#include "dap_common.h"
#include "dap_strfuncs.h"
#include "dap_file_utils.h"
#include "dap_list.h"
#include "dap_net.h"
#include "dap_cli_server.h"
#include "dap_proc_thread.h"
#include "dap_context.h"
#include "dap_server.h"

#include "dap_json_rpc_errors.h"
#include "dap_json_rpc_request.h"
#include "dap_json_rpc_response.h"

#define LOG_TAG "dap_cli_server"

#define MAX_CONSOLE_CLIENTS 16

static dap_server_t *s_cli_server = NULL;
static bool s_debug_cli = false;
static int s_cli_version = 1;

static dap_cli_cmd_t *cli_commands = NULL;
static dap_cli_cmd_aliases_t *s_command_alias = NULL;

static inline dap_cli_cmd_t *s_cmd_add_ex(const char *a_name, dap_cli_server_cmd_callback_ex_t a_func, dap_cli_server_cmd_callback_func_json a_func_rpc,
                                            void *a_arg_func, const char *a_doc, const char *a_doc_ex);

static char *s_cli_cmd_exec_ex(char *a_req_str, bool a_restricted);
typedef struct cli_cmd_arg {
    dap_worker_t *worker;
    dap_events_socket_uuid_t es_uid;
    size_t buf_size;
    char *buf, status;
    time_t time_start;
    bool restricted;
} cli_cmd_arg_t;

static void* s_cli_cmd_exec(void *a_arg);

static bool s_allowed_cmd_check(char *a_buf) {
    enum json_tokener_error jterr;
    const char *l_method;
    json_object *jobj = json_tokener_parse_verbose(a_buf, &jterr),
                *jobj_method = NULL;
    if ( jterr != json_tokener_success ) 
        return log_it(L_ERROR, "Can't parse json command, error %s", json_tokener_error_desc(jterr)), false;
    if ( json_object_object_get_ex(jobj, "method", &jobj_method) )
        l_method = json_object_get_string(jobj_method);
    else {
        log_it(L_ERROR, "Invalid command request, dump it");
        json_object_put(jobj);
        return false;
    }

    bool l_allowed = !!dap_str_find( dap_config_get_array_str(g_config, "cli-server", "allowed_cmd", NULL), l_method );
    return debug_if(!l_allowed, L_ERROR, "Command %s is restricted", l_method), json_object_put(jobj), l_allowed;
}

DAP_STATIC_INLINE void s_cli_cmd_schedule(dap_events_socket_t *a_es, void *a_arg) {
    cli_cmd_arg_t *l_arg = a_arg ? (cli_cmd_arg_t*)a_arg : DAP_NEW_Z(cli_cmd_arg_t);
    switch (l_arg->status) {
    case 0: {
        a_es->callbacks.arg = l_arg;
        ++l_arg->status;
    }
    case 1: {
        static const char l_content_len_str[] = "Content-Length: ";
        l_arg->buf = strstr((char*)a_es->buf_in, l_content_len_str);
        if ( !l_arg->buf || !strpbrk(l_arg->buf, "\r\n") )
            return;
        if (( l_arg->buf_size = (size_t)strtol(l_arg->buf + sizeof(l_content_len_str) - 1, NULL, 10) ))
            ++l_arg->status;
        else
            break;
    }
    case 2: { // Find header end and throw out header
        static const char l_head_end_str[] = "\r\n\r\n";
        char *l_hdr_end_token = strstr(l_arg->buf, l_head_end_str);
        if (!l_hdr_end_token)
            return;
        l_arg->buf = l_hdr_end_token + sizeof(l_head_end_str) - 1;
        ++l_arg->status;
    }
    case 3:
    default: {
        size_t l_hdr_len = (size_t)(l_arg->buf - (char*)a_es->buf_in);
        if ( a_es->buf_in_size < l_arg->buf_size + l_hdr_len )
            return;

        l_arg->restricted = ((struct sockaddr_in*)&a_es->addr_storage)->sin_addr.s_addr != htonl(INADDR_LOOPBACK)
#ifdef DAP_OS_UNIX
            && a_es->addr_storage.ss_family != AF_UNIX
#endif
            && !s_allowed_cmd_check(l_arg->buf);
                
        l_arg->buf = strndup(l_arg->buf, l_arg->buf_size);
        l_arg->worker = a_es->worker;
        l_arg->es_uid = a_es->uuid;
        l_arg->time_start = dap_nanotime_now();

        
        pthread_t l_tid;
        pthread_attr_t attr;
        pthread_attr_init(&attr);
        pthread_attr_setdetachstate(&attr, PTHREAD_CREATE_DETACHED);
        pthread_create(&l_tid, &attr, s_cli_cmd_exec, l_arg);

        //dap_proc_thread_callback_add_pri(NULL, s_cli_cmd_exec, l_arg, DAP_QUEUE_MSG_PRIORITY_HIGH);
        a_es->buf_in_size = 0;
        a_es->callbacks.arg = NULL;
    } return;
    }

    dap_events_socket_write_f_unsafe(a_es, "HTTP/1.1 500 Internal Server Error\r\n");
    char *buf_dump = dap_dump_hex(a_es->buf_in, dap_min(a_es->buf_in_size, (size_t)65536));
    log_it(L_DEBUG, "Incomplete cmd request:\r\n%s", buf_dump);
    DAP_DELETE(buf_dump);
    a_es->flags |= DAP_SOCK_SIGNAL_CLOSE;
}

DAP_STATIC_INLINE void s_cli_cmd_delete(dap_events_socket_t *a_es, void UNUSED_ARG *a_arg) {
    DAP_DELETE(a_es->callbacks.arg);
}

/**
 * @brief dap_cli_server_init
 * @param a_debug_more
 * @param a_socket_path_or_address
 * @param a_port
 * @param a_permissions
 * @return
 */
int dap_cli_server_init(bool a_debug_more, const char *a_cfg_section)
{
    s_debug_cli = a_debug_more;
    dap_events_socket_callbacks_t l_callbacks = { .read_callback = s_cli_cmd_schedule, .delete_callback = s_cli_cmd_delete };
    if (!( s_cli_server = dap_server_new(a_cfg_section, NULL, &l_callbacks) )) {
        log_it(L_ERROR, "CLI server not initialized");
        return -2;
    }
    s_cli_version = dap_config_get_item_int32_default(g_config, "cli-server", "version", s_cli_version);
    log_it(L_INFO, "CLI server initialized with protocol version %d", s_cli_version);
    return 0;
}

/**
 * @brief dap_cli_server_deinit
 */
void dap_cli_server_deinit()
{
    dap_server_delete(s_cli_server);
}

/**
 * @brief dap_cli_server_cmd_add
 * @param a_name
 * @param a_func
 * @param a_doc
 * @param a_doc_ex
 */
dap_cli_cmd_t *dap_cli_server_cmd_add(const char * a_name, dap_cli_server_cmd_callback_t a_func, dap_cli_server_cmd_callback_func_json a_func_rpc,
                                                                                                            const char *a_doc, const char *a_doc_ex)
{
    return s_cmd_add_ex(a_name, (dap_cli_server_cmd_callback_ex_t)(void *)a_func, a_func_rpc, NULL, a_doc, a_doc_ex);
}

/**
 * @brief s_cmd_add_ex
 * @param a_name
 * @param a_func
 * @param a_arg_func
 * @param a_doc
 * @param a_doc_ex
 */
static inline dap_cli_cmd_t *s_cmd_add_ex(const char * a_name, dap_cli_server_cmd_callback_ex_t a_func, dap_cli_server_cmd_callback_func_json a_func_rpc, 
                                            void *a_arg_func, const char *a_doc, const char *a_doc_ex)
{
    dap_cli_cmd_t *l_cmd_item = DAP_NEW_Z(dap_cli_cmd_t);
    if (!l_cmd_item) {
        log_it(L_CRITICAL, "%s", c_error_memory_alloc);
        return NULL;
    }
    snprintf(l_cmd_item->name,sizeof (l_cmd_item->name),"%s",a_name);
    l_cmd_item->doc = a_doc ? strdup( a_doc) : NULL;
    l_cmd_item->doc_ex = a_doc_ex ? strdup( a_doc_ex) : NULL;
    if (a_arg_func) {
        l_cmd_item->func_ex = a_func;
        l_cmd_item->arg_func = a_arg_func;
    } else {
        l_cmd_item->func = (dap_cli_server_cmd_callback_t )(void *)a_func;
    }
    l_cmd_item->func_rpc = a_func_rpc;
    HASH_ADD_STR(cli_commands,name,l_cmd_item);
    log_it(L_DEBUG,"Added command %s",l_cmd_item->name);
    return l_cmd_item;
}

int json_commands(const char * a_name) {
    static const char* long_cmd[] = {
            "tx_history",
            "wallet",
            "mempool",
            "ledger",
            "tx_create",
            "tx_create_json",
            "mempool_add",
            "tx_verify",
            "tx_cond_create",
            "tx_cond_remove",
            "tx_cond_unspent_find",
            "chain_ca_copy",
            "dag",
            "block",
            "dag",
            "token",
            "esbocs",
            "global_db",
            "net_srv",
            "net",
            "srv_stake",
            "poll",
            "srv_xchange",
            "emit_delegate",
<<<<<<< HEAD
            "exec_cmd",
            "file"
=======
            "token_decl",
            "token_update",
            "token_update_sign",
            "token_decl_sign",
            "chain_ca_pub",
            "token_emit",
            "find",
            "version",
            "remove",
            "gdb_import",
            "stats",
            "print_log",
            "stake_lock",
            "exec_cmd",
            "policy"
>>>>>>> a7e1c6de
    };
    for (size_t i = 0; i < sizeof(long_cmd)/sizeof(long_cmd[0]); i++) {
        if (!strcmp(a_name, long_cmd[i])) {
            return 1;
        }
    }
    return 0;
}

/**
 * @brief dap_cli_server_cmd_set_reply_text
 * Write text to reply string
 * @param str_reply
 * @param str
 * @param ...
 */
void dap_cli_server_cmd_set_reply_text(void **a_str_reply, const char *str, ...)
{
    char **l_str_reply = (char **)a_str_reply;
    if (l_str_reply) {
        if (*l_str_reply) {
            DAP_DELETE(*l_str_reply);
            *l_str_reply = NULL;
        }
        va_list args;
        va_start(args, str);
        *l_str_reply = dap_strdup_vprintf(str, args);
        va_end(args);
    }
}

/**
 * @brief dap_cli_server_cmd_check_option
 * @param argv
 * @param arg_start
 * @param arg_end
 * @param opt_name
 * @return
 */
int dap_cli_server_cmd_check_option( char** argv, int arg_start, int arg_end, const char *opt_name)
{
    int arg_index = arg_start;
    const char *arg_string;

    while(arg_index < arg_end)
    {
        char * l_argv_cur = argv[arg_index];
        arg_string = l_argv_cur;
        // find opt_name
        if(arg_string && opt_name && arg_string[0] && opt_name[0] && !strcmp(arg_string, opt_name)) {
                return arg_index;
        }
        arg_index++;
    }
    return -1;
}


/**
 * @brief dap_cli_server_cmd_find_option_val
 * return index of string in argv, or 0 if not found
 * @param argv
 * @param arg_start
 * @param arg_end
 * @param opt_name
 * @param opt_value
 * @return int
 */
int dap_cli_server_cmd_find_option_val( char** argv, int arg_start, int arg_end, const char *opt_name, const char **opt_value)
{
    assert(argv);
    int arg_index = arg_start;
    const char *arg_string;
    int l_ret_pos = 0;

    while(arg_index < arg_end)
    {
        char * l_argv_cur = argv[arg_index];
        arg_string = l_argv_cur;
        // find opt_name
        if(arg_string && opt_name && arg_string[0] && opt_name[0] && !strcmp(arg_string, opt_name)) {
            // find opt_value
            if(opt_value) {
                arg_string = argv[++arg_index];
                if(arg_string) {
                    *opt_value = arg_string;
                    return arg_index;
                }
                // for case if opt_name exist without value
                else
                    l_ret_pos = arg_index;
            }
            else
                // need only opt_name
                return arg_index;
        }
        arg_index++;
    }
    return l_ret_pos;
}


/**
 * @brief dap_cli_server_cmd_apply_overrides
 *
 * @param a_name
 * @param a_overrides
 */
void dap_cli_server_cmd_apply_overrides(const char * a_name, const dap_cli_server_cmd_override_t a_overrides)
{
    dap_cli_cmd_t *l_cmd_item = dap_cli_server_cmd_find(a_name);
    if(l_cmd_item)
        l_cmd_item->overrides = a_overrides;
}

/**
 * @brief dap_cli_server_cmd_get_first
 * @return
 */
dap_cli_cmd_t* dap_cli_server_cmd_get_first()
{
    return cli_commands;
}

/**
 * @brief dap_cli_server_cmd_find
 * @param a_name
 * @return
 */
dap_cli_cmd_t* dap_cli_server_cmd_find(const char *a_name)
{
    dap_cli_cmd_t *l_cmd_item = NULL;
    HASH_FIND_STR(cli_commands,a_name,l_cmd_item);
    return l_cmd_item;
}

dap_cli_cmd_aliases_t *dap_cli_server_alias_add(dap_cli_cmd_t *a_cmd, const char *a_pre_cmd, const char *a_alias)
{
    if (!a_alias || !a_cmd)
        return NULL;
    dap_cli_cmd_aliases_t *l_alias = DAP_NEW_Z(dap_cli_cmd_aliases_t);
    size_t l_alias_size = dap_strlen(a_alias);
    memcpy(l_alias->alias, a_alias, l_alias_size);
    if (a_pre_cmd) {
        size_t l_addition_size = dap_strlen(a_pre_cmd);
        memcpy(l_alias->addition, a_pre_cmd, l_addition_size);
    }
    l_alias->standard_command = a_cmd;
    HASH_ADD_STR(s_command_alias, alias, l_alias);
    return l_alias;
}

dap_cli_cmd_t *dap_cli_server_cmd_find_by_alias(const char *a_alias, char **a_append, char **a_ncmd)
{
    dap_cli_cmd_aliases_t *l_alias = NULL;
    HASH_FIND_STR(s_command_alias, a_alias, l_alias);
    if (!l_alias)
        return NULL;
    *a_append = l_alias->addition[0] ? dap_strdup(l_alias->addition) : NULL;
    *a_ncmd = dap_strdup(l_alias->standard_command->name);
    return l_alias->standard_command;
}

static void *s_cli_cmd_exec(void *a_arg) {
    cli_cmd_arg_t *l_arg = (cli_cmd_arg_t*)a_arg;
    char    *l_ret = s_cli_cmd_exec_ex(l_arg->buf, l_arg->restricted),
            *l_full_ret = dap_strdup_printf("HTTP/1.1 200 OK\r\n"
                                            "Content-Length: %"DAP_UINT64_FORMAT_U"\r\n"
                                            "Processing-Time: %zu\r\n"
                                            "Node-Type: %s\r\n"
                                            "Node-Version: %s\r\n\r\n"
                                            "%s", 
                                            dap_strlen(l_ret), 
                                            dap_nanotime_now() - l_arg->time_start, 
                                            dap_config_get_item_bool_default(g_config, "cli-server", "allowed_cmd_control", false)
                                                ? "Public" : "Private", 
                                            "CellframeNode, " DAP_VERSION ", " BUILD_TS ", " BUILD_HASH, 
                                             l_ret);
    DAP_DELETE(l_ret);
    dap_events_socket_write_mt(l_arg->worker, l_arg->es_uid, l_full_ret, dap_strlen(l_full_ret));
    // TODO: pagination
    DAP_DEL_MULTY(l_arg->buf, /* l_full_ret, */ l_arg);
    return NULL;
}

static char *s_cli_cmd_exec_ex(char *a_req_str, bool a_restricted)
{
    dap_json_rpc_request_t *request = dap_json_rpc_request_from_json(a_req_str, s_cli_version);
    if ( !request )
        return NULL;
    int l_verbose = 0;
    // command is found
    char *cmd_name = request->method;
    dap_cli_cmd_t *l_cmd = dap_cli_server_cmd_find(cmd_name);
    bool l_finded_by_alias = false;
    char *l_append_cmd = NULL;
    char *l_ncmd = NULL;
    if (!l_cmd) {
        l_cmd = dap_cli_server_cmd_find_by_alias(cmd_name, &l_append_cmd, &l_ncmd);
        l_finded_by_alias = true;
    }
    dap_json_rpc_params_t *params = request->params;

    char *str_cmd = dap_json_rpc_params_get(params, 0);
    if (!str_cmd)
        str_cmd = cmd_name;
    int res = -1;
    char *str_reply = NULL;
    json_object* l_json_arr_reply = json_object_new_array();
    if (l_cmd && a_restricted) {
        log_it(L_WARNING,"Command \"%s\" is restricted", l_cmd->name);
        dap_json_rpc_error_add(l_json_arr_reply, -1, "Command \"%s\" is restricted", l_cmd->name);
    } else if (!l_cmd) {
        dap_json_rpc_error_add(l_json_arr_reply, -1, "can't recognize command=%s", str_cmd);
        log_it(L_ERROR,"Reply string: \"%s\"", str_reply);
    } else {
        if(l_cmd->overrides.log_cmd_call)
            l_cmd->overrides.log_cmd_call(str_cmd);
        else {
            char *l_str_cmd = dap_strdup(str_cmd);
            char *l_ptr = strstr(l_str_cmd, "-password");
            if (l_ptr) {
                l_ptr += 10;
                while(l_ptr[0] != '\0' && l_ptr[0] != ';') {
                    *l_ptr = '*';
                    l_ptr +=1;
                }
            }
            debug_if( dap_config_get_item_bool_default(g_config, "cli-server", "debug-more", false),
                      L_DEBUG, "execute command=%s", l_str_cmd );
            DAP_DELETE(l_str_cmd);
        }

        char **l_argv = dap_strsplit(str_cmd, ";", -1);
        int l_argc = 0;
        // Count argc
        while (l_argv[l_argc] != NULL)
            l_argc++;
        // Support alias
        if (l_finded_by_alias) {
            cmd_name = l_ncmd;
            DAP_FREE(l_argv[0]);
            l_argv[0] = l_ncmd;
            if (l_append_cmd) {
                l_argc++;
                char **al_argv = DAP_NEW_Z_COUNT(char*, l_argc + 1);
                al_argv[1] = l_ncmd;
                al_argv[1] = l_append_cmd;
                for (int i = 1; i < l_argc; i++)
                    al_argv[i + 1] = l_argv[i];
                DAP_DEL_Z(l_argv);
                l_argv = al_argv;
            }
        }
        // Call the command function
        if(l_cmd &&  l_argv && l_cmd->func) {
            if (json_commands(cmd_name)) {
                res = l_cmd->func(l_argc, l_argv, (void *)&l_json_arr_reply, request->version);
            } else if (l_cmd->arg_func) {
                res = l_cmd->func_ex(l_argc, l_argv, l_cmd->arg_func, (void *)&str_reply, request->version);
            } else {
                res = l_cmd->func(l_argc, l_argv, (void *)&str_reply, request->version);
            }
        } else if (l_cmd) {
            log_it(L_WARNING,"NULL arguments for input for command \"%s\"", str_cmd);
            dap_json_rpc_error_add(l_json_arr_reply, -1, "NULL arguments for input for command \"%s\"", str_cmd);
        }else {
            log_it(L_WARNING,"No function for command \"%s\" but it registred?!", str_cmd);
            dap_json_rpc_error_add(l_json_arr_reply, -1, "No function for command \"%s\" but it registred?!", str_cmd);
        }
        // find '-verbose' command
        l_verbose = dap_cli_server_cmd_find_option_val(l_argv, 1, l_argc, "-verbose", NULL);
        dap_strfreev(l_argv);
    }
    char *reply_body = NULL;
    // -verbose
    if(l_verbose) {
        if (str_reply) {
            reply_body = dap_strdup_printf("%d\r\nret_code: %d\r\n%s\r\n", res, res, str_reply);
            DAP_DELETE(str_reply);
        } else {
            json_object* json_res = json_object_new_object();
            json_object_object_add(json_res, "ret_code", json_object_new_int(res));
            json_object_array_add(l_json_arr_reply, json_res);
        }
    } else
        reply_body = str_reply;

    // create response
    dap_json_rpc_response_t* response = reply_body
            ? dap_json_rpc_response_create(reply_body, TYPE_RESPONSE_STRING, request->id, request->version)
            : dap_json_rpc_response_create(json_object_get(l_json_arr_reply), TYPE_RESPONSE_JSON, request->id, request->version);
    json_object_put(l_json_arr_reply);
    char* response_string = dap_json_rpc_response_to_string(response);
    dap_json_rpc_response_free(response);
    dap_json_rpc_request_free(request);
    return response_string ? response_string : dap_strdup("Error");
}

DAP_INLINE char *dap_cli_cmd_exec(char *a_req_str)
{
    return s_cli_cmd_exec_ex(a_req_str, false);
}

DAP_INLINE int dap_cli_server_get_version()
{
    return s_cli_version;
}<|MERGE_RESOLUTION|>--- conflicted
+++ resolved
@@ -258,10 +258,6 @@
             "poll",
             "srv_xchange",
             "emit_delegate",
-<<<<<<< HEAD
-            "exec_cmd",
-            "file"
-=======
             "token_decl",
             "token_update",
             "token_update_sign",
@@ -277,7 +273,6 @@
             "stake_lock",
             "exec_cmd",
             "policy"
->>>>>>> a7e1c6de
     };
     for (size_t i = 0; i < sizeof(long_cmd)/sizeof(long_cmd[0]); i++) {
         if (!strcmp(a_name, long_cmd[i])) {
