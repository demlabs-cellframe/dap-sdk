--- conflicted
+++ resolved
@@ -716,11 +716,8 @@
             "tx_cond_unspent_find",
             "chain_ca_copy",
             "block",
-<<<<<<< HEAD
             "dag",
-=======
             "token",
->>>>>>> 6433d931
             "net"
     };
     for (size_t i = 0; i < sizeof(long_cmd)/sizeof(long_cmd[0]); i++) {
