--- conflicted
+++ resolved
@@ -131,7 +131,6 @@
         size_t l_hdr_len = (size_t)(l_arg->buf - (char*)a_es->buf_in);
         if ( a_es->buf_in_size < l_arg->buf_size + l_hdr_len )
             return;
-<<<<<<< HEAD
 
         if (((struct sockaddr_in *)&a_es->addr_storage)->sin_addr.s_addr != htonl(INADDR_LOOPBACK)
 #ifdef DAP_OS_UNIX
@@ -142,10 +141,7 @@
                 return;
         }
 
-        l_arg->buf = DAP_DUP_SIZE(l_arg->buf, l_arg->buf_size);
-=======
         l_arg->buf = strndup(l_arg->buf, l_arg->buf_size);
->>>>>>> e0e63090
         l_arg->worker = a_es->worker;
         l_arg->es_uid = a_es->uuid;
         dap_proc_thread_callback_add_pri(NULL, s_cli_cmd_exec, l_arg, DAP_QUEUE_MSG_PRIORITY_HIGH);
