/*
 * Authors:
 * Dmitriy A. Gerasimov <gerasimov.dmitriy@demlabs.net>
 * Alexander Lysikov <alexander.lysikov@demlabs.net>
 * DeM Labs Inc.   https://demlabs.net
 * Cellframe  https://cellframe.net
 * Copyright  (c) 2019-2021
 * All rights reserved.

 This file is part of Cellframe SDK

 Cellframe SDK is free software: you can redistribute it and/or modify
 it under the terms of the GNU General Public License as published by
 the Free Software Foundation, either version 3 of the License, or
 (at your option) any later version.

 Cellframe SDK is distributed in the hope that it will be useful,
 but WITHOUT ANY WARRANTY; without even the implied warranty of
 MERCHANTABILITY or FITNESS FOR A PARTICULAR PURPOSE.  See the
 GNU General Public License for more details.

 You should have received a copy of the GNU General Public License
 along with any Cellframe SDK based project.  If not, see <http://www.gnu.org/licenses/>.
 */

#include <sys/stat.h>
#include <stdio.h>
#include <string.h>
#include <errno.h>
#include <assert.h>
#include <unistd.h>
#include <pthread.h>
#ifndef DAP_OS_WINDOWS
#include <poll.h>
#endif

#include "dap_common.h"
#include "dap_strfuncs.h"
#include "dap_file_utils.h"
#include "dap_list.h"
#include "dap_net.h"
#include "dap_cli_server.h"
#include "dap_proc_thread.h"
#include "dap_context.h"
#include "dap_server.h"

#include "dap_json_rpc_errors.h"
#include "dap_json_rpc_request.h"
#include "dap_json_rpc_response.h"

#define LOG_TAG "dap_cli_server"

#define MAX_CONSOLE_CLIENTS 16

static dap_server_t *s_cli_server = NULL;
static bool s_debug_cli = false;

static dap_cli_cmd_t *cli_commands = NULL;
static dap_cli_cmd_aliases_t *s_command_alias = NULL;

static inline void s_cmd_add_ex(const char *a_name, dap_cli_server_cmd_callback_ex_t a_func, void *a_arg_func, const char *a_doc, const char *a_doc_ex);

typedef struct cli_cmd_arg {
    dap_worker_t *worker;
    dap_events_socket_uuid_t es_uid;
    size_t buf_size;
    char buf[];
} cli_cmd_arg_t;

static bool s_cli_cmd_exec(void *a_arg);

DAP_STATIC_INLINE void s_cli_cmd_schedule(dap_events_socket_t *a_es, UNUSED_ARG void *a_arg) {
    static const char l_content_len_str[] = "Content-Length: ";
    char *l_len_token = strstr((char*)a_es->buf_in, l_content_len_str);
#define m_dump_error_and_ret ({ \
    const char l_error_str[] = "{ \"type\": 0, \"result\":\" Invalid request\", \"errors\": null, \"id\": 1 }", \
        l_err_format_str[] = "HTTP/1.1 400 Bad Request\r\nContent-Length: %zu\r\n\r\n%s"; \
    dap_events_socket_write_f_unsafe(a_es, l_err_format_str, sizeof(l_error_str) - 1, l_error_str); \
    char *buf_dump = dap_dump_hex(a_es->buf_in, dap_max(a_es->buf_in_size, (size_t)65536)); \
    log_it(L_DEBUG, "Incomplete cmd request: %s", buf_dump); \
    DAP_DELETE(buf_dump); \
})
    if (!l_len_token || !strpbrk(l_len_token, "\r\n"))
        return m_dump_error_and_ret;
    long l_cmd_len = strtol(l_len_token + sizeof(l_content_len_str) - 1, NULL, 10);
    
    if (!l_cmd_len || l_cmd_len > 65536)
        return m_dump_error_and_ret;

    static const char l_head_end_str[] = "\r\n\r\n";
    char *l_hdr_end_token = strstr(l_len_token, l_head_end_str);
    if (!l_hdr_end_token)
        return m_dump_error_and_ret;
    else
        l_hdr_end_token += ( sizeof(l_head_end_str) - 1 );
    if (a_es->buf_in_size > l_cmd_len + (size_t)(l_hdr_end_token - (char*)a_es->buf_in))
        return m_dump_error_and_ret;
    cli_cmd_arg_t *l_arg = DAP_NEW_Z_SIZE(cli_cmd_arg_t, sizeof(cli_cmd_arg_t) + l_cmd_len + 1);
    *l_arg = (cli_cmd_arg_t){ .worker = a_es->worker, .es_uid = a_es->uuid, .buf_size = l_cmd_len };
    memcpy(l_arg->buf, l_hdr_end_token, l_cmd_len);
    dap_proc_thread_callback_add_pri(NULL, s_cli_cmd_exec, l_arg, DAP_QUEUE_MSG_PRIORITY_HIGH);
    a_es->buf_in_size = 0;
#undef m_dump_error_and_ret
}

/**
 * @brief dap_cli_server_init
 * @param a_debug_more
 * @param a_socket_path_or_address
 * @param a_port
 * @param a_permissions
 * @return
 */
int dap_cli_server_init(bool a_debug_more, const char *a_cfg_section)
{
    s_debug_cli = a_debug_more;
    dap_events_socket_callbacks_t l_callbacks = { .read_callback = s_cli_cmd_schedule };
    if (!( s_cli_server = dap_server_new(a_cfg_section, NULL, &l_callbacks) )) {
        log_it(L_ERROR, "CLI server not initialized");
        return -2;
    }
    log_it(L_INFO, "CLI server initialized");
    return 0;
}

/**
 * @brief dap_cli_server_deinit
 */
void dap_cli_server_deinit()
{
    dap_server_delete(s_cli_server);
}

/**
 * @brief dap_cli_server_cmd_add
 * @param a_name
 * @param a_func
 * @param a_doc
 * @param a_doc_ex
 */
void dap_cli_server_cmd_add(const char * a_name, dap_cli_server_cmd_callback_t a_func, const char *a_doc, const char *a_doc_ex)
{
    s_cmd_add_ex(a_name, (dap_cli_server_cmd_callback_ex_t)(void *)a_func, NULL, a_doc, a_doc_ex);
}

/**
 * @brief s_cmd_add_ex
 * @param a_name
 * @param a_func
 * @param a_arg_func
 * @param a_doc
 * @param a_doc_ex
 */
static inline void s_cmd_add_ex(const char * a_name, dap_cli_server_cmd_callback_ex_t a_func, void *a_arg_func, const char *a_doc, const char *a_doc_ex)
{
    dap_cli_cmd_t *l_cmd_item = DAP_NEW_Z(dap_cli_cmd_t);
    if (!l_cmd_item) {
        log_it(L_CRITICAL, "%s", c_error_memory_alloc);
        return;
    }
    snprintf(l_cmd_item->name,sizeof (l_cmd_item->name),"%s",a_name);
    l_cmd_item->doc = strdup( a_doc);
    l_cmd_item->doc_ex = strdup( a_doc_ex);
    if (a_arg_func) {
        l_cmd_item->func_ex = a_func;
        l_cmd_item->arg_func = a_arg_func;
    } else {
        l_cmd_item->func = (dap_cli_server_cmd_callback_t )(void *)a_func;
    }
    HASH_ADD_STR(cli_commands,name,l_cmd_item);
    log_it(L_DEBUG,"Added command %s",l_cmd_item->name);
}

int json_commands(const char * a_name) {
    static const char* long_cmd[] = {
            "tx_history",
            "wallet",
            "mempool",
            "ledger",
            "tx_create",
            "tx_create_json",
            "tx_verify",
            "tx_cond_create",
            "tx_cond_remove",
            "tx_cond_unspent_find",
            "chain_ca_copy",
            "dag",
            "block",
            "dag",
            "token",
            "esbocs",
            "global_db",
            "net",
            "srv_stake",
            "voting",
<<<<<<< HEAD
            "file"
=======
            "exec_cmd"
>>>>>>> a98f9a3c
    };
    for (size_t i = 0; i < sizeof(long_cmd)/sizeof(long_cmd[0]); i++) {
        if (!strcmp(a_name, long_cmd[i])) {
            return 1;
        }
    }
    return 0;
}

/**
 * @brief dap_cli_server_cmd_set_reply_text
 * Write text to reply string
 * @param str_reply
 * @param str
 * @param ...
 */
void dap_cli_server_cmd_set_reply_text(void **a_str_reply, const char *str, ...)
{
    char **l_str_reply = (char **)a_str_reply;
    if (l_str_reply) {
        if (*l_str_reply) {
            DAP_DELETE(*l_str_reply);
            *l_str_reply = NULL;
        }
        va_list args;
        va_start(args, str);
        *l_str_reply = dap_strdup_vprintf(str, args);
        va_end(args);
    }
}

/**
 * @brief dap_cli_server_cmd_check_option
 * @param argv
 * @param arg_start
 * @param arg_end
 * @param opt_name
 * @return
 */
int dap_cli_server_cmd_check_option( char** argv, int arg_start, int arg_end, const char *opt_name)
{
    int arg_index = arg_start;
    const char *arg_string;

    while(arg_index < arg_end)
    {
        char * l_argv_cur = argv[arg_index];
        arg_string = l_argv_cur;
        // find opt_name
        if(arg_string && opt_name && arg_string[0] && opt_name[0] && !strcmp(arg_string, opt_name)) {
                return arg_index;
        }
        arg_index++;
    }
    return -1;
}


/**
 * @brief dap_cli_server_cmd_find_option_val
 * return index of string in argv, or 0 if not found
 * @param argv
 * @param arg_start
 * @param arg_end
 * @param opt_name
 * @param opt_value
 * @return int
 */
int dap_cli_server_cmd_find_option_val( char** argv, int arg_start, int arg_end, const char *opt_name, const char **opt_value)
{
    assert(argv);
    int arg_index = arg_start;
    const char *arg_string;
    int l_ret_pos = 0;

    while(arg_index < arg_end)
    {
        char * l_argv_cur = argv[arg_index];
        arg_string = l_argv_cur;
        // find opt_name
        if(arg_string && opt_name && arg_string[0] && opt_name[0] && !strcmp(arg_string, opt_name)) {
            // find opt_value
            if(opt_value) {
                arg_string = argv[++arg_index];
                if(arg_string) {
                    *opt_value = arg_string;
                    return arg_index;
                }
                // for case if opt_name exist without value
                else
                    l_ret_pos = arg_index;
            }
            else
                // need only opt_name
                return arg_index;
        }
        arg_index++;
    }
    return l_ret_pos;
}


/**
 * @brief dap_cli_server_cmd_apply_overrides
 *
 * @param a_name
 * @param a_overrides
 */
void dap_cli_server_cmd_apply_overrides(const char * a_name, const dap_cli_server_cmd_override_t a_overrides)
{
    dap_cli_cmd_t *l_cmd_item = dap_cli_server_cmd_find(a_name);
    if(l_cmd_item)
        l_cmd_item->overrides = a_overrides;
}

/**
 * @brief dap_cli_server_cmd_get_first
 * @return
 */
dap_cli_cmd_t* dap_cli_server_cmd_get_first()
{
    return cli_commands;
}

/**
 * @brief dap_cli_server_cmd_find
 * @param a_name
 * @return
 */
dap_cli_cmd_t* dap_cli_server_cmd_find(const char *a_name)
{
    dap_cli_cmd_t *l_cmd_item = NULL;
    HASH_FIND_STR(cli_commands,a_name,l_cmd_item);
    return l_cmd_item;
}

void dap_cli_server_alias_add(const char *a_alias, const char *a_pre_cmd, dap_cli_cmd_t *a_cmd) {
    if (!a_alias || !a_pre_cmd || !a_cmd)
        return;
    dap_cli_cmd_aliases_t *l_alias = DAP_NEW(dap_cli_cmd_aliases_t);
    size_t l_alias_size = dap_strlen(a_alias);
    memcpy(l_alias->alias, a_alias, l_alias_size);
    l_alias->alias[l_alias_size] = '\0';
    size_t l_addition_size = dap_strlen(a_pre_cmd);
    memcpy(l_alias->addition, a_pre_cmd, l_addition_size);
    l_alias->addition[l_addition_size] = '\0';
    l_alias->standard_command = a_cmd;
    HASH_ADD_STR(s_command_alias, alias, l_alias);
}

dap_cli_cmd_t *dap_cli_server_cmd_find_by_alias(const char *a_alias, char **a_append, char **a_ncmd) {
    dap_cli_cmd_aliases_t *l_alias = NULL;
    HASH_FIND_STR(s_command_alias, a_alias, l_alias);
    if (!l_alias)
        return NULL;
    *a_append = dap_strdup(l_alias->addition);
    *a_ncmd = dap_strdup(l_alias->standard_command->name);
    return l_alias->standard_command;
}

static bool s_cli_cmd_exec(void *a_arg) {
    cli_cmd_arg_t *l_arg = (cli_cmd_arg_t*)a_arg;
    char    *l_ret = dap_cli_cmd_exec(l_arg->buf),
            *l_full_ret = dap_strdup_printf("HTTP/1.1 200 OK\r\n"
                                            "Content-Length: %zu\r\n\r\n"
                                            "%s", dap_strlen(l_ret), l_ret);
    dap_events_socket_write_mt(l_arg->worker, l_arg->es_uid, l_full_ret, dap_strlen(l_full_ret));
    // TODO: pagination
    //dap_events_socket_remove_and_delete_mt(l_arg->worker, l_arg->es_uid); // No need...
    DAP_DEL_MULTY(l_ret, /*l_full_ret,*/ a_arg);
    return false;
}

char *dap_cli_cmd_exec(char *a_req_str) {
    dap_json_rpc_request_t *request = dap_json_rpc_request_from_json(a_req_str);
    if ( !request )
        return NULL;
    int l_verbose = 0;
    // command is found
    char *cmd_name = request->method;
    dap_cli_cmd_t *l_cmd = dap_cli_server_cmd_find(cmd_name);
    bool l_finded_by_alias = false;
    char *l_append_cmd = NULL;
    char *l_ncmd = NULL;
    if (!l_cmd) {
        l_cmd = dap_cli_server_cmd_find_by_alias(cmd_name, &l_append_cmd, &l_ncmd);
        l_finded_by_alias = true;
    }
    dap_json_rpc_params_t * params = request->params;

    char *str_cmd = dap_json_rpc_params_get(params, 0);
    int res = -1;
    char *str_reply = NULL;
    json_object* l_json_arr_reply = json_object_new_array();
    if(l_cmd){
        if(l_cmd->overrides.log_cmd_call)
            l_cmd->overrides.log_cmd_call(str_cmd);
        else {
            char *l_str_cmd = dap_strdup(str_cmd);
            char *l_ptr = strstr(l_str_cmd, "-password");
            if (l_ptr) {
                l_ptr += 10;
                while(l_ptr[0] != '\0' && l_ptr[0] != ';') {
                    *l_ptr = '*';
                    l_ptr +=1;
                }
            }
            debug_if( dap_config_get_item_bool_default(g_config, "cli-server", "debug-more", false),
                      L_DEBUG, "execute command=%s", l_str_cmd );
            DAP_DELETE(l_str_cmd);
        }

        char ** l_argv = dap_strsplit(str_cmd, ";", -1);
        int argc = 0;
        // Count argc
        while (l_argv[argc] != NULL) argc++;
        // Support alias
        if (l_finded_by_alias) {
            int l_argc = argc + 1;
            char **al_argv = DAP_NEW_Z_COUNT(char*, l_argc + 1);
            al_argv[0] = l_ncmd;
            al_argv[1] = l_append_cmd;
            for (int i = 1; i < argc; i++)
                al_argv[i + 1] = l_argv[i];
            cmd_name = l_ncmd;
            DAP_FREE(l_argv[0]);
            DAP_DEL_Z(l_argv);
            l_argv = al_argv;
            argc = l_argc;
        }
        // Call the command function
        if(l_cmd &&  l_argv && l_cmd->func) {
            if (json_commands(cmd_name)) {
                res = l_cmd->func(argc, l_argv, (void *)&l_json_arr_reply);
            } else if (l_cmd->arg_func) {
                res = l_cmd->func_ex(argc, l_argv, l_cmd->arg_func, (void *)&str_reply);
            } else {
                res = l_cmd->func(argc, l_argv, (void *)&str_reply);
            }
        } else if (l_cmd) {
            log_it(L_WARNING,"NULL arguments for input for command \"%s\"", str_cmd);
            dap_json_rpc_error_add(l_json_arr_reply, -1, "NULL arguments for input for command \"%s\"", str_cmd);
        }else {
            log_it(L_WARNING,"No function for command \"%s\" but it registred?!", str_cmd);
            dap_json_rpc_error_add(l_json_arr_reply, -1, "No function for command \"%s\" but it registred?!", str_cmd);
        }
        // find '-verbose' command
        l_verbose = dap_cli_server_cmd_find_option_val(l_argv, 1, argc, "-verbose", NULL);
        dap_strfreev(l_argv);
    } else {
        dap_json_rpc_error_add(l_json_arr_reply, -1, "can't recognize command=%s", str_cmd);
        log_it(L_ERROR,"Reply string: \"%s\"", str_reply);
    }
    char *reply_body = NULL;
    // -verbose
    if(l_verbose) {
        if (str_reply) {
            reply_body = dap_strdup_printf("%d\r\nret_code: %d\r\n%s\r\n", res, res, str_reply);
            DAP_DELETE(str_reply);
        } else {
            json_object* json_res = json_object_new_object();
            json_object_object_add(json_res, "ret_code", json_object_new_int(res));
            json_object_array_add(l_json_arr_reply, json_res);
        }
    } else
        reply_body = str_reply;

    // create response
    dap_json_rpc_response_t* response = reply_body
            ? dap_json_rpc_response_create(reply_body, TYPE_RESPONSE_STRING, request->id)
            : dap_json_rpc_response_create(json_object_get(l_json_arr_reply), TYPE_RESPONSE_JSON, request->id);
    json_object_put(l_json_arr_reply);
    char* response_string = dap_json_rpc_response_to_string(response);
    dap_json_rpc_response_free(response);
    dap_json_rpc_request_free(request);
    return response_string;
}<|MERGE_RESOLUTION|>--- conflicted
+++ resolved
@@ -193,11 +193,8 @@
             "net",
             "srv_stake",
             "voting",
-<<<<<<< HEAD
+            "exec_cmd",
             "file"
-=======
-            "exec_cmd"
->>>>>>> a98f9a3c
     };
     for (size_t i = 0; i < sizeof(long_cmd)/sizeof(long_cmd[0]); i++) {
         if (!strcmp(a_name, long_cmd[i])) {
