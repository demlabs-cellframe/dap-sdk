/*
 * Authors:
 * Dmitriy A. Gerasimov <gerasimov.dmitriy@demlabs.net>
 * Alexander Lysikov <alexander.lysikov@demlabs.net>
 * DeM Labs Inc.   https://demlabs.net
 * Cellframe  https://cellframe.net
 * Copyright  (c) 2019-2021
 * All rights reserved.

 This file is part of Cellframe SDK

 Cellframe SDK is free software: you can redistribute it and/or modify
 it under the terms of the GNU General Public License as published by
 the Free Software Foundation, either version 3 of the License, or
 (at your option) any later version.

 Cellframe SDK is distributed in the hope that it will be useful,
 but WITHOUT ANY WARRANTY; without even the implied warranty of
 MERCHANTABILITY or FITNESS FOR A PARTICULAR PURPOSE.  See the
 GNU General Public License for more details.

 You should have received a copy of the GNU General Public License
 along with any Cellframe SDK based project.  If not, see <http://www.gnu.org/licenses/>.
 */

#include <sys/stat.h>
#include <stdio.h>
#include <string.h>
#include <errno.h>
#include <assert.h>
#include <unistd.h>
#include <pthread.h>
#ifndef DAP_OS_WINDOWS
#include <poll.h>
#endif

#include "dap_common.h"
#include "dap_strfuncs.h"
#include "dap_file_utils.h"
#include "dap_list.h"
#include "dap_net.h"
#include "dap_cli_server.h"
#include "dap_proc_thread.h"
#include "dap_context.h"
#include "dap_server.h"

#include "dap_json_rpc_errors.h"
#include "dap_json_rpc_request.h"
#include "dap_json_rpc_response.h"

#define LOG_TAG "dap_cli_server"

#define MAX_CONSOLE_CLIENTS 16

static dap_server_t *s_cli_server = NULL;
static bool s_debug_cli = false;

static dap_cli_cmd_t *cli_commands = NULL;
static dap_cli_cmd_aliases_t *s_command_alias = NULL;

static inline void s_cmd_add_ex(const char *a_name, dap_cli_server_cmd_callback_ex_t a_func, void *a_arg_func, const char *a_doc, const char *a_doc_ex);

typedef struct cli_cmd_arg {
    dap_worker_t *worker;
    dap_events_socket_uuid_t es_uid;
    size_t buf_size;
    char buf[];
} cli_cmd_arg_t;

static bool s_cli_cmd_exec(void *a_arg);

DAP_STATIC_INLINE void s_cli_cmd_schedule(dap_events_socket_t *a_es, UNUSED_ARG void *a_arg) {
    static const char l_content_len_str[] = "Content-Length: ";
    char *l_len_token = strstr((char*)a_es->buf_in, l_content_len_str);
#define m_dump_error_and_ret ({ \
    const char l_error_str[] = "{ \"type\": 0, \"result\":\" Invalid request\", \"errors\": null, \"id\": 1 }", \
        l_err_format_str[] = "HTTP/1.1 400 Bad Request\r\nContent-Length: %zu\r\n\r\n%s"; \
    dap_events_socket_write_f_unsafe(a_es, l_err_format_str, sizeof(l_error_str) - 1, l_error_str); \
    char *buf_dump = dap_dump_hex(a_es->buf_in, dap_max(a_es->buf_in_size, (size_t)65536)); \
    log_it(L_DEBUG, "Incomplete cmd request: %s", buf_dump); \
    DAP_DELETE(buf_dump); \
})
    if (!l_len_token || !strpbrk(l_len_token, "\r\n"))
        return m_dump_error_and_ret;
    long l_cmd_len = strtol(l_len_token + sizeof(l_content_len_str) - 1, NULL, 10);
    
    if (!l_cmd_len || l_cmd_len > 65536)
        return m_dump_error_and_ret;

    static const char l_head_end_str[] = "\r\n\r\n";
    char *l_hdr_end_token = strstr(l_len_token, l_head_end_str);
    if (!l_hdr_end_token)
        return m_dump_error_and_ret;
    else
        l_hdr_end_token += ( sizeof(l_head_end_str) - 1 );
    if (a_es->buf_in_size > l_cmd_len + (size_t)(l_hdr_end_token - (char*)a_es->buf_in))
        return m_dump_error_and_ret;
    cli_cmd_arg_t *l_arg = DAP_NEW_Z_SIZE(cli_cmd_arg_t, sizeof(cli_cmd_arg_t) + l_cmd_len + 1);
    *l_arg = (cli_cmd_arg_t){ .worker = a_es->worker, .es_uid = a_es->uuid, .buf_size = l_cmd_len };
    memcpy(l_arg->buf, l_hdr_end_token, l_cmd_len);
    dap_proc_thread_callback_add_pri(NULL, s_cli_cmd_exec, l_arg, DAP_QUEUE_MSG_PRIORITY_HIGH);
    a_es->buf_in_size = 0;
#undef m_dump_error_and_ret
}

/**
 * @brief dap_cli_server_init
 * @param a_debug_more
 * @param a_socket_path_or_address
 * @param a_port
 * @param a_permissions
 * @return
 */
int dap_cli_server_init(bool a_debug_more, const char *a_cfg_section)
{
    s_debug_cli = a_debug_more;
    dap_events_socket_callbacks_t l_callbacks = { .read_callback = s_cli_cmd_schedule };
    if (!( s_cli_server = dap_server_new(a_cfg_section, NULL, &l_callbacks) )) {
        log_it(L_ERROR, "CLI server not initialized");
        return -2;
    }
    log_it(L_INFO, "CLI server initialized");
    return 0;
}

/**
 * @brief dap_cli_server_deinit
 */
void dap_cli_server_deinit()
{
    dap_server_delete(s_cli_server);
}

/**
 * @brief dap_cli_server_cmd_add
 * @param a_name
 * @param a_func
 * @param a_doc
 * @param a_doc_ex
 */
void dap_cli_server_cmd_add(const char * a_name, dap_cli_server_cmd_callback_t a_func, const char *a_doc, const char *a_doc_ex)
{
    s_cmd_add_ex(a_name, (dap_cli_server_cmd_callback_ex_t)(void *)a_func, NULL, a_doc, a_doc_ex);
}

/**
 * @brief s_cmd_add_ex
 * @param a_name
 * @param a_func
 * @param a_arg_func
 * @param a_doc
 * @param a_doc_ex
 */
static inline void s_cmd_add_ex(const char * a_name, dap_cli_server_cmd_callback_ex_t a_func, void *a_arg_func, const char *a_doc, const char *a_doc_ex)
{
    dap_cli_cmd_t *l_cmd_item = DAP_NEW_Z(dap_cli_cmd_t);
    if (!l_cmd_item) {
        log_it(L_CRITICAL, "%s", c_error_memory_alloc);
        return;
    }
    snprintf(l_cmd_item->name,sizeof (l_cmd_item->name),"%s",a_name);
    l_cmd_item->doc = strdup( a_doc);
    l_cmd_item->doc_ex = strdup( a_doc_ex);
    if (a_arg_func) {
        l_cmd_item->func_ex = a_func;
        l_cmd_item->arg_func = a_arg_func;
    } else {
        l_cmd_item->func = (dap_cli_server_cmd_callback_t )(void *)a_func;
    }
    HASH_ADD_STR(cli_commands,name,l_cmd_item);
    log_it(L_DEBUG,"Added command %s",l_cmd_item->name);
}

int json_commands(const char * a_name) {
    static const char* long_cmd[] = {
            "tx_history",
            "wallet",
            "mempool",
            "ledger",
            "tx_create",
            "tx_create_json",
            "tx_verify",
            "tx_cond_create",
            "tx_cond_remove",
            "tx_cond_unspent_find",
            "chain_ca_copy",
            "dag",
            "block",
            "dag",
            "token",
            "esbocs",
            "global_db",
            "net",
<<<<<<< HEAD
            "find"
=======
            "srv_stake",
            "voting"
>>>>>>> 90e9f61c
    };
    for (size_t i = 0; i < sizeof(long_cmd)/sizeof(long_cmd[0]); i++) {
        if (!strcmp(a_name, long_cmd[i])) {
            return 1;
        }
    }
    return 0;
}

/**
 * @brief dap_cli_server_cmd_set_reply_text
 * Write text to reply string
 * @param str_reply
 * @param str
 * @param ...
 */
void dap_cli_server_cmd_set_reply_text(void **a_str_reply, const char *str, ...)
{
    char **l_str_reply = (char **)a_str_reply;
    if (l_str_reply) {
        if (*l_str_reply) {
            DAP_DELETE(*l_str_reply);
            *l_str_reply = NULL;
        }
        va_list args;
        va_start(args, str);
        *l_str_reply = dap_strdup_vprintf(str, args);
        va_end(args);
    }
}

/**
 * @brief dap_cli_server_cmd_check_option
 * @param argv
 * @param arg_start
 * @param arg_end
 * @param opt_name
 * @return
 */
int dap_cli_server_cmd_check_option( char** argv, int arg_start, int arg_end, const char *opt_name)
{
    int arg_index = arg_start;
    const char *arg_string;

    while(arg_index < arg_end)
    {
        char * l_argv_cur = argv[arg_index];
        arg_string = l_argv_cur;
        // find opt_name
        if(arg_string && opt_name && arg_string[0] && opt_name[0] && !strcmp(arg_string, opt_name)) {
                return arg_index;
        }
        arg_index++;
    }
    return -1;
}


/**
 * @brief dap_cli_server_cmd_find_option_val
 * return index of string in argv, or 0 if not found
 * @param argv
 * @param arg_start
 * @param arg_end
 * @param opt_name
 * @param opt_value
 * @return int
 */
int dap_cli_server_cmd_find_option_val( char** argv, int arg_start, int arg_end, const char *opt_name, const char **opt_value)
{
    assert(argv);
    int arg_index = arg_start;
    const char *arg_string;
    int l_ret_pos = 0;

    while(arg_index < arg_end)
    {
        char * l_argv_cur = argv[arg_index];
        arg_string = l_argv_cur;
        // find opt_name
        if(arg_string && opt_name && arg_string[0] && opt_name[0] && !strcmp(arg_string, opt_name)) {
            // find opt_value
            if(opt_value) {
                arg_string = argv[++arg_index];
                if(arg_string) {
                    *opt_value = arg_string;
                    return arg_index;
                }
                // for case if opt_name exist without value
                else
                    l_ret_pos = arg_index;
            }
            else
                // need only opt_name
                return arg_index;
        }
        arg_index++;
    }
    return l_ret_pos;
}


/**
 * @brief dap_cli_server_cmd_apply_overrides
 *
 * @param a_name
 * @param a_overrides
 */
void dap_cli_server_cmd_apply_overrides(const char * a_name, const dap_cli_server_cmd_override_t a_overrides)
{
    dap_cli_cmd_t *l_cmd_item = dap_cli_server_cmd_find(a_name);
    if(l_cmd_item)
        l_cmd_item->overrides = a_overrides;
}

/**
 * @brief dap_cli_server_cmd_get_first
 * @return
 */
dap_cli_cmd_t* dap_cli_server_cmd_get_first()
{
    return cli_commands;
}

/**
 * @brief dap_cli_server_cmd_find
 * @param a_name
 * @return
 */
dap_cli_cmd_t* dap_cli_server_cmd_find(const char *a_name)
{
    dap_cli_cmd_t *l_cmd_item = NULL;
    HASH_FIND_STR(cli_commands,a_name,l_cmd_item);
    return l_cmd_item;
}

void dap_cli_server_alias_add(const char *a_alias, const char *a_pre_cmd, dap_cli_cmd_t *a_cmd) {
    if (!a_alias || !a_pre_cmd || !a_cmd)
        return;
    dap_cli_cmd_aliases_t *l_alias = DAP_NEW(dap_cli_cmd_aliases_t);
    size_t l_alias_size = dap_strlen(a_alias);
    memcpy(l_alias->alias, a_alias, l_alias_size);
    l_alias->alias[l_alias_size] = '\0';
    size_t l_addition_size = dap_strlen(a_pre_cmd);
    memcpy(l_alias->addition, a_pre_cmd, l_addition_size);
    l_alias->addition[l_addition_size] = '\0';
    l_alias->standard_command = a_cmd;
    HASH_ADD_STR(s_command_alias, alias, l_alias);
}

dap_cli_cmd_t *dap_cli_server_cmd_find_by_alias(const char *a_alias, char **a_append, char **a_ncmd) {
    dap_cli_cmd_aliases_t *l_alias = NULL;
    HASH_FIND_STR(s_command_alias, a_alias, l_alias);
    if (!l_alias)
        return NULL;
    *a_append = dap_strdup(l_alias->addition);
    *a_ncmd = dap_strdup(l_alias->standard_command->name);
    return l_alias->standard_command;
}

static bool s_cli_cmd_exec(void *a_arg) {
    cli_cmd_arg_t *l_arg = (cli_cmd_arg_t*)a_arg;
    char    *l_ret = dap_cli_cmd_exec(l_arg->buf),
            *l_full_ret = dap_strdup_printf("HTTP/1.1 200 OK\r\n"
                                            "Content-Length: %zu\r\n\r\n"
                                            "%s", dap_strlen(l_ret), l_ret);
    dap_events_socket_write_mt(l_arg->worker, l_arg->es_uid, l_full_ret, dap_strlen(l_full_ret));
    // TODO: pagination
    //dap_events_socket_remove_and_delete_mt(l_arg->worker, l_arg->es_uid); // No need...
    DAP_DEL_MULTY(l_ret, /*l_full_ret,*/ a_arg);
    return false;
}

char *dap_cli_cmd_exec(char *a_req_str) {
    dap_json_rpc_request_t *request = dap_json_rpc_request_from_json(a_req_str);
    if ( !request )
        return NULL;
    int l_verbose = 0;
    // command is found
    char *cmd_name = request->method;
    dap_cli_cmd_t *l_cmd = dap_cli_server_cmd_find(cmd_name);
    bool l_finded_by_alias = false;
    char *l_append_cmd = NULL;
    char *l_ncmd = NULL;
    if (!l_cmd) {
        l_cmd = dap_cli_server_cmd_find_by_alias(cmd_name, &l_append_cmd, &l_ncmd);
        l_finded_by_alias = true;
    }
    dap_json_rpc_params_t * params = request->params;

    char *str_cmd = dap_json_rpc_params_get(params, 0);
    int res = -1;
    char *str_reply = NULL;
    json_object* l_json_arr_reply = json_object_new_array();
    if(l_cmd){
        if(l_cmd->overrides.log_cmd_call)
            l_cmd->overrides.log_cmd_call(str_cmd);
        else {
            char *l_str_cmd = dap_strdup(str_cmd);
            char *l_ptr = strstr(l_str_cmd, "-password");
            if (l_ptr) {
                l_ptr += 10;
                while(l_ptr[0] != '\0' && l_ptr[0] != ';') {
                    *l_ptr = '*';
                    l_ptr +=1;
                }
            }
            debug_if( dap_config_get_item_bool_default(g_config, "cli-server", "debug-more", false),
                      L_DEBUG, "execute command=%s", l_str_cmd );
            DAP_DELETE(l_str_cmd);
        }

        char ** l_argv = dap_strsplit(str_cmd, ";", -1);
        int argc = 0;
        // Count argc
        while (l_argv[argc] != NULL) argc++;
        // Support alias
        if (l_finded_by_alias) {
            int l_argc = argc + 1;
            char **al_argv = DAP_NEW_Z_COUNT(char*, l_argc + 1);
            al_argv[0] = l_ncmd;
            al_argv[1] = l_append_cmd;
            for (int i = 1; i < argc; i++)
                al_argv[i + 1] = l_argv[i];
            cmd_name = l_ncmd;
            DAP_FREE(l_argv[0]);
            DAP_DEL_Z(l_argv);
            l_argv = al_argv;
            argc = l_argc;
        }
        // Call the command function
        if(l_cmd &&  l_argv && l_cmd->func) {
            if (json_commands(cmd_name)) {
                res = l_cmd->func(argc, l_argv, (void *)&l_json_arr_reply);
            } else if (l_cmd->arg_func) {
                res = l_cmd->func_ex(argc, l_argv, l_cmd->arg_func, (void *)&str_reply);
            } else {
                res = l_cmd->func(argc, l_argv, (void *)&str_reply);
            }
        } else if (l_cmd) {
            log_it(L_WARNING,"NULL arguments for input for command \"%s\"", str_cmd);
            dap_json_rpc_error_add(l_json_arr_reply, -1, "NULL arguments for input for command \"%s\"", str_cmd);
        }else {
            log_it(L_WARNING,"No function for command \"%s\" but it registred?!", str_cmd);
            dap_json_rpc_error_add(l_json_arr_reply, -1, "No function for command \"%s\" but it registred?!", str_cmd);
        }
        // find '-verbose' command
        l_verbose = dap_cli_server_cmd_find_option_val(l_argv, 1, argc, "-verbose", NULL);
        dap_strfreev(l_argv);
    } else {
        dap_json_rpc_error_add(l_json_arr_reply, -1, "can't recognize command=%s", str_cmd);
        log_it(L_ERROR,"Reply string: \"%s\"", str_reply);
    }
    char *reply_body = NULL;
    // -verbose
    if(l_verbose) {
        if (str_reply) {
            reply_body = dap_strdup_printf("%d\r\nret_code: %d\r\n%s\r\n", res, res, str_reply);
            DAP_DELETE(str_reply);
        } else {
            json_object* json_res = json_object_new_object();
            json_object_object_add(json_res, "ret_code", json_object_new_int(res));
            json_object_array_add(l_json_arr_reply, json_res);
        }
    } else
        reply_body = str_reply;

    // create response
    dap_json_rpc_response_t* response = reply_body
            ? dap_json_rpc_response_create(reply_body, TYPE_RESPONSE_STRING, request->id)
            : dap_json_rpc_response_create(json_object_get(l_json_arr_reply), TYPE_RESPONSE_JSON, request->id);
    json_object_put(l_json_arr_reply);
    char* response_string = dap_json_rpc_response_to_string(response);
    dap_json_rpc_response_free(response);
    dap_json_rpc_request_free(request);
    return response_string;
}<|MERGE_RESOLUTION|>--- conflicted
+++ resolved
@@ -191,12 +191,9 @@
             "esbocs",
             "global_db",
             "net",
-<<<<<<< HEAD
+            "srv_stake",
+            "voting",
             "find"
-=======
-            "srv_stake",
-            "voting"
->>>>>>> 90e9f61c
     };
     for (size_t i = 0; i < sizeof(long_cmd)/sizeof(long_cmd[0]); i++) {
         if (!strcmp(a_name, long_cmd[i])) {
