--- conflicted
+++ resolved
@@ -702,11 +702,8 @@
             "tx_history",
             "mempool",
             "chain_ca_copy",
-<<<<<<< HEAD
+            "ledger"
             "net"
-=======
-            "ledger"
->>>>>>> 0bf01fb0
     };
     for (size_t i = 0; i < sizeof(long_cmd)/sizeof(long_cmd[0]); i++) {
         if (!strcmp(a_name, long_cmd[i])) {
