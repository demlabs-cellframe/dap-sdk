--- conflicted
+++ resolved
@@ -27,11 +27,14 @@
 typedef uint64_t dap_millitime_t;
 
 // Create nanotime from second
-dap_nanotime_t dap_nanotime_from_sec(dap_time_t a_time);
+static inline dap_nanotime_t dap_nanotime_from_sec(dap_time_t a_time) {
+    return (dap_nanotime_t)a_time * DAP_NSEC_PER_SEC;
+}
 // Get seconds from nanotime
-dap_time_t dap_nanotime_to_sec(dap_nanotime_t a_time);
+static inline dap_time_t dap_nanotime_to_sec(dap_nanotime_t a_time) {
+    return a_time / DAP_NSEC_PER_SEC;
+}
 
-<<<<<<< HEAD
 typedef union dap_time_simpl_str {
     const char s[7];
 } dap_time_simpl_str_t;
@@ -52,21 +55,30 @@
 
 #define dap_time_to_str_simplified(t) s_dap_time_to_str_simplified(t).s
 
-=======
-dap_millitime_t dap_nanotime_to_millitime(dap_nanotime_t a_time);
+static inline dap_millitime_t dap_nanotime_to_millitime(dap_nanotime_t a_time) {
+    return a_time / DAP_NSEC_PER_MSEC;
+}
 
-dap_nanotime_t dap_millitime_to_nanotime(dap_millitime_t a_time);
->>>>>>> a59fd880
+static inline dap_nanotime_t dap_millitime_to_nanotime(dap_millitime_t a_time) {
+    return (dap_nanotime_t)a_time * DAP_NSEC_PER_MSEC;
+}
+
 /**
  * @brief dap_chain_time_now Get current time in seconds since January 1, 1970 (UTC)
  * @return Returns current UTC time in seconds.
  */
-dap_time_t dap_time_now(void);
+static inline dap_time_t dap_time_now() {
+    return (dap_time_t)time(NULL);
+}
 /**
  * @brief dap_clock_gettime Get current time in nanoseconds since January 1, 1970 (UTC)
  * @return Returns current UTC time in nanoseconds.
  */
-dap_nanotime_t dap_nanotime_now(void);
+static inline dap_nanotime_t dap_nanotime_now(void) {
+    struct timespec cur_time;
+    clock_gettime(CLOCK_REALTIME, &cur_time);
+    return (dap_nanotime_t)cur_time.tv_sec * DAP_NSEC_PER_SEC + cur_time.tv_nsec;
+}
 
 // crossplatform usleep
 void dap_usleep(uint64_t a_microseconds);
