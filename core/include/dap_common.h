/*
 * Authors:
 * Dmitriy A. Gearasimov <kahovski@gmail.com>
 * Anatolii Kurotych <akurotych@gmail.com>
 * DeM Labs Inc.   https://demlabs.net
 * DeM Labs Open source community https://github.com/demlabsinc
 * Copyright  (c) 2017-2019
 * All rights reserved.

 This file is part of DAP (Deus Applications Prototypes) the open source project

    DAP (Deus Applicaions Prototypes) is free software: you can redistribute it and/or modify
    it under the terms of the GNU General Public License as published by
    the Free Software Foundation, either version 3 of the License, or
    (at your option) any later version.

    DAP is distributed in the hope that it will be useful,
    but WITHOUT ANY WARRANTY; without even the implied warranty of
    MERCHANTABILITY or FITNESS FOR A PARTICULAR PURPOSE.  See the
    GNU General Public License for more details.

    You should have received a copy of the GNU General Public License
    along with any DAP based project.  If not, see <http://www.gnu.org/licenses/>.
*/
#pragma once
#ifndef __STDC_WANT_LIB_EXT1__
#define __STDC_WANT_LIB_EXT1__ 1
#endif

#ifdef DAP_OS_WINDOWS
#ifndef _WINSOCKAPI_
#include <winsock2.h>
#endif
#include <fcntl.h>
#define pipe(pfds) _pipe(pfds, 4096, _O_BINARY)
#define strerror_r(arg1, arg2, arg3) strerror_s(arg2, arg3, arg1)
#define popen _popen
#define pclose _pclose
#endif

#include <stdio.h>
#include <stdlib.h>
#include <stddef.h>
#include <stdbool.h>
#include <stdarg.h>
#include <stdint.h>
#include <unistd.h>
#include <time.h>
#ifdef __USE_GNU
# undef __USE_GNU
# define NEED_GNU_REENABLE
#endif
#include <string.h>
#ifdef NEED_GNU_REENABLE
# define __USE_GNU
#endif
#include <assert.h>
#include <ctype.h>
#include <pthread.h>

#ifndef __cplusplus
# include <stdatomic.h>
#else
# include <atomic>
# define _Atomic(X) std::atomic< X >
#define atomic_bool _Atomic(bool)
#define atomic_uint _Atomic(uint)
#endif

#ifdef __MACH__
#include <dispatch/dispatch.h>
#endif
#include "portable_endian.h"

#define BIT( x ) ( 1 << x )
// Stuffs an integer into a pointer type
#define DAP_INT_TO_POINTER(i) ((void*) (size_t) (i))
// Extracts an integer from a pointer
#define DAP_POINTER_TO_INT(p) ((int)  (size_t) (void *) (p))
// Stuffs an unsigned integer into a pointer type
#define DAP_UINT_TO_POINTER(u) ((void*) (unsigned long) (u))
// Extracts an unsigned integer from a pointer
#define DAP_POINTER_TO_UINT(p) ((unsigned int) (unsigned long) (p))
// Stuffs a size_t into a pointer type
#define DAP_SIZE_TO_POINTER(s) ((void*) (size_t) (s))
// Extracts a size_t from a pointer
#define DAP_POINTER_TO_SIZE(p) ((size_t) (p))

#if defined(__GNUC__) ||defined (__clang__)
  #define DAP_ALIGN_PACKED  __attribute__((aligned(1),packed))
#else
  #define DAP_ALIGN_PACKED  __attribute__((aligned(1),packed))
#endif

#ifdef _MSC_VER
  #define DAP_STATIC_INLINE static __forceinline
  #define DAP_INLINE __forceinline
  #define DAP_ALIGNED(x) __declspec( align(x) )
#else
  #define DAP_STATIC_INLINE static __attribute__((always_inline)) inline
  #define DAP_INLINE __attribute__((always_inline)) inline
  #define DAP_ALIGNED(x) __attribute__ ((aligned (x)))
#endif

#ifndef TRUE
  #define TRUE  true
  #define FALSE false
#endif

#ifndef UNUSED
  #define UNUSED(x) (void)(x)
#endif

#define UNUSED_ARG __attribute__((__unused__))

#ifndef ROUNDUP
  #define ROUNDUP(n,width) (((n) + (width) - 1) & ~(unsigned)((width) - 1))
#endif

#ifdef __cplusplus
#define DAP_CAST_PTR(t,v) reinterpret_cast<t*>(v)
#else
#define DAP_CAST_PTR(t,v) (t*)(v)
#endif

#if DAP_USE_RPMALLOC
  #include "rpmalloc.h"
  #define DAP_MALLOC(a)         rpmalloc(a)
  #define DAP_FREE(a)           rpfree(a)
  #define DAP_CALLOC(a, b)      rpcalloc(a, b)
  #define DAP_ALMALLOC(a, b)    rpaligned_alloc(a, b)
  #define DAP_ALREALLOC(a,b,c)  rpaligned_realloc(a, b, c, 0, 0)
  #define DAP_ALFREE(a)         rpfree(a)
  #define DAP_NEW(a)            DAP_CAST_REINT(a, rpmalloc(sizeof(a)))
  #define DAP_NEW_SIZE(a, b)    DAP_CAST_REINT(a, rpmalloc(b))
  #define DAP_NEW_Z(a)          DAP_CAST_REINT(a, rpcalloc(1,sizeof(a)))
  #define DAP_NEW_Z_SIZE(a, b)  DAP_CAST_REINT(a, rpcalloc(1,b))
  #define DAP_REALLOC(a, b)     rprealloc(a,b)
  #define DAP_DELETE(a)         rpfree(a)
  #define DAP_DUP(a)            memcpy(rpmalloc(sizeof(*a)), a, sizeof(*a))
  #define DAP_DUP_SIZE(a, s)    memcpy(rpmalloc(s), a, s)
#elif   DAP_SYS_DEBUG

#include    <assert.h>

#define     MEMSTAT$SZ_NAME     63            dap_global_db_del_sync(l_gdb_group, l_objs[i].key);
#define     MEMSTAT$K_MAXNR     8192
#define     MEMSTAT$K_MINTOLOG  (32*1024)

typedef struct __dap_memstat_rec__ {

        unsigned char   fac_len,                                        /* Length of the facility name */
                        fac_name[MEMSTAT$SZ_NAME + 1];                  /* A human readable facility name, ASCIC */

        ssize_t         alloc_sz;                                       /* A size of the single allocations */
        atomic_ullong   alloc_nr,                                       /* A number of allocations */
                        free_nr;                                        /* A number of deallocations */
} dap_memstat_rec_t;

int     dap_memstat_reg (dap_memstat_rec_t   *a_memstat_rec);
void    dap_memstat_show (void);
extern  dap_memstat_rec_t    *g_memstat [MEMSTAT$K_MAXNR];              /* Array to keep pointers to module/facility specific memstat vecros */

static inline void s_vm_free(const char *a_rtn_name, int a_rtn_line, void *a_ptr);
static inline void *s_vm_get(const char *a_rtn_name, int a_rtn_line, ssize_t a_size);
static inline void *s_vm_get_z(const char *a_rtn_name, int a_rtn_line, ssize_t a_nr, ssize_t a_size);
static inline void *s_vm_extend(const char *a_rtn_name, int a_rtn_line, void *a_ptr, ssize_t a_size);


    #define DAP_FREE(a)         s_vm_free(__func__, __LINE__, (void *) a)
    #define DAP_DELETE(a)       s_vm_free(__func__, __LINE__, (void *) a)

    #define DAP_MALLOC(a)       s_vm_get(__func__, __LINE__, a)
    #define DAP_CALLOC(a, b)    s_vm_get_z(__func__, __LINE__, a, b)
    #define DAP_ALMALLOC(a, b)    _dap_aligned_alloc(a, b)
    #define DAP_ALREALLOC(a, b)   _dap_aligned_realloc(a, b)
    #define DAP_ALFREE(a)         _dap_aligned_free(a, b)
    #define DAP_NEW( a )          DAP_CAST_REINT(a, s_vm_get(__func__, __LINE__, sizeof(a)) )
    #define DAP_NEW_SIZE(a, b)    DAP_CAST_REINT(a, s_vm_get(__func__, __LINE__, b) )
    #define DAP_NEW_STACK( a )        DAP_CAST_REINT(a, alloca(sizeof(a)) )
    #define DAP_NEW_STACK_SIZE(a, b)  DAP_CAST_REINT(a, alloca(b) )
    #define DAP_NEW_Z( a )        DAP_CAST_REINT(a, s_vm_get_z(__func__, __LINE__, 1,sizeof(a)))
    #define DAP_NEW_Z_SIZE(a, b)  DAP_CAST_REINT(a, s_vm_get_z(__func__, __LINE__, 1,b))
    #define DAP_REALLOC(a, b)     s_vm_extend(__func__, __LINE__, a,b)

    #define DAP_DUP(a)            memcpy(s_vm_get(__func__, __LINE__, sizeof(*a)), a, sizeof(*a))
    #define DAP_DUP_SIZE(a, s)    memcpy(s_vm_get(__func__, __LINE__, s), a, s)

#else
#define DAP_MALLOC(p)         malloc(p)
#define DAP_FREE(p)           free(p)
#define DAP_CALLOC(p, s)      ({ size_t s1 = (size_t)(s); s1 > 0 ? calloc(p, s1) : DAP_CAST_PTR(void, NULL); })
#define DAP_ALMALLOC(p, s)    ({ size_t s1 = (size_t)(s); s1 > 0 ? _dap_aligned_alloc(p, s1) : DAP_CAST_PTR(void, NULL); })
#define DAP_ALREALLOC(p, s)   ({ size_t s1 = (size_t)(s); s1 > 0 ? _dap_aligned_realloc(p, s1) :  DAP_CAST_PTR(void, NULL); })
#define DAP_ALFREE(p)         _dap_aligned_free(p)
#define DAP_PAGE_ALMALLOC(p)  _dap_page_aligned_alloc(p)
#define DAP_PAGE_ALFREE(p)    _dap_page_aligned_free(p)
#define DAP_NEW(t)            DAP_CAST_PTR(t, malloc(sizeof(t)))
#define DAP_NEW_SIZE(t, s)    ({ size_t s1 = (size_t)(s); s1 > 0 ? DAP_CAST_PTR(t, malloc(s1)) : DAP_CAST_PTR(t, NULL); })
 /* Auto memory! Do not inline! Do not modify the size in-call! */
#define DAP_NEW_STACK(t)            DAP_CAST_PTR(t, alloca(sizeof(t)))
#define DAP_NEW_STACK_SIZE(t, s)    DAP_CAST_PTR(t, (size_t)(s) > 0 ? alloca((size_t)(s)) : NULL)
/* ... */
#define DAP_NEW_Z(t)          DAP_CAST_PTR(t, calloc(1, sizeof(t)))
#define DAP_NEW_Z_SIZE(t, s)  ({ size_t s1 = (size_t)(s); s1 > 0 ? DAP_CAST_PTR(t, calloc(1, s1)) : DAP_CAST_PTR(t, NULL); })
#define DAP_REALLOC(p, s)     ({ size_t s1 = (size_t)(s); s1 > 0 ? realloc(p, s1) : ({ DAP_DEL_Z(p); DAP_CAST_PTR(void, NULL); }); })
#define DAP_DELETE(p)         free((void*)(p))
#define DAP_DUP(p)            ({ void *p1 = (uintptr_t)(p) != 0 ? malloc(sizeof(*(p))) : NULL; p1 ? memcpy(p1, (p), sizeof(*(p))) : DAP_CAST_PTR(void, NULL); })
#define DAP_DUP_SIZE(p, s)    ({ size_t s1 = (size_t)(s); void *p1 = (p) && (s1 > 0) ? malloc(s1) : NULL; p1 ? memcpy(p1, (p), s1) : DAP_CAST_PTR(void, NULL); })
#endif
#define DAP_DEL_Z(a)          do { if (a) { DAP_DELETE(a); (a) = NULL; } } while (0);

DAP_STATIC_INLINE unsigned long dap_pagesize() {
    static int s = 0;
    if (s)
        return s;
#ifdef DAP_OS_WINDOWS
    SYSTEM_INFO si;
    GetSystemInfo(&si);
    s = si.dwPageSize;
#else
    s = sysconf(_SC_PAGESIZE);
#endif
    return s ? s : 4096;
}

#ifdef DAP_OS_WINDOWS
typedef struct iovec {
    void    *iov_base; /* Data */
    size_t  iov_len; /* ... and its' size */
} iovec_t;
#define HAVE_STRUCT_IOVEC 1
typedef HANDLE dap_file_handle_t;
typedef DWORD dap_errnum_t;
#define dap_fileclose CloseHandle
#else
typedef int dap_file_handle_t;
typedef struct iovec iovec_t;
typedef int dap_errnum_t;
#define INVALID_HANDLE_VALUE -1
#define dap_fileclose close
#endif

ssize_t dap_readv(dap_file_handle_t a_hf, iovec_t const *a_bufs, int a_bufs_num, dap_errnum_t *a_err);
ssize_t dap_writev(dap_file_handle_t a_hf, const char* a_filename, iovec_t const *a_bufs, int a_bufs_num, dap_errnum_t *a_err);

DAP_STATIC_INLINE void *_dap_aligned_alloc( uintptr_t alignment, uintptr_t size )
{
    uintptr_t ptr = (uintptr_t) DAP_MALLOC( size + (alignment * 2) + sizeof(void *) );

    if ( !ptr )
        return (void *)ptr;

    uintptr_t al_ptr = ( ptr + sizeof(void *) + alignment) & ~(alignment - 1 );
    ((uintptr_t *)al_ptr)[-1] = ptr;

    return (void *)al_ptr;
}

DAP_STATIC_INLINE void *_dap_aligned_realloc( uintptr_t alignment, void *bptr, uintptr_t size )
{
    uintptr_t ptr = (uintptr_t) DAP_REALLOC( bptr, size + (alignment * 2) + sizeof(void *) );

    if ( !ptr )
        return (void *)ptr;

    uintptr_t al_ptr = ( ptr + sizeof(void *) + alignment) & ~(alignment - 1 );
    ((uintptr_t *)al_ptr)[-1] = ptr;

    return (void *)al_ptr;
}

DAP_STATIC_INLINE void _dap_aligned_free( void *ptr )
{
    if ( !ptr )
        return;

    void  *base_ptr = (void *)((uintptr_t *)ptr)[-1];
    DAP_FREE( base_ptr );
}

DAP_STATIC_INLINE void *_dap_page_aligned_alloc(size_t size) {
#ifndef DAP_OS_WINDOWS
    return valloc(size);
#else
    return VirtualAlloc(0, size, MEM_COMMIT | MEM_RESERVE, PAGE_READWRITE);
#endif
}

DAP_STATIC_INLINE void _dap_page_aligned_free(void *ptr) {
#ifndef DAP_OS_WINDOWS
    free(ptr);
#else
    VirtualFree(ptr, 0, MEM_RELEASE);
#endif
}

/*
 * 23: added support for encryption key type parameter and option to encrypt headers
 * 24: Update hashes protocol
*/
#define DAP_PROTOCOL_VERSION          24
#define DAP_PROTOCOL_VERSION_DEFAULT  24 // used if version is not explicitly specified

#define DAP_CLIENT_PROTOCOL_VERSION   24

#if (__SIZEOF_LONG__ == 4) || defined (DAP_OS_DARWIN)
#define DAP_UINT64_FORMAT_X  "llX"
#define DAP_UINT64_FORMAT_x  "llx"
#define DAP_UINT64_FORMAT_U  "llu"
#elif (__SIZEOF_LONG__ == 8)
#define DAP_UINT64_FORMAT_X  "lX"
#define DAP_UINT64_FORMAT_x  "lx"
#define DAP_UINT64_FORMAT_U  "lu"
#else
#error "DAP_UINT64_FORMAT_* are undefined for your platform"
#endif


#ifdef DAP_OS_WINDOWS
#ifdef _WIN64
#define DAP_FORMAT_SOCKET "llu"
#else
#define DAP_FORMAT_SOCKET "lu"
#endif // _WIN64
#define DAP_FORMAT_HANDLE "p"
#define DAP_FORMAT_ERRNUM "lu"
#else
#define DAP_FORMAT_SOCKET "d"
#define DAP_FORMAT_HANDLE "d"
#define DAP_FORMAT_ERRNUM "d"
#endif // DAP_OS_WINDOWS

#ifndef LOWORD
  #define LOWORD( l ) ((uint16_t) (((uintptr_t) (l)) & 0xFFFF))
  #define HIWORD( l ) ((uint16_t) ((((uintptr_t) (l)) >> 16) & 0xFFFF))
  #define LOBYTE( w ) ((uint8_t) (((uintptr_t) (w)) & 0xFF))
  #define HIBYTE( w ) ((uint8_t) ((((uintptr_t) (w)) >> 8) & 0xFF))
#endif

#ifndef RGB
  #define RGB(r,g,b) ((uint32_t)(((uint8_t)(r)|((uint16_t)((uint8_t)(g))<<8))|(((uint32_t)(uint8_t)(b))<<16)))
  #define RGBA(r, g, b, a) ((uint32_t) ((uint32_t)RGB(r,g,b) | (uint32_t)(a) << 24))
  #define GetRValue(rgb) (LOBYTE(rgb))
  #define GetGValue(rgb) (LOBYTE(((uint16_t)(rgb)) >> 8))
  #define GetBValue(rgb) (LOBYTE((rgb)>>16))
  #define GetAValue(rgb) (LOBYTE((rgb)>>24))
#endif

#define QBYTE RGBA

#define DAP_LOG_HISTORY 1

//#define DAP_LOG_HISTORY_STR_SIZE    128
//#define DAP_LOG_HISTORY_MAX_STRINGS 4096
//#define DAP_LOG_HISTORY_BUFFER_SIZE (DAP_LOG_HISTORY_STR_SIZE * DAP_LOG_HISTORY_MAX_STRINGS)
//#define DAP_LOG_HISTORY_M           (DAP_LOG_HISTORY_MAX_STRINGS - 1)

typedef uint8_t byte_t;
typedef int dap_spinlock_t;

// Deprecated funstions, just for compatibility
#define dap_sscanf      sscanf
#define dap_vsscanf     vsscanf
#define dap_scanf       scanf
#define dap_vscanf      vscanf
#define dap_fscanf      fscanf
#define dap_vfscanf     vfscanf
#define dap_sprintf     sprintf
#define dap_snprintf    snprintf
#define dap_printf      printf
#define dap_vprintf     vprintf
#define dap_fprintf     fprintf
#define dap_vfprintf    vfprintf
#define dap_vsprintf    vsprintf
#define dap_vsnprintf   vsnprintf
#define dap_asprintf    asprintf
#define dap_vasprintf   vasprintf

#if defined (__GNUC__) || defined (__clang__)
#ifdef __MINGW_PRINTF_FORMAT
#define DAP_PRINTF_ATTR(format_index, args_index) \
    __attribute__ ((format (__MINGW_PRINTF_FORMAT, format_index, args_index)))
#else
#define DAP_PRINTF_ATTR(format_index, args_index) \
    __attribute__ ((format (printf, format_index, args_index)))
#endif
#else /* __GNUC__ */
#define DAP_PRINTF_ATTR(format_index, args_index)
#endif /* __GNUC__ */

/**
 * @brief The log_level enum
 */

typedef enum dap_log_level {

  L_DEBUG     = 0,
  L_INFO      = 1,
  L_NOTICE    = 2,
  L_MSG       = 3,
  L_DAP       = 4,
  L_WARNING   = 5,
  L_ATT       = 6,
  L_ERROR     = 7,
  L_CRITICAL  = 8,
  L_TOTAL,

} dap_log_level_t;

typedef void *dap_interval_timer_t;
typedef void (*dap_timer_callback_t)(void *param);

#ifdef __cplusplus
extern "C" {
#endif

#ifndef MAX_PATH
#define MAX_PATH 120
#endif

#ifndef MAX
#define MAX(a, b) ((a) > (b) ? (a) : (b))
#endif
#ifndef MIN
#define MIN(a, b) ((a) < (b) ? (a) : (b))
#endif

static const DAP_ALIGNED(16) uint16_t htoa_lut256[ 256 ] = {

  0x3030, 0x3130, 0x3230, 0x3330, 0x3430, 0x3530, 0x3630, 0x3730, 0x3830, 0x3930, 0x4130, 0x4230, 0x4330, 0x4430, 0x4530,
  0x4630, 0x3031, 0x3131, 0x3231, 0x3331, 0x3431, 0x3531, 0x3631, 0x3731, 0x3831, 0x3931, 0x4131, 0x4231, 0x4331, 0x4431,
  0x4531, 0x4631, 0x3032, 0x3132, 0x3232, 0x3332, 0x3432, 0x3532, 0x3632, 0x3732, 0x3832, 0x3932, 0x4132, 0x4232, 0x4332,
  0x4432, 0x4532, 0x4632, 0x3033, 0x3133, 0x3233, 0x3333, 0x3433, 0x3533, 0x3633, 0x3733, 0x3833, 0x3933, 0x4133, 0x4233,
  0x4333, 0x4433, 0x4533, 0x4633, 0x3034, 0x3134, 0x3234, 0x3334, 0x3434, 0x3534, 0x3634, 0x3734, 0x3834, 0x3934, 0x4134,
  0x4234, 0x4334, 0x4434, 0x4534, 0x4634, 0x3035, 0x3135, 0x3235, 0x3335, 0x3435, 0x3535, 0x3635, 0x3735, 0x3835, 0x3935,
  0x4135, 0x4235, 0x4335, 0x4435, 0x4535, 0x4635, 0x3036, 0x3136, 0x3236, 0x3336, 0x3436, 0x3536, 0x3636, 0x3736, 0x3836,
  0x3936, 0x4136, 0x4236, 0x4336, 0x4436, 0x4536, 0x4636, 0x3037, 0x3137, 0x3237, 0x3337, 0x3437, 0x3537, 0x3637, 0x3737,
  0x3837, 0x3937, 0x4137, 0x4237, 0x4337, 0x4437, 0x4537, 0x4637, 0x3038, 0x3138, 0x3238, 0x3338, 0x3438, 0x3538, 0x3638,
  0x3738, 0x3838, 0x3938, 0x4138, 0x4238, 0x4338, 0x4438, 0x4538, 0x4638, 0x3039, 0x3139, 0x3239, 0x3339, 0x3439, 0x3539,
  0x3639, 0x3739, 0x3839, 0x3939, 0x4139, 0x4239, 0x4339, 0x4439, 0x4539, 0x4639, 0x3041, 0x3141, 0x3241, 0x3341, 0x3441,
  0x3541, 0x3641, 0x3741, 0x3841, 0x3941, 0x4141, 0x4241, 0x4341, 0x4441, 0x4541, 0x4641, 0x3042, 0x3142, 0x3242, 0x3342,
  0x3442, 0x3542, 0x3642, 0x3742, 0x3842, 0x3942, 0x4142, 0x4242, 0x4342, 0x4442, 0x4542, 0x4642, 0x3043, 0x3143, 0x3243,
  0x3343, 0x3443, 0x3543, 0x3643, 0x3743, 0x3843, 0x3943, 0x4143, 0x4243, 0x4343, 0x4443, 0x4543, 0x4643, 0x3044, 0x3144,
  0x3244, 0x3344, 0x3444, 0x3544, 0x3644, 0x3744, 0x3844, 0x3944, 0x4144, 0x4244, 0x4344, 0x4444, 0x4544, 0x4644, 0x3045,
  0x3145, 0x3245, 0x3345, 0x3445, 0x3545, 0x3645, 0x3745, 0x3845, 0x3945, 0x4145, 0x4245, 0x4345, 0x4445, 0x4545, 0x4645,
  0x3046, 0x3146, 0x3246, 0x3346, 0x3446, 0x3546, 0x3646, 0x3746, 0x3846, 0x3946, 0x4146, 0x4246, 0x4346, 0x4446, 0x4546,
  0x4646
};

#define dap_htoa64( out, in, len ) \
{\
  uintptr_t  _len = len; \
  uint16_t *__restrict _out = (uint16_t *__restrict)out; \
  uint64_t *__restrict _in  = (uint64_t *__restrict)in;\
\
  while ( _len ) {\
    uint64_t  _val = *_in ++;\
    _out[0] = htoa_lut256[  _val & 0x00000000000000FF ];\
    _out[1] = htoa_lut256[ (_val & 0x000000000000FF00) >> 8 ];\
    _out[2] = htoa_lut256[ (_val & 0x0000000000FF0000) >> 16 ];\
    _out[3] = htoa_lut256[ (_val & 0x00000000FF000000) >> 24 ];\
    _out[4] = htoa_lut256[ (_val & 0x000000FF00000000) >> 32 ];\
    _out[5] = htoa_lut256[ (_val & 0x0000FF0000000000) >> 40 ];\
    _out[6] = htoa_lut256[ (_val & 0x00FF000000000000) >> 48 ];\
    _out[7] = htoa_lut256[ (_val & 0xFF00000000000000) >> 56 ];\
    _out += 8;\
    _len -= 8;\
  }\
}

typedef enum {
    DAP_ASCII_ALNUM = 1 << 0,
    DAP_ASCII_ALPHA = 1 << 1,
    DAP_ASCII_CNTRL = 1 << 2,
    DAP_ASCII_DIGIT = 1 << 3,
    DAP_ASCII_GRAPH = 1 << 4,
    DAP_ASCII_LOWER = 1 << 5,
    DAP_ASCII_PRINT = 1 << 6,
    DAP_ASCII_PUNCT = 1 << 7,
    DAP_ASCII_SPACE = 1 << 8,
    DAP_ASCII_UPPER = 1 << 9,
    DAP_ASCII_XDIGIT = 1 << 10
} DapAsciiType;

static const uint16_t s_ascii_table_data[256] = {
    0x004, 0x004, 0x004, 0x004, 0x004, 0x004, 0x004, 0x004,
    0x004, 0x104, 0x104, 0x004, 0x104, 0x104, 0x004, 0x004,
    0x004, 0x004, 0x004, 0x004, 0x004, 0x004, 0x004, 0x004,
    0x004, 0x004, 0x004, 0x004, 0x004, 0x004, 0x004, 0x004,
    0x140, 0x0d0, 0x0d0, 0x0d0, 0x0d0, 0x0d0, 0x0d0, 0x0d0,
    0x0d0, 0x0d0, 0x0d0, 0x0d0, 0x0d0, 0x0d0, 0x0d0, 0x0d0,
    0x459, 0x459, 0x459, 0x459, 0x459, 0x459, 0x459, 0x459,
    0x459, 0x459, 0x0d0, 0x0d0, 0x0d0, 0x0d0, 0x0d0, 0x0d0,
    0x0d0, 0x653, 0x653, 0x653, 0x653, 0x653, 0x653, 0x253,
    0x253, 0x253, 0x253, 0x253, 0x253, 0x253, 0x253, 0x253,
    0x253, 0x253, 0x253, 0x253, 0x253, 0x253, 0x253, 0x253,
    0x253, 0x253, 0x253, 0x0d0, 0x0d0, 0x0d0, 0x0d0, 0x0d0,
    0x0d0, 0x473, 0x473, 0x473, 0x473, 0x473, 0x473, 0x073,
    0x073, 0x073, 0x073, 0x073, 0x073, 0x073, 0x073, 0x073,
    0x073, 0x073, 0x073, 0x073, 0x073, 0x073, 0x073, 0x073,
    0x073, 0x073, 0x073, 0x0d0, 0x0d0, 0x0d0, 0x0d0, 0x004
/* the upper 128 are all zeroes */
};

//const uint16_t * const c_dap_ascii_table = s_ascii_table_data;

#define dap_ascii_isspace(c) (s_ascii_table_data[(unsigned char) (c)] & DAP_ASCII_SPACE)
#define dap_ascii_isalpha(c) (s_ascii_table_data[(unsigned char) (c)] & DAP_ASCII_ALPHA)
#define dap_ascii_isalnum(c) (s_ascii_table_data[(unsigned char) (c)] & DAP_ASCII_ALNUM)
#define dap_ascii_isdigit(c) (s_ascii_table_data[(unsigned char) (c)] & DAP_ASCII_DIGIT)
#define dap_ascii_isxdigit(c) (s_ascii_table_data[(unsigned char) (c)] & DAP_ASCII_XDIGIT)

DAP_STATIC_INLINE void DAP_AtomicLock( dap_spinlock_t *lock )
{
    __sync_lock_test_and_set(lock, 1);
}

DAP_STATIC_INLINE void DAP_AtomicUnlock( dap_spinlock_t *lock )
{
    __sync_lock_release( lock );
}

DAP_INLINE void dap_uint_to_hex(char *arr, uint64_t val, short size) {
    short i = 0;
    for (i = 0; i < size; ++i) {
        arr[i] = (char)(((uint64_t) val >> (8 * (size - 1 - i))) & 0xFFu);
    }
}

DAP_INLINE uint64_t dap_hex_to_uint(const char *arr, short size) {
    uint64_t val = 0;
    short i = 0;
    for (i = 0; i < size; ++i){
        uint8_t byte = (uint8_t) *arr++;
        val = (val << 8) | (byte & 0xFFu);
    }
    return val;
}

extern char *g_sys_dir_path;

//int dap_common_init( const char * a_log_file );
int dap_common_init( const char *console_title, const char *a_log_file, const char *a_log_dirpath );
int wdap_common_init( const char *console_title, const wchar_t *a_wlog_file);

void dap_common_deinit(void);

// set max items in log list
void dap_log_set_max_item(unsigned int a_max);
// get logs from list
char *dap_log_get_item(time_t a_start_time, int a_limit);

DAP_PRINTF_ATTR(3, 4) void _log_it( const char * log_tag, enum dap_log_level, const char * format, ... );
#define log_it(_log_level, ...) _log_it( LOG_TAG, _log_level, ##__VA_ARGS__)
#define debug_if(flg, lvl, ...) _log_it(((flg) ? LOG_TAG : NULL), (lvl), ##__VA_ARGS__)

#ifdef DAP_SYS_DEBUG
void    _log_it_ext (const char *, unsigned, enum dap_log_level, const char * format, ... );
void    _dump_it    (const char *, unsigned, const char *a_var_name, const void *src, unsigned short srclen);
#undef  log_it
#define log_it( _log_level, ...)        _log_it_ext( __func__, __LINE__, (_log_level), ##__VA_ARGS__)
#undef  debug_if
#define debug_if(flg, _log_level, ...)  _log_it_ext( __func__, __LINE__, (flg) ? (_log_level) : -1 , ##__VA_ARGS__)

#define dump_it(v,s,l)                  _dump_it( __func__, __LINE__, (v), (s), (l))





static inline void s_vm_free(
            const char  *a_rtn_name,
                int     a_rtn_line,
                void    *a_ptr
                )
{
        if ( !a_ptr )
            return;


        log_it(L_DEBUG, "Free .........: [%p] at %s:%d", a_ptr, a_rtn_name, a_rtn_line);
        free(a_ptr);
}


static inline void *s_vm_get (
            const char  *a_rtn_name,
                int     a_rtn_line,
                ssize_t a_size
                )
{
void    *l_ptr;

        if ( !a_size )
            return  NULL;

        if ( !(l_ptr = malloc(a_size)) )
        {
            assert ( l_ptr );
            return  NULL;
        }

        if ( a_size > MEMSTAT$K_MINTOLOG )
            log_it(L_DEBUG, "Allocated ....: [%p] %zd octets, at %s:%d", l_ptr, a_size, a_rtn_name, a_rtn_line);

        return  l_ptr;
}

static inline void *s_vm_get_z(
        const char *a_rtn_name,
                int a_rtn_line,
            ssize_t a_nr,
            ssize_t a_size
        )
{
void    *l_ptr;

        if ( !a_size || !a_nr )
            return  NULL;

        if ( !(l_ptr = calloc(a_nr, a_size)) )
        {
            assert ( l_ptr );
            return  NULL;
        }

        if ( a_size > MEMSTAT$K_MINTOLOG )
            log_it(L_DEBUG, "Allocated ....: [%p] %zd octets, nr: %zd (total:%zd), at %s:%d", l_ptr, a_size, a_nr, a_nr * a_size, a_rtn_name, a_rtn_line);

        return  l_ptr;
}



static inline void *s_vm_extend (
        const char *a_rtn_name,
                int a_rtn_line,
            void *a_ptr,
            ssize_t a_size
            )
{
void    *l_ptr;

        if ( !a_size )
            return  NULL;

        if ( !(l_ptr = realloc(a_ptr, a_size)) )
        {
            assert ( l_ptr );
            return  NULL;
        }

        if ( a_size > MEMSTAT$K_MINTOLOG )
            log_it(L_DEBUG, "Extended .....: [%p] -> [%p %zd octets], at %s:%d", a_ptr, l_ptr, a_size, a_rtn_name, a_rtn_line);

        return  l_ptr;
}





#else
#define dump_it(v,s,l)
#endif



const char * log_error(void);
void dap_log_level_set(enum dap_log_level ll);
enum dap_log_level dap_log_level_get(void);
void dap_set_log_tag_width(size_t width);

const char * dap_get_appname();
void dap_set_appname(const char * a_appname);

char *dap_itoa(int i);

unsigned dap_gettid();

int get_select_breaker(void);
int send_select_break(void);
int exec_with_ret(char**, const char*);
char* exec_with_ret_multistring(const char* a_cmd);
char * dap_random_string_create_alloc(size_t a_length);
void dap_random_string_fill(char *str, size_t length);
void dap_dump_hex(const void* data, size_t size);

size_t dap_hex2bin(uint8_t *a_out, const char *a_in, size_t a_len);
size_t dap_bin2hex(char *a_out, const void *a_in, size_t a_len);
<<<<<<< HEAD
int dap_is_hex_string(char *a_in, size_t a_len);
=======
int dap_is_hex_string(const char *a_in, size_t a_len);
>>>>>>> b1636b5e
void dap_digit_from_string(const char *num_str, void *raw, size_t raw_len);
void dap_digit_from_string2(const char *num_str, void *raw, size_t raw_len);

dap_interval_timer_t dap_interval_timer_create(unsigned int a_msec, dap_timer_callback_t a_callback, void *a_param);
void dap_interval_timer_delete(dap_interval_timer_t a_timer);
int dap_interval_timer_disable(dap_interval_timer_t a_timer);
void dap_interval_timer_init();
void dap_interval_timer_deinit();

static inline void * dap_mempcpy(void * a_dest,const void * a_src,size_t n)
{
    return ((byte_t*) memcpy(a_dest,a_src,n))+n;
}

DAP_STATIC_INLINE int dap_is_alpha(char c) { return dap_ascii_isalnum(c); }
DAP_STATIC_INLINE int dap_is_digit(char c) { return dap_ascii_isdigit(c); }
DAP_STATIC_INLINE int dap_is_xdigit(char c) {return dap_ascii_isxdigit(c);}
DAP_STATIC_INLINE int dap_is_alpha_and_(char c) { return dap_is_alpha(c) || c == '_'; }
char **dap_parse_items(const char *a_str, char a_delimiter, int *a_count, const int a_only_digit);

unsigned int dap_crc32c(unsigned int crc, const void *buf, size_t buflen);

static inline const char *dap_get_arch() { //Get current architecture, detectx nearly every architecture. Coded by Freak
        #if defined(__x86_64__) || defined(_M_X64)
        return "x86_64";
        #elif defined(i386) || defined(__i386__) || defined(__i386) || defined(_M_IX86)
        return "x86_32";
        #elif defined(__ARM_ARCH_2__)
        return "arm2";
        #elif defined(__ARM_ARCH_3__) || defined(__ARM_ARCH_3M__)
        return "arm3";
        #elif defined(__ARM_ARCH_4T__) || defined(__TARGET_ARM_4T)
        return "arm4t";
        #elif defined(__ARM_ARCH_5_) || defined(__ARM_ARCH_5E_)
        return "arm5"
        #elif defined(__ARM_ARCH_6T2_) || defined(__ARM_ARCH_6T2_)
        return "arm6t2";
        #elif defined(__ARM_ARCH_6__) || defined(__ARM_ARCH_6J__) || defined(__ARM_ARCH_6K__) || defined(__ARM_ARCH_6Z__) || defined(__ARM_ARCH_6ZK__)
        return "arm6";
        #elif defined(__ARM_ARCH_7__) || defined(__ARM_ARCH_7A__) || defined(__ARM_ARCH_7R__) || defined(__ARM_ARCH_7M__) || defined(__ARM_ARCH_7S__)
        return "arm7";
        #elif defined(__ARM_ARCH_7A__) || defined(__ARM_ARCH_7R__) || defined(__ARM_ARCH_7M__) || defined(__ARM_ARCH_7S__)
        return "arm7a";
        #elif defined(__ARM_ARCH_7R__) || defined(__ARM_ARCH_7M__) || defined(__ARM_ARCH_7S__)
        return "arm7r";
        #elif defined(__ARM_ARCH_7M__)
        return "arm7m";
        #elif defined(__ARM_ARCH_7S__)
        return "arm7s";
        #elif defined(__aarch64__) || defined(_M_ARM64)
        return "arm64";
        #elif defined(mips) || defined(__mips__) || defined(__mips)
        return "mips";
        #elif defined(__sh__)
        return "superh";
        #elif defined(__powerpc) || defined(__powerpc__) || defined(__powerpc64__) || defined(__POWERPC__) || defined(__ppc__) || defined(__PPC__) || defined(_ARCH_PPC)
        return "powerpc";
        #elif defined(__PPC64__) || defined(__ppc64__) || defined(_ARCH_PPC64)
        return "powerpc64";
        #elif defined(__sparc__) || defined(__sparc)
        return "sparc";
        #elif defined(__m68k__)
        return "m68k";
        #else
        return "unknown";
        #endif
    }

#ifdef __MINGW32__
int exec_silent(const char *a_cmd);
#endif

#ifdef __cplusplus
}
#endif<|MERGE_RESOLUTION|>--- conflicted
+++ resolved
@@ -689,11 +689,7 @@
 
 size_t dap_hex2bin(uint8_t *a_out, const char *a_in, size_t a_len);
 size_t dap_bin2hex(char *a_out, const void *a_in, size_t a_len);
-<<<<<<< HEAD
-int dap_is_hex_string(char *a_in, size_t a_len);
-=======
 int dap_is_hex_string(const char *a_in, size_t a_len);
->>>>>>> b1636b5e
 void dap_digit_from_string(const char *num_str, void *raw, size_t raw_len);
 void dap_digit_from_string2(const char *num_str, void *raw, size_t raw_len);
 
