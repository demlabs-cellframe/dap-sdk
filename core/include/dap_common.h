/*
 * Authors:
 * Dmitriy A. Gearasimov <kahovski@gmail.com>
 * Anatolii Kurotych <akurotych@gmail.com>
 * DeM Labs Inc.   https://demlabs.net
 * DeM Labs Open source community https://github.com/demlabsinc
 * Copyright  (c) 2017-2019
 * All rights reserved.

 This file is part of DAP (Deus Applications Prototypes) the open source project

    DAP (Deus Applicaions Prototypes) is free software: you can redistribute it and/or modify
    it under the terms of the GNU General Public License as published by
    the Free Software Foundation, either version 3 of the License, or
    (at your option) any later version.

    DAP is distributed in the hope that it will be useful,
    but WITHOUT ANY WARRANTY; without even the implied warranty of
    MERCHANTABILITY or FITNESS FOR A PARTICULAR PURPOSE.  See the
    GNU General Public License for more details.

    You should have received a copy of the GNU General Public License
    along with any DAP based project.  If not, see <http://www.gnu.org/licenses/>.
*/
#pragma once
#ifndef __STDC_WANT_LIB_EXT1__
#define __STDC_WANT_LIB_EXT1__ 1
#endif

#ifdef DAP_OS_WINDOWS
#ifndef _WINSOCKAPI_
#include <winsock2.h>
#endif
#include <fcntl.h>
#define pipe(pfds) _pipe(pfds, 4096, _O_BINARY)
#define strerror_r(arg1, arg2, arg3) strerror_s(arg2, arg3, arg1)
#define popen _popen
#define pclose _pclose
#endif

#include <stdio.h>
#include <stdlib.h>
#include <stddef.h>
#include <stdbool.h>
#include <stdarg.h>
#include <stdint.h>
#include <unistd.h>
#include <time.h>
#ifdef __USE_GNU
# undef __USE_GNU
# define NEED_GNU_REENABLE
#endif
#include <string.h>
#ifdef NEED_GNU_REENABLE
# define __USE_GNU
#endif
#include <assert.h>
#include <ctype.h>
#include <pthread.h>

#ifndef __cplusplus
# include <stdatomic.h>
#else
# include <atomic>
# define _Atomic(X) std::atomic< X >
#define atomic_bool _Atomic(bool)
#define atomic_uint _Atomic(uint)
#endif

#ifdef __MACH__
#include <dispatch/dispatch.h>
#endif
#include "portable_endian.h"

#define BIT( x ) ( 1 << x )

#define dap_return_if_fail(expr)            {if(!(expr)) {return;}}
#define dap_return_val_if_fail(expr,val)    {if(!(expr)) {return (val);}}
#define dap_return_if_pass(expr)            {if(expr) {return;}}
#define dap_return_val_if_pass(expr,val)    {if(expr) {return (val);}}

// Stuffs an integer into a pointer type
#define DAP_INT_TO_POINTER(i) ((void*) (size_t) (i))
// Extracts an integer from a pointer
#define DAP_POINTER_TO_INT(p) ((int)  (size_t) (void *) (p))
// Stuffs an unsigned integer into a pointer type
#define DAP_UINT_TO_POINTER(u) ((void*) (unsigned long) (u))
// Extracts an unsigned integer from a pointer
#define DAP_POINTER_TO_UINT(p) ((unsigned int) (unsigned long) (p))
// Stuffs a size_t into a pointer type
#define DAP_SIZE_TO_POINTER(s) ((void*) (size_t) (s))
// Extracts a size_t from a pointer
#define DAP_POINTER_TO_SIZE(p) ((size_t) (p))

#if defined(__GNUC__) ||defined (__clang__)
  #define DAP_ALIGN_PACKED  __attribute__((aligned(1),packed))
#else
  #define DAP_ALIGN_PACKED  __attribute__((aligned(1),packed))
#endif

#ifdef _MSC_VER
  #define DAP_STATIC_INLINE static __forceinline
  #define DAP_INLINE __forceinline
  #define DAP_ALIGNED(x) __declspec( align(x) )
#else
  #define DAP_STATIC_INLINE static __attribute__((always_inline)) inline
  #define DAP_INLINE __attribute__((always_inline)) inline
  #define DAP_ALIGNED(x) __attribute__ ((aligned (x)))
#endif

#ifndef TRUE
  #define TRUE  true
  #define FALSE false
#endif

#ifndef UNUSED
  #define UNUSED(x) (void)(x)
#endif

#define UNUSED_ARG __attribute__((__unused__))

#ifndef ROUNDUP
  #define ROUNDUP(n,width) (((n) + (width) - 1) & ~(unsigned)((width) - 1))
#endif

#ifdef __cplusplus
#define DAP_CAST_PTR(t,v) reinterpret_cast<t*>(v)
#else
#define DAP_CAST_PTR(t,v) (t*)(v)
#endif

#if DAP_USE_RPMALLOC
  #include "rpmalloc.h"
  #define DAP_MALLOC(a)         rpmalloc(a)
  #define DAP_FREE(a)           rpfree(a)
  #define DAP_CALLOC(a, b)      rpcalloc(a, b)
  #define DAP_ALMALLOC(a, b)    rpaligned_alloc(a, b)
  #define DAP_ALREALLOC(a,b,c)  rpaligned_realloc(a, b, c, 0, 0)
  #define DAP_ALFREE(a)         rpfree(a)
  #define DAP_NEW(a)            DAP_CAST_REINT(a, rpmalloc(sizeof(a)))
  #define DAP_NEW_SIZE(a, b)    DAP_CAST_REINT(a, rpmalloc(b))
  #define DAP_NEW_Z(a)          DAP_CAST_REINT(a, rpcalloc(1,sizeof(a)))
  #define DAP_NEW_Z_SIZE(a, b)  DAP_CAST_REINT(a, rpcalloc(1,b))
  #define DAP_REALLOC(a, b)     rprealloc(a,b)
  #define DAP_DELETE(a)         rpfree(a)
  #define DAP_DUP(a)            memcpy(rpmalloc(sizeof(*a)), a, sizeof(*a))
  #define DAP_DUP_SIZE(a, s)    memcpy(rpmalloc(s), a, s)
#elif   DAP_SYS_DEBUG

#include    <assert.h>

#define     MEMSTAT$SZ_NAME     63            dap_global_db_del_sync(l_gdb_group, l_objs[i].key);
#define     MEMSTAT$K_MAXNR     8192
#define     MEMSTAT$K_MINTOLOG  (32*1024)

typedef struct __dap_memstat_rec__ {

        unsigned char   fac_len,                                        /* Length of the facility name */
                        fac_name[MEMSTAT$SZ_NAME + 1];                  /* A human readable facility name, ASCIC */

        ssize_t         alloc_sz;                                       /* A size of the single allocations */
        atomic_ullong   alloc_nr,                                       /* A number of allocations */
                        free_nr;                                        /* A number of deallocations */
} dap_memstat_rec_t;

int     dap_memstat_reg (dap_memstat_rec_t   *a_memstat_rec);
void    dap_memstat_show (void);
extern  dap_memstat_rec_t    *g_memstat [MEMSTAT$K_MAXNR];              /* Array to keep pointers to module/facility specific memstat vecros */

static inline void s_vm_free(const char *a_rtn_name, int a_rtn_line, void *a_ptr);
static inline void *s_vm_get(const char *a_rtn_name, int a_rtn_line, ssize_t a_size);
static inline void *s_vm_get_z(const char *a_rtn_name, int a_rtn_line, ssize_t a_nr, ssize_t a_size);
static inline void *s_vm_extend(const char *a_rtn_name, int a_rtn_line, void *a_ptr, ssize_t a_size);


    #define DAP_FREE(a)         s_vm_free(__func__, __LINE__, (void *) a)
    #define DAP_DELETE(a)       s_vm_free(__func__, __LINE__, (void *) a)

    #define DAP_MALLOC(a)       s_vm_get(__func__, __LINE__, a)
    #define DAP_CALLOC(a, b)    s_vm_get_z(__func__, __LINE__, a, b)
    #define DAP_ALMALLOC(a, b)    _dap_aligned_alloc(a, b)
    #define DAP_ALREALLOC(a, b)   _dap_aligned_realloc(a, b)
    #define DAP_ALFREE(a)         _dap_aligned_free(a, b)
    #define DAP_NEW( a )          DAP_CAST_REINT(a, s_vm_get(__func__, __LINE__, sizeof(a)) )
    #define DAP_NEW_SIZE(a, b)    DAP_CAST_REINT(a, s_vm_get(__func__, __LINE__, b) )
    #define DAP_NEW_STACK( a )        DAP_CAST_REINT(a, alloca(sizeof(a)) )
    #define DAP_NEW_STACK_SIZE(a, b)  DAP_CAST_REINT(a, alloca(b) )
    #define DAP_NEW_Z( a )        DAP_CAST_REINT(a, s_vm_get_z(__func__, __LINE__, 1,sizeof(a)))
    #define DAP_NEW_Z_SIZE(a, b)  DAP_CAST_REINT(a, s_vm_get_z(__func__, __LINE__, 1,b))
    #define DAP_REALLOC(a, b)     s_vm_extend(__func__, __LINE__, a,b)

    #define DAP_DUP(a)            memcpy(s_vm_get(__func__, __LINE__, sizeof(*a)), a, sizeof(*a))
    #define DAP_DUP_SIZE(a, s)    memcpy(s_vm_get(__func__, __LINE__, s), a, s)

#else
#define DAP_MALLOC(p)         malloc(p)
#define DAP_FREE(p)           free(p)
#define DAP_CALLOC(p, s)      ({ size_t s1 = (size_t)(s); s1 > 0 ? calloc(p, s1) : DAP_CAST_PTR(void, NULL); })
#define DAP_ALMALLOC(p, s)    ({ size_t s1 = (size_t)(s); s1 > 0 ? _dap_aligned_alloc(p, s1) : DAP_CAST_PTR(void, NULL); })
#define DAP_ALREALLOC(p, s)   ({ size_t s1 = (size_t)(s); s1 > 0 ? _dap_aligned_realloc(p, s1) :  DAP_CAST_PTR(void, NULL); })
#define DAP_ALFREE(p)         _dap_aligned_free(p)
#define DAP_PAGE_ALMALLOC(p)  _dap_page_aligned_alloc(p)
#define DAP_PAGE_ALFREE(p)    _dap_page_aligned_free(p)
#define DAP_NEW(t)            DAP_CAST_PTR(t, malloc(sizeof(t)))
#define DAP_NEW_SIZE(t, s)    ({ size_t s1 = (size_t)(s); s1 > 0 ? DAP_CAST_PTR(t, malloc(s1)) : DAP_CAST_PTR(t, NULL); })
 /* Auto memory! Do not inline! Do not modify the size in-call! */
#define DAP_NEW_STACK(t)            DAP_CAST_PTR(t, alloca(sizeof(t)))
#define DAP_NEW_STACK_SIZE(t, s)    DAP_CAST_PTR(t, (size_t)(s) > 0 ? alloca((size_t)(s)) : NULL)
/* ... */
#define DAP_NEW_Z(t)          DAP_CAST_PTR(t, calloc(1, sizeof(t)))
#define DAP_NEW_Z_SIZE(t, s)  ({ size_t s1 = (size_t)(s); s1 > 0 ? DAP_CAST_PTR(t, calloc(1, s1)) : DAP_CAST_PTR(t, NULL); })
#define DAP_REALLOC(p, s)     ({ size_t s1 = (size_t)(s); s1 > 0 ? realloc(p, s1) : ({ DAP_DEL_Z(p); DAP_CAST_PTR(void, NULL); }); })
#define DAP_DELETE(p)         free((void*)(p))
#define DAP_DUP(p)            ({ void *p1 = (uintptr_t)(p) != 0 ? calloc(1, sizeof(*(p))) : NULL; p1 ? memcpy(p1, (p), sizeof(*(p))) : DAP_CAST_PTR(void, NULL); })
#define DAP_DUP_SIZE(p, s)    ({ size_t s1 = (p) ? (size_t)(s) : 0; void *p1 = (p) && (s1 > 0) ? calloc(1, s1) : NULL; p1 ? memcpy(p1, (p), s1) : DAP_CAST_PTR(void, NULL); })
#endif
#define DAP_DEL_Z(a)          do { if (a) { DAP_DELETE(a); (a) = NULL; } } while (0);

#ifndef __cplusplus
#define DAP_IS_ALIGNED(p) !((uintptr_t)DAP_CAST_PTR(void, p) % _Alignof(typeof(p)))
#endif

DAP_STATIC_INLINE unsigned long dap_pagesize() {
    static int s = 0;
    if (s)
        return s;
#ifdef DAP_OS_WINDOWS
    SYSTEM_INFO si;
    GetSystemInfo(&si);
    s = si.dwPageSize;
#else
    s = sysconf(_SC_PAGESIZE);
#endif
    return s ? s : 4096;
}

#ifdef DAP_OS_WINDOWS
typedef struct iovec {
    void    *iov_base; /* Data */
    size_t  iov_len; /* ... and its' size */
} iovec_t;
#define HAVE_STRUCT_IOVEC 1
typedef HANDLE dap_file_handle_t;
typedef DWORD dap_errnum_t;
#define dap_fileclose CloseHandle
#else
typedef int dap_file_handle_t;
typedef struct iovec iovec_t;
typedef int dap_errnum_t;
#define INVALID_HANDLE_VALUE -1
#define dap_fileclose close
#endif

ssize_t dap_readv(dap_file_handle_t a_hf, iovec_t const *a_bufs, int a_bufs_num, dap_errnum_t *a_err);
ssize_t dap_writev(dap_file_handle_t a_hf, const char* a_filename, iovec_t const *a_bufs, int a_bufs_num, dap_errnum_t *a_err);

DAP_STATIC_INLINE void *_dap_aligned_alloc( uintptr_t alignment, uintptr_t size )
{
    uintptr_t ptr = (uintptr_t) DAP_MALLOC( size + (alignment * 2) + sizeof(void *) );

    if ( !ptr )
        return (void *)ptr;

    uintptr_t al_ptr = ( ptr + sizeof(void *) + alignment) & ~(alignment - 1 );
    ((uintptr_t *)al_ptr)[-1] = ptr;

    return (void *)al_ptr;
}

DAP_STATIC_INLINE void *_dap_aligned_realloc( uintptr_t alignment, void *bptr, uintptr_t size )
{
    uintptr_t ptr = (uintptr_t) DAP_REALLOC( bptr, size + (alignment * 2) + sizeof(void *) );

    if ( !ptr )
        return (void *)ptr;

    uintptr_t al_ptr = ( ptr + sizeof(void *) + alignment) & ~(alignment - 1 );
    ((uintptr_t *)al_ptr)[-1] = ptr;

    return (void *)al_ptr;
}

DAP_STATIC_INLINE void _dap_aligned_free( void *ptr )
{
    if ( !ptr )
        return;

    void  *base_ptr = (void *)((uintptr_t *)ptr)[-1];
    DAP_FREE( base_ptr );
}

DAP_STATIC_INLINE void *_dap_page_aligned_alloc(size_t size) {
#ifndef DAP_OS_WINDOWS
    return valloc(size);
#else
    return VirtualAlloc(0, size, MEM_COMMIT | MEM_RESERVE, PAGE_READWRITE);
#endif
}

DAP_STATIC_INLINE void _dap_page_aligned_free(void *ptr) {
#ifndef DAP_OS_WINDOWS
    free(ptr);
#else
    VirtualFree(ptr, 0, MEM_RELEASE);
#endif
}

<<<<<<< HEAD
/* Crossplatform print formats for integers and others */
=======
/*
 * 23: added support for encryption key type parameter and option to encrypt headers
 * 24: Update hashes protocol
 * 25: Added node sign
*/
#define DAP_PROTOCOL_VERSION          25
#define DAP_PROTOCOL_VERSION_DEFAULT  24 // used if version is not explicitly specified

#define DAP_CLIENT_PROTOCOL_VERSION   25
>>>>>>> 43d95500

#if (__SIZEOF_LONG__ == 4) || defined (DAP_OS_DARWIN)
#define DAP_UINT64_FORMAT_X  "llX"
#define DAP_UINT64_FORMAT_x  "llx"
#define DAP_UINT64_FORMAT_U  "llu"
#elif (__SIZEOF_LONG__ == 8)
#define DAP_UINT64_FORMAT_X  "lX"
#define DAP_UINT64_FORMAT_x  "lx"
#define DAP_UINT64_FORMAT_U  "lu"
#else
#error "DAP_UINT64_FORMAT_* are undefined for your platform"
#endif


#ifdef DAP_OS_WINDOWS
#ifdef _WIN64
#define DAP_FORMAT_SOCKET "llu"
#else
#define DAP_FORMAT_SOCKET "lu"
#endif // _WIN64
#define DAP_FORMAT_HANDLE "p"
#define DAP_FORMAT_ERRNUM "lu"
#else
#define DAP_FORMAT_SOCKET "d"
#define DAP_FORMAT_HANDLE "d"
#define DAP_FORMAT_ERRNUM "d"
#endif // DAP_OS_WINDOWS

#ifndef LOWORD
  #define LOWORD( l ) ((uint16_t) (((uintptr_t) (l)) & 0xFFFF))
  #define HIWORD( l ) ((uint16_t) ((((uintptr_t) (l)) >> 16) & 0xFFFF))
  #define LOBYTE( w ) ((uint8_t) (((uintptr_t) (w)) & 0xFF))
  #define HIBYTE( w ) ((uint8_t) ((((uintptr_t) (w)) >> 8) & 0xFF))
#endif

#ifndef RGB
  #define RGB(r,g,b) ((uint32_t)(((uint8_t)(r)|((uint16_t)((uint8_t)(g))<<8))|(((uint32_t)(uint8_t)(b))<<16)))
  #define RGBA(r, g, b, a) ((uint32_t) ((uint32_t)RGB(r,g,b) | (uint32_t)(a) << 24))
  #define GetRValue(rgb) (LOBYTE(rgb))
  #define GetGValue(rgb) (LOBYTE(((uint16_t)(rgb)) >> 8))
  #define GetBValue(rgb) (LOBYTE((rgb)>>16))
  #define GetAValue(rgb) (LOBYTE((rgb)>>24))
#endif

#define QBYTE RGBA

#define DAP_LOG_HISTORY 1

//#define DAP_LOG_HISTORY_STR_SIZE    128
//#define DAP_LOG_HISTORY_MAX_STRINGS 4096
//#define DAP_LOG_HISTORY_BUFFER_SIZE (DAP_LOG_HISTORY_STR_SIZE * DAP_LOG_HISTORY_MAX_STRINGS)
//#define DAP_LOG_HISTORY_M           (DAP_LOG_HISTORY_MAX_STRINGS - 1)

typedef uint8_t byte_t;
typedef int dap_spinlock_t;

// Deprecated funstions, just for compatibility
#define dap_sscanf      sscanf
#define dap_vsscanf     vsscanf
#define dap_scanf       scanf
#define dap_vscanf      vscanf
#define dap_fscanf      fscanf
#define dap_vfscanf     vfscanf
#define dap_sprintf     sprintf
#define dap_snprintf    snprintf
#define dap_printf      printf
#define dap_vprintf     vprintf
#define dap_fprintf     fprintf
#define dap_vfprintf    vfprintf
#define dap_vsprintf    vsprintf
#define dap_vsnprintf   vsnprintf
#define dap_asprintf    asprintf
#define dap_vasprintf   vasprintf

#if defined (__GNUC__) || defined (__clang__)
#ifdef __MINGW_PRINTF_FORMAT
#define DAP_PRINTF_ATTR(format_index, args_index) \
    __attribute__ ((format (__MINGW_PRINTF_FORMAT, format_index, args_index)))
#else
#define DAP_PRINTF_ATTR(format_index, args_index) \
    __attribute__ ((format (printf, format_index, args_index)))
#endif
#else /* __GNUC__ */
#define DAP_PRINTF_ATTR(format_index, args_index)
#endif /* __GNUC__ */

/**
 * @brief The log_level enum
 */

typedef enum dap_log_level {

  L_DEBUG     = 0,
  L_INFO      = 1,
  L_NOTICE    = 2,
  L_MSG       = 3,
  L_DAP       = 4,
  L_WARNING   = 5,
  L_ATT       = 6,
  L_ERROR     = 7,
  L_CRITICAL  = 8,
  L_TOTAL,

} dap_log_level_t;

typedef void *dap_interval_timer_t;
typedef void (*dap_timer_callback_t)(void *param);

#ifdef __cplusplus
extern "C" {
#endif

#ifndef MAX_PATH
#define MAX_PATH 1024
#endif

#ifndef MAX
#define MAX(a, b) ((a) > (b) ? (a) : (b))
#endif
#ifndef MIN
#define MIN(a, b) ((a) < (b) ? (a) : (b))
#endif

static const DAP_ALIGNED(16) uint16_t htoa_lut256[ 256 ] = {

  0x3030, 0x3130, 0x3230, 0x3330, 0x3430, 0x3530, 0x3630, 0x3730, 0x3830, 0x3930, 0x4130, 0x4230, 0x4330, 0x4430, 0x4530,
  0x4630, 0x3031, 0x3131, 0x3231, 0x3331, 0x3431, 0x3531, 0x3631, 0x3731, 0x3831, 0x3931, 0x4131, 0x4231, 0x4331, 0x4431,
  0x4531, 0x4631, 0x3032, 0x3132, 0x3232, 0x3332, 0x3432, 0x3532, 0x3632, 0x3732, 0x3832, 0x3932, 0x4132, 0x4232, 0x4332,
  0x4432, 0x4532, 0x4632, 0x3033, 0x3133, 0x3233, 0x3333, 0x3433, 0x3533, 0x3633, 0x3733, 0x3833, 0x3933, 0x4133, 0x4233,
  0x4333, 0x4433, 0x4533, 0x4633, 0x3034, 0x3134, 0x3234, 0x3334, 0x3434, 0x3534, 0x3634, 0x3734, 0x3834, 0x3934, 0x4134,
  0x4234, 0x4334, 0x4434, 0x4534, 0x4634, 0x3035, 0x3135, 0x3235, 0x3335, 0x3435, 0x3535, 0x3635, 0x3735, 0x3835, 0x3935,
  0x4135, 0x4235, 0x4335, 0x4435, 0x4535, 0x4635, 0x3036, 0x3136, 0x3236, 0x3336, 0x3436, 0x3536, 0x3636, 0x3736, 0x3836,
  0x3936, 0x4136, 0x4236, 0x4336, 0x4436, 0x4536, 0x4636, 0x3037, 0x3137, 0x3237, 0x3337, 0x3437, 0x3537, 0x3637, 0x3737,
  0x3837, 0x3937, 0x4137, 0x4237, 0x4337, 0x4437, 0x4537, 0x4637, 0x3038, 0x3138, 0x3238, 0x3338, 0x3438, 0x3538, 0x3638,
  0x3738, 0x3838, 0x3938, 0x4138, 0x4238, 0x4338, 0x4438, 0x4538, 0x4638, 0x3039, 0x3139, 0x3239, 0x3339, 0x3439, 0x3539,
  0x3639, 0x3739, 0x3839, 0x3939, 0x4139, 0x4239, 0x4339, 0x4439, 0x4539, 0x4639, 0x3041, 0x3141, 0x3241, 0x3341, 0x3441,
  0x3541, 0x3641, 0x3741, 0x3841, 0x3941, 0x4141, 0x4241, 0x4341, 0x4441, 0x4541, 0x4641, 0x3042, 0x3142, 0x3242, 0x3342,
  0x3442, 0x3542, 0x3642, 0x3742, 0x3842, 0x3942, 0x4142, 0x4242, 0x4342, 0x4442, 0x4542, 0x4642, 0x3043, 0x3143, 0x3243,
  0x3343, 0x3443, 0x3543, 0x3643, 0x3743, 0x3843, 0x3943, 0x4143, 0x4243, 0x4343, 0x4443, 0x4543, 0x4643, 0x3044, 0x3144,
  0x3244, 0x3344, 0x3444, 0x3544, 0x3644, 0x3744, 0x3844, 0x3944, 0x4144, 0x4244, 0x4344, 0x4444, 0x4544, 0x4644, 0x3045,
  0x3145, 0x3245, 0x3345, 0x3445, 0x3545, 0x3645, 0x3745, 0x3845, 0x3945, 0x4145, 0x4245, 0x4345, 0x4445, 0x4545, 0x4645,
  0x3046, 0x3146, 0x3246, 0x3346, 0x3446, 0x3546, 0x3646, 0x3746, 0x3846, 0x3946, 0x4146, 0x4246, 0x4346, 0x4446, 0x4546,
  0x4646
};

#define dap_htoa64( out, in, len ) \
{\
  uintptr_t  _len = len, _shift = 0; \
  byte_t *__restrict _in  = (byte_t *__restrict)in, *__restrict _out = (byte_t *__restrict)out;\
\
  while ( _len ) {\
    uint64_t _val; \
    memcpy(&_val, _in, sizeof(uint64_t));\
    byte_t *_out2 = (byte_t*)&(uint16_t[]){ \
        htoa_lut256[  _val & 0x00000000000000FF ], htoa_lut256[ (_val & 0x000000000000FF00) >> 8 ], \
        htoa_lut256[ (_val & 0x0000000000FF0000) >> 16 ], htoa_lut256[ (_val & 0x00000000FF000000) >> 24 ], \
        htoa_lut256[ (_val & 0x000000FF00000000) >> 32 ], htoa_lut256[ (_val & 0x0000FF0000000000) >> 40 ], \
        htoa_lut256[ (_val & 0x00FF000000000000) >> 48 ], htoa_lut256[ (_val & 0xFF00000000000000) >> 56 ] \
    }; \
    memcpy(_out + _shift, _out2, 16); \
    _in += 8;\
    _len -= 8;\
    _shift += 16;\
  }\
}

typedef enum {
    DAP_ASCII_ALNUM = 1 << 0,
    DAP_ASCII_ALPHA = 1 << 1,
    DAP_ASCII_CNTRL = 1 << 2,
    DAP_ASCII_DIGIT = 1 << 3,
    DAP_ASCII_GRAPH = 1 << 4,
    DAP_ASCII_LOWER = 1 << 5,
    DAP_ASCII_PRINT = 1 << 6,
    DAP_ASCII_PUNCT = 1 << 7,
    DAP_ASCII_SPACE = 1 << 8,
    DAP_ASCII_UPPER = 1 << 9,
    DAP_ASCII_XDIGIT = 1 << 10
} DapAsciiType;

static const uint16_t s_ascii_table_data[256] = {
    0x004, 0x004, 0x004, 0x004, 0x004, 0x004, 0x004, 0x004,
    0x004, 0x104, 0x104, 0x004, 0x104, 0x104, 0x004, 0x004,
    0x004, 0x004, 0x004, 0x004, 0x004, 0x004, 0x004, 0x004,
    0x004, 0x004, 0x004, 0x004, 0x004, 0x004, 0x004, 0x004,
    0x140, 0x0d0, 0x0d0, 0x0d0, 0x0d0, 0x0d0, 0x0d0, 0x0d0,
    0x0d0, 0x0d0, 0x0d0, 0x0d0, 0x0d0, 0x0d0, 0x0d0, 0x0d0,
    0x459, 0x459, 0x459, 0x459, 0x459, 0x459, 0x459, 0x459,
    0x459, 0x459, 0x0d0, 0x0d0, 0x0d0, 0x0d0, 0x0d0, 0x0d0,
    0x0d0, 0x653, 0x653, 0x653, 0x653, 0x653, 0x653, 0x253,
    0x253, 0x253, 0x253, 0x253, 0x253, 0x253, 0x253, 0x253,
    0x253, 0x253, 0x253, 0x253, 0x253, 0x253, 0x253, 0x253,
    0x253, 0x253, 0x253, 0x0d0, 0x0d0, 0x0d0, 0x0d0, 0x0d0,
    0x0d0, 0x473, 0x473, 0x473, 0x473, 0x473, 0x473, 0x073,
    0x073, 0x073, 0x073, 0x073, 0x073, 0x073, 0x073, 0x073,
    0x073, 0x073, 0x073, 0x073, 0x073, 0x073, 0x073, 0x073,
    0x073, 0x073, 0x073, 0x0d0, 0x0d0, 0x0d0, 0x0d0, 0x004
/* the upper 128 are all zeroes */
};

//const uint16_t * const c_dap_ascii_table = s_ascii_table_data;

#define dap_ascii_isspace(c) (s_ascii_table_data[(unsigned char) (c)] & DAP_ASCII_SPACE)
#define dap_ascii_isalpha(c) (s_ascii_table_data[(unsigned char) (c)] & DAP_ASCII_ALPHA)
#define dap_ascii_isalnum(c) (s_ascii_table_data[(unsigned char) (c)] & DAP_ASCII_ALNUM)
#define dap_ascii_isdigit(c) (s_ascii_table_data[(unsigned char) (c)] & DAP_ASCII_DIGIT)
#define dap_ascii_isprint(c) (s_ascii_table_data[(unsigned char) (c)] & DAP_ASCII_PRINT)
#define dap_ascii_isxdigit(c) (s_ascii_table_data[(unsigned char) (c)] & DAP_ASCII_XDIGIT)




DAP_STATIC_INLINE void DAP_AtomicLock( dap_spinlock_t *lock )
{
    __sync_lock_test_and_set(lock, 1);
}

DAP_STATIC_INLINE void DAP_AtomicUnlock( dap_spinlock_t *lock )
{
    __sync_lock_release( lock );
}

DAP_INLINE void dap_uint_to_hex(char *arr, uint64_t val, short size) {
    short i = 0;
    for (i = 0; i < size; ++i) {
        arr[i] = (char)(((uint64_t) val >> (8 * (size - 1 - i))) & 0xFFu);
    }
}

DAP_INLINE uint64_t dap_hex_to_uint(const char *arr, short size) {
    uint64_t val = 0;
    short i = 0;
    for (i = 0; i < size; ++i){
        uint8_t byte = (uint8_t) *arr++;
        val = (val << 8) | (byte & 0xFFu);
    }
    return val;
}

extern char *g_sys_dir_path;

//int dap_common_init( const char * a_log_file );
int dap_common_init( const char *console_title, const char *a_log_file, const char *a_log_dirpath );
int wdap_common_init( const char *console_title, const wchar_t *a_wlog_file);

void dap_common_deinit(void);

// set max items in log list
void dap_log_set_max_item(unsigned int a_max);
// get logs from list
char *dap_log_get_item(time_t a_start_time, int a_limit);

DAP_PRINTF_ATTR(5, 6) void _log_it(const char * func_name, int line_num, const char * log_tag, enum dap_log_level, const char * format, ... );
#define log_it_fl(_log_level, ...) _log_it(__FUNCTION__, __LINE__, LOG_TAG, _log_level, ##__VA_ARGS__)
#define log_it(_log_level, ...) _log_level == L_CRITICAL ? _log_it(__FUNCTION__, __LINE__, LOG_TAG, _log_level, ##__VA_ARGS__) : _log_it(NULL, 0, LOG_TAG, _log_level, ##__VA_ARGS__)
#define debug_if(flg, lvl, ...) _log_it(NULL, 0, ((flg) ? LOG_TAG : NULL), (lvl), ##__VA_ARGS__)


#ifdef DAP_SYS_DEBUG
void    _log_it_ext (const char *, unsigned, enum dap_log_level, const char * format, ... );
void    _dump_it    (const char *, unsigned, const char *a_var_name, const void *src, unsigned short srclen);
#undef  log_it
#define log_it( _log_level, ...)        _log_it_ext( __func__, __LINE__, (_log_level), ##__VA_ARGS__)
#undef  debug_if
#define debug_if(flg, _log_level, ...)  _log_it_ext( __func__, __LINE__, (flg) ? (_log_level) : -1 , ##__VA_ARGS__)

#define dump_it(v,s,l)                  _dump_it( __func__, __LINE__, (v), (s), (l))





static inline void s_vm_free(
            const char  *a_rtn_name,
                int     a_rtn_line,
                void    *a_ptr
                )
{
        if ( !a_ptr )
            return;


        log_it(L_DEBUG, "Free .........: [%p] at %s:%d", a_ptr, a_rtn_name, a_rtn_line);
        free(a_ptr);
}


static inline void *s_vm_get (
            const char  *a_rtn_name,
                int     a_rtn_line,
                ssize_t a_size
                )
{
void    *l_ptr;

        if ( !a_size )
            return  NULL;

        if ( !(l_ptr = malloc(a_size)) )
        {
            assert ( l_ptr );
            return  NULL;
        }

        if ( a_size > MEMSTAT$K_MINTOLOG )
            log_it(L_DEBUG, "Allocated ....: [%p] %zd octets, at %s:%d", l_ptr, a_size, a_rtn_name, a_rtn_line);

        return  l_ptr;
}

static inline void *s_vm_get_z(
        const char *a_rtn_name,
                int a_rtn_line,
            ssize_t a_nr,
            ssize_t a_size
        )
{
void    *l_ptr;

        if ( !a_size || !a_nr )
            return  NULL;

        if ( !(l_ptr = calloc(a_nr, a_size)) )
        {
            assert ( l_ptr );
            return  NULL;
        }

        if ( a_size > MEMSTAT$K_MINTOLOG )
            log_it(L_DEBUG, "Allocated ....: [%p] %zd octets, nr: %zd (total:%zd), at %s:%d", l_ptr, a_size, a_nr, a_nr * a_size, a_rtn_name, a_rtn_line);

        return  l_ptr;
}



static inline void *s_vm_extend (
        const char *a_rtn_name,
                int a_rtn_line,
            void *a_ptr,
            ssize_t a_size
            )
{
void    *l_ptr;

        if ( !a_size )
            return  NULL;

        if ( !(l_ptr = realloc(a_ptr, a_size)) )
        {
            assert ( l_ptr );
            return  NULL;
        }

        if ( a_size > MEMSTAT$K_MINTOLOG )
            log_it(L_DEBUG, "Extended .....: [%p] -> [%p %zd octets], at %s:%d", a_ptr, l_ptr, a_size, a_rtn_name, a_rtn_line);

        return  l_ptr;
}





#else
#define dump_it(v,s,l)
#endif



const char * log_error(void);
void dap_log_level_set(enum dap_log_level ll);
enum dap_log_level dap_log_level_get(void);
void dap_set_log_tag_width(size_t width);

const char * dap_get_appname();
void dap_set_appname(const char * a_appname);

char *dap_itoa(int i);

unsigned dap_gettid();

int get_select_breaker(void);
int send_select_break(void);
int exec_with_ret(char**, const char*);
char* exec_with_ret_multistring(const char* a_cmd);
char * dap_random_string_create_alloc(size_t a_length);
void dap_random_string_fill(char *str, size_t length);
void dap_dump_hex(const void* data, size_t size);

size_t dap_hex2bin(uint8_t *a_out, const char *a_in, size_t a_len);
size_t dap_bin2hex(char *a_out, const void *a_in, size_t a_len);
int dap_is_hex_string(const char *a_in, size_t a_len);
void dap_digit_from_string(const char *num_str, void *raw, size_t raw_len);
void dap_digit_from_string2(const char *num_str, void *raw, size_t raw_len);

dap_interval_timer_t dap_interval_timer_create(unsigned int a_msec, dap_timer_callback_t a_callback, void *a_param);
void dap_interval_timer_delete(dap_interval_timer_t a_timer);
int dap_interval_timer_disable(dap_interval_timer_t a_timer);
void dap_interval_timer_init();
void dap_interval_timer_deinit();

static inline void * dap_mempcpy(void * a_dest,const void * a_src,size_t n)
{
    return ((byte_t*) memcpy(a_dest,a_src,n))+n;
}

DAP_STATIC_INLINE int dap_is_alpha(char c) { return dap_ascii_isalnum(c); }
DAP_STATIC_INLINE int dap_is_digit(char c) { return dap_ascii_isdigit(c); }
DAP_STATIC_INLINE int dap_is_xdigit(char c) {return dap_ascii_isxdigit(c);}
DAP_STATIC_INLINE int dap_is_alpha_and_(char c) { return dap_is_alpha(c) || c == '_'; }
char **dap_parse_items(const char *a_str, char a_delimiter, int *a_count, const int a_only_digit);

/*
 * 23: added support for encryption key type parameter and option to encrypt headers
 * 24: Update hashes protocol
*/
#define DAP_PROTOCOL_VERSION          24
#define DAP_PROTOCOL_VERSION_DEFAULT  24 // used if version is not explicitly specified

#define DAP_CLIENT_PROTOCOL_VERSION   24

/**
  * @struct Node address
  *
  */
typedef union dap_stream_node_addr {
    uint64_t uint64;
    uint16_t words[sizeof(uint64_t)/2];
    uint8_t raw[sizeof(uint64_t)];  // Access to selected octects
} DAP_ALIGN_PACKED dap_stream_node_addr_t;

#if __BYTE_ORDER__ == __ORDER_BIG_ENDIAN__
#define NODE_ADDR_FP_STR      "%04hX::%04hX::%04hX::%04hX"
#define NODE_ADDR_FP_ARGS(a)  a->words[2],a->words[3],a->words[0],a->words[1]
#define NODE_ADDR_FPS_ARGS(a)  &a->words[2],&a->words[3],&a->words[0],&a->words[1]
#define NODE_ADDR_FP_ARGS_S(a)  a.words[2],a.words[3],a.words[0],a.words[1]
#define NODE_ADDR_FPS_ARGS_S(a)  &a.words[2],&a.words[3],&a.words[0],&a.words[1]
#else
#define NODE_ADDR_FP_STR      "%04hX::%04hX::%04hX::%04hX"
#define NODE_ADDR_FP_ARGS(a)  a->words[3],a->words[2],a->words[1],a->words[0]
#define NODE_ADDR_FPS_ARGS(a)  &a->words[3],&a->words[2],&a->words[1],&a->words[0]
#define NODE_ADDR_FP_ARGS_S(a)  a.words[3],a.words[2],a.words[1],a.words[0]
#define NODE_ADDR_FPS_ARGS_S(a)  &a.words[3],&a.words[2],&a.words[1],&a.words[0]
#endif

DAP_STATIC_INLINE bool dap_stream_node_addr_str_check(const char *a_addr_str)
{
    if (!a_addr_str)
        return false;
    size_t l_str_len = strlen(a_addr_str);
    if (l_str_len == 22) {
        for (int n =0; n < 22; n+= 6) {
            if (!dap_is_xdigit(a_addr_str[n]) || !dap_is_xdigit(a_addr_str[n + 1]) ||
                !dap_is_xdigit(a_addr_str[n + 2]) || !dap_is_xdigit(a_addr_str[n + 3])) {
                return false;
            }
        }
        for (int n = 4; n < 18; n += 6) {
            if (a_addr_str[n] != ':' || a_addr_str[n + 1] != ':')
                return false;
        }
        return true;
    }
    return false;
}

DAP_STATIC_INLINE int dap_stream_node_addr_from_str(dap_stream_node_addr_t *a_addr, const char *a_addr_str)
{
    if (!a_addr || !a_addr_str){
        return -1;
    }
    if (sscanf(a_addr_str, NODE_ADDR_FP_STR, NODE_ADDR_FPS_ARGS(a_addr)) == 4)
        return 0;
    if (sscanf(a_addr_str, "0x%016" DAP_UINT64_FORMAT_x, &a_addr->uint64) == 1)
        return 0;
    return -1;
}

DAP_STATIC_INLINE bool dap_stream_node_addr_not_null(dap_stream_node_addr_t * a_addr) { return a_addr->uint64 != 0; }

unsigned int dap_crc32c(unsigned int crc, const void *buf, size_t buflen);

static inline const char *dap_get_arch() { //Get current architecture, detectx nearly every architecture. Coded by Freak
        #if defined(__x86_64__) || defined(_M_X64)
        return "x86_64";
        #elif defined(i386) || defined(__i386__) || defined(__i386) || defined(_M_IX86)
        return "x86_32";
        #elif defined(__ARM_ARCH_2__)
        return "arm2";
        #elif defined(__ARM_ARCH_3__) || defined(__ARM_ARCH_3M__)
        return "arm3";
        #elif defined(__ARM_ARCH_4T__) || defined(__TARGET_ARM_4T)
        return "arm4t";
        #elif defined(__ARM_ARCH_5_) || defined(__ARM_ARCH_5E_)
        return "arm5"
        #elif defined(__ARM_ARCH_6T2_) || defined(__ARM_ARCH_6T2_)
        return "arm6t2";
        #elif defined(__ARM_ARCH_6__) || defined(__ARM_ARCH_6J__) || defined(__ARM_ARCH_6K__) || defined(__ARM_ARCH_6Z__) || defined(__ARM_ARCH_6ZK__)
        return "arm6";
        #elif defined(__ARM_ARCH_7__) || defined(__ARM_ARCH_7A__) || defined(__ARM_ARCH_7R__) || defined(__ARM_ARCH_7M__) || defined(__ARM_ARCH_7S__)
        return "arm7";
        #elif defined(__ARM_ARCH_7A__) || defined(__ARM_ARCH_7R__) || defined(__ARM_ARCH_7M__) || defined(__ARM_ARCH_7S__)
        return "arm7a";
        #elif defined(__ARM_ARCH_7R__) || defined(__ARM_ARCH_7M__) || defined(__ARM_ARCH_7S__)
        return "arm7r";
        #elif defined(__ARM_ARCH_7M__)
        return "arm7m";
        #elif defined(__ARM_ARCH_7S__)
        return "arm7s";
        #elif defined(__aarch64__) || defined(_M_ARM64)
        return "arm64";
        #elif defined(mips) || defined(__mips__) || defined(__mips)
        return "mips";
        #elif defined(__sh__)
        return "superh";
        #elif defined(__powerpc) || defined(__powerpc__) || defined(__powerpc64__) || defined(__POWERPC__) || defined(__ppc__) || defined(__PPC__) || defined(_ARCH_PPC)
        return "powerpc";
        #elif defined(__PPC64__) || defined(__ppc64__) || defined(_ARCH_PPC64)
        return "powerpc64";
        #elif defined(__sparc__) || defined(__sparc)
        return "sparc";
        #elif defined(__m68k__)
        return "m68k";
        #else
        return "unknown";
        #endif
    }

#ifdef __MINGW32__
int exec_silent(const char *a_cmd);
#endif

#ifdef __cplusplus
}
#endif

#if __BYTE_ORDER__ == __ORDER_BIG_ENDIAN__
#define NODE_ADDR_FP_STR      "%04hX::%04hX::%04hX::%04hX"
#define NODE_ADDR_FP_ARGS(a)  a->words[2],a->words[3],a->words[0],a->words[1]
#define NODE_ADDR_FPS_ARGS(a)  &a->words[2],&a->words[3],&a->words[0],&a->words[1]
#define NODE_ADDR_FP_ARGS_S(a)  a.words[2],a.words[3],a.words[0],a.words[1]
#define NODE_ADDR_FPS_ARGS_S(a)  &a.words[2],&a.words[3],&a.words[0],&a.words[1]
#else
#define NODE_ADDR_FP_STR      "%04hX::%04hX::%04hX::%04hX"
#define NODE_ADDR_FP_ARGS(a)  a->words[3],a->words[2],a->words[1],a->words[0]
#define NODE_ADDR_FPS_ARGS(a)  &a->words[3],&a->words[2],&a->words[1],&a->words[0]
#define NODE_ADDR_FP_ARGS_S(a)  a.words[3],a.words[2],a.words[1],a.words[0]
#define NODE_ADDR_FPS_ARGS_S(a)  &a.words[3],&a.words[2],&a.words[1],&a.words[0]
#endif

typedef union dap_stream_node_addr {
    uint64_t uint64;
    uint16_t words[sizeof(uint64_t)/2];
    uint8_t raw[sizeof(uint64_t)];  // Access to selected octects
} DAP_ALIGN_PACKED dap_stream_node_addr_t;<|MERGE_RESOLUTION|>--- conflicted
+++ resolved
@@ -305,9 +305,6 @@
 #endif
 }
 
-<<<<<<< HEAD
-/* Crossplatform print formats for integers and others */
-=======
 /*
  * 23: added support for encryption key type parameter and option to encrypt headers
  * 24: Update hashes protocol
@@ -317,7 +314,8 @@
 #define DAP_PROTOCOL_VERSION_DEFAULT  24 // used if version is not explicitly specified
 
 #define DAP_CLIENT_PROTOCOL_VERSION   25
->>>>>>> 43d95500
+
+/* Crossplatform print formats for integers and others */
 
 #if (__SIZEOF_LONG__ == 4) || defined (DAP_OS_DARWIN)
 #define DAP_UINT64_FORMAT_X  "llX"
@@ -730,15 +728,6 @@
 DAP_STATIC_INLINE int dap_is_xdigit(char c) {return dap_ascii_isxdigit(c);}
 DAP_STATIC_INLINE int dap_is_alpha_and_(char c) { return dap_is_alpha(c) || c == '_'; }
 char **dap_parse_items(const char *a_str, char a_delimiter, int *a_count, const int a_only_digit);
-
-/*
- * 23: added support for encryption key type parameter and option to encrypt headers
- * 24: Update hashes protocol
-*/
-#define DAP_PROTOCOL_VERSION          24
-#define DAP_PROTOCOL_VERSION_DEFAULT  24 // used if version is not explicitly specified
-
-#define DAP_CLIENT_PROTOCOL_VERSION   24
 
 /**
   * @struct Node address
@@ -853,24 +842,4 @@
 
 #ifdef __cplusplus
 }
-#endif
-
-#if __BYTE_ORDER__ == __ORDER_BIG_ENDIAN__
-#define NODE_ADDR_FP_STR      "%04hX::%04hX::%04hX::%04hX"
-#define NODE_ADDR_FP_ARGS(a)  a->words[2],a->words[3],a->words[0],a->words[1]
-#define NODE_ADDR_FPS_ARGS(a)  &a->words[2],&a->words[3],&a->words[0],&a->words[1]
-#define NODE_ADDR_FP_ARGS_S(a)  a.words[2],a.words[3],a.words[0],a.words[1]
-#define NODE_ADDR_FPS_ARGS_S(a)  &a.words[2],&a.words[3],&a.words[0],&a.words[1]
-#else
-#define NODE_ADDR_FP_STR      "%04hX::%04hX::%04hX::%04hX"
-#define NODE_ADDR_FP_ARGS(a)  a->words[3],a->words[2],a->words[1],a->words[0]
-#define NODE_ADDR_FPS_ARGS(a)  &a->words[3],&a->words[2],&a->words[1],&a->words[0]
-#define NODE_ADDR_FP_ARGS_S(a)  a.words[3],a.words[2],a.words[1],a.words[0]
-#define NODE_ADDR_FPS_ARGS_S(a)  &a.words[3],&a.words[2],&a.words[1],&a.words[0]
-#endif
-
-typedef union dap_stream_node_addr {
-    uint64_t uint64;
-    uint16_t words[sizeof(uint64_t)/2];
-    uint8_t raw[sizeof(uint64_t)];  // Access to selected octects
-} DAP_ALIGN_PACKED dap_stream_node_addr_t;+#endif