/* Authors:
* Dmitriy A. Gearasimov <gerasimov.dmitriy@demlabs.net>
* Demlabs Ltd   https://demlabs.net
* DAP SDK  https://gitlab.demlabs.net/dap/dap-sdk
* Copyright  (c) 2021
* All rights reserved.

This file is part of DAP SDK the open source project

   DAP SDK is free software: you can redistribute it and/or modify
   it under the terms of the GNU General Public License as published by
   the Free Software Foundation, either version 3 of the License, or
   (at your option) any later version.

   DAP SDK is distributed in the hope that it will be useful,
   but WITHOUT ANY WARRANTY; without even the implied warranty of
   MERCHANTABILITY or FITNESS FOR A PARTICULAR PURPOSE.  See the
   GNU General Public License for more details.

   You should have received a copy of the GNU General Public License
   along with any DAP based project.  If not, see <http://www.gnu.org/licenses/>.
*/
#pragma once
#include "dap_common.h"
#include "dap_list.h"

typedef struct dap_tsd {
    uint16_t type;
    uint32_t size;
    byte_t data[];
} DAP_ALIGN_PACKED dap_tsd_t;

byte_t     *dap_tsd_write   (byte_t *a_ptr, uint16_t a_type, const void *a_data, size_t a_data_size);
dap_tsd_t  *dap_tsd_create  (uint16_t a_type, const void *a_data, size_t a_data_size);
dap_tsd_t  *dap_tsd_find    (byte_t *a_data, size_t a_data_size, uint16_t a_type);
dap_list_t *dap_tsd_find_all(byte_t *a_data, size_t a_data_size, uint16_t a_type);

#define dap_tsd_create_scalar(type,value) dap_tsd_create(type, &value, sizeof(value))
#define dap_tsd_get_scalar(a,typeconv) ( a->size >= sizeof(typeconv) ? *((typeconv*) a->data) : (typeconv) {0})
#define dap_tsd_get_object(a,typeconv) ( a->size >= sizeof(typeconv) ? ((typeconv*) a->data) : (typeconv *) {0})

#define _dap_tsd_get_scalar(tsd,dest) ({ tsd->size >= sizeof(*dest) ? memcpy(dest, tsd->data, sizeof(*dest)) : NULL; *dest; })
#define _dap_tsd_get_object(tsd,desttype) ( tsd->size >= sizeof(desttype) ? DAP_CAST_PTR(desttype,tsd->data) : DAP_CAST_PTR(desttype, NULL) )

#define DAP_TSD_CORRUPTED_STRING "<CORRUPTED STRING>"
// NULL-terminated string
#define dap_tsd_create_string(type,str) dap_tsd_create(type, str, dap_strlen(str) + 1)
#define dap_tsd_get_string(a)  ( ((char*) a->data )[a->size-1] == '\0'? (char*) a->data  : DAP_TSD_CORRUPTED_STRING )
#define dap_tsd_get_string_const(a)  ( ((const char*) a->data )[a->size-1] == '\0'? (const char*) a->data : DAP_TSD_CORRUPTED_STRING )

<<<<<<< HEAD
#define dap_tsd_size(a) ( sizeof(dap_tsd_t) + (a)->size )

#define dap_tsd_size_check(a, offset, total_size) ( (total_size - offset) >= dap_tsd_size(a) )

#define dap_tsd_iter(iter, iter_size, data, total_size)                                                                     \
    for (   byte_t *l_pos = (byte_t*)(data), *l_end = l_pos + (total_size) > l_pos ? l_pos + (total_size) : l_pos;          \
            !!( iter = l_pos < l_end - sizeof(dap_tsd_t) && l_pos <= l_end - (iter_size = dap_tsd_size((dap_tsd_t*)l_pos))  \
                ? (dap_tsd_t*)l_pos : NULL);                                                                                \
            l_pos += iter_size                                                                                              \
        )
=======
#define dap_tsd_size(a) ((uint64_t)sizeof(*a) + a->size)
>>>>>>> f8aea812
<|MERGE_RESOLUTION|>--- conflicted
+++ resolved
@@ -48,17 +48,13 @@
 #define dap_tsd_get_string(a)  ( ((char*) a->data )[a->size-1] == '\0'? (char*) a->data  : DAP_TSD_CORRUPTED_STRING )
 #define dap_tsd_get_string_const(a)  ( ((const char*) a->data )[a->size-1] == '\0'? (const char*) a->data : DAP_TSD_CORRUPTED_STRING )
 
-<<<<<<< HEAD
-#define dap_tsd_size(a) ( sizeof(dap_tsd_t) + (a)->size )
+#define dap_tsd_size(a) ((uint64_t)sizeof(dap_tsd_t) + a->size)
 
-#define dap_tsd_size_check(a, offset, total_size) ( (total_size - offset) >= dap_tsd_size(a) )
+#define dap_tsd_size_check(a, offset, total_size) ( (total_size) - (offset) >= dap_tsd_size(a) && (total_size) - (offset) <= (total_size) )
 
 #define dap_tsd_iter(iter, iter_size, data, total_size)                                                                     \
     for (   byte_t *l_pos = (byte_t*)(data), *l_end = l_pos + (total_size) > l_pos ? l_pos + (total_size) : l_pos;          \
             !!( iter = l_pos < l_end - sizeof(dap_tsd_t) && l_pos <= l_end - (iter_size = dap_tsd_size((dap_tsd_t*)l_pos))  \
                 ? (dap_tsd_t*)l_pos : NULL);                                                                                \
             l_pos += iter_size                                                                                              \
-        )
-=======
-#define dap_tsd_size(a) ((uint64_t)sizeof(*a) + a->size)
->>>>>>> f8aea812
+        )