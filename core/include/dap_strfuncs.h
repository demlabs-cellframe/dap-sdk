/* DAP String Functions */

#pragma once

#include <sys/types.h>

#include <limits.h>
#include <stdbool.h>
#include <stdint.h>
#include <stdarg.h>
#include <stdlib.h>
#include <time.h>
#include <string.h>

#include "dap_math_ops.h"
#include "dap_fnmatch.h"

<<<<<<< HEAD
#define POINTER_TO_INT(p)   ((int)   (p))
#define POINTER_TO_UINT(p)  ((unsigned int)  (p))

#define INT_TO_POINTER(i)   ((void*)  (i))
#define UINT_TO_POINTER(u)  ((void*)  (u))

=======
>>>>>>> 0d4c1e3e
#ifdef __cplusplus
extern "C" {
#endif

#ifndef WIN32
#undef  max
#define max(a,b) \
  ({ size_t _a = (a); \
      size_t _b = (b); \
    _a > _b ? _a : _b; })

#undef  min
#define min(a,b) \
  ({ size_t _a = (a); \
      size_t _b = (b); \
    _a < _b ? _a : _b; })

#endif

#ifdef _WIN32
char *strptime(const char *buff, const char *fmt, struct tm *tm);
#endif

bool dap_isstralnum(const char *c);
size_t dap_strlen(const char *a_str);
char* dap_strcat2(const char* s1, const char* s2);
// compare a_str1 and a_str2
int dap_strcmp(const char *a_str1, const char *a_str2);
// compare a_n characters of a_str1 and a_str2
int dap_strncmp(const char *a_str1, const char *a_str2, size_t a_n);
// duplicates a string
char* dap_strdup(const char *a_str);
char* dap_strdup_vprintf(const char *a_format, va_list a_args);
DAP_PRINTF_ATTR(1, 2) char *dap_strdup_printf(const char *a_format, ...);

char* dap_stpcpy(char *a_dest, const char *a_src);
char* dap_strstr_len(const char *a_haystack, ssize_t a_haystack_len, const char *a_needle);
// concatenates all of str_array's strings, sliding in an optional separator, the returned string is newly allocated.
char* dap_strjoinv(const char *a_separator, char **a_str_array);
char *dap_strjoin(const char *a_separator, ...);
// split up string into max_tokens tokens at delimiter and return a newly allocated string array
char** dap_strsplit(const char *a_string, const char *a_delimiter, int a_max_tokens);
size_t dap_str_countv(char **a_str_array);
size_t dap_str_symbol_count(const char *a_str, char a_sym);
bool dap_str_remove_spaces(char *a_str);
// copies a NULL-terminated array of strings
char** dap_strdupv(const char **a_str_array);
// frees the array itself and all of its strings.
void dap_strfreev(char **a_str_array);

// removes leading spaces
char* dap_strchug(char *a_string);
// removes trailing spaces
char* dap_strchomp(char *a_string);
// removes leading & trailing spaces 
#define dap_strstrip( a_string )    dap_strchomp (dap_strchug (a_string))

// Converts all lower case ASCII letters to upper case ASCII letters.
char* dap_strup(const char *a_str, ssize_t a_len);
// Converts a string to lower case.
char* dap_strdown(const char *a_str, ssize_t a_len);
char* dap_strreverse(char *a_string);

#ifdef DAP_GLOBAL_IS_INT128
uint128_t dap_strtou128(const char *p, char **endp, int base);
int128_t dap_strtoi128(const char *p, char **endp, int base);


/**
 * @brief atoi128
 * @param p
 * @return
 */
static inline int128_t dap_atoi128(const char *p) {
    return dap_strtoi128(p, (char**)NULL, 10);
}


/**
 * @brief atou128
 * @param p
 * @return
 */
static inline uint128_t dap_atou128(const char *p) {
    return dap_strtou128(p, (char**)NULL, 10);
}

char *dap_utoa128(char *dest, uint128_t v, int base);
char *dap_itoa128(char *a_str, int128_t a_value, int a_base);

#endif


#ifdef _WIN32
#ifdef HAVE_STRNDUP
#define strndup(s, l) _strndup(s, l)
#endif
char *_strndup(const char *str, unsigned long len);
#endif


typedef uint32_t unichar;
typedef uint16_t unichar2;

/**
 * Converts a single character to UTF-8.
 * @c: a Unicode character code
 * @outbuf: (out caller-allocates) (optional): output buffer, must have at
 *       least 6 bytes of space. If %NULL, the length will be computed and
 *       returned and nothing will be written to @outbuf.
  * Returns: number of bytes written
 */
int dap_unichar_to_utf8 (unichar c, char   *outbuf);

/**
 * Convert a string from UTF-16 to UTF-8. The result will be
 * terminated with a 0 byte.
 * @str: a UTF-16 encoded string
 * @len: the maximum length (number of #gunichar2) of @str to use.
 *     If @len < 0, then the string is nul-terminated.
 * @items_read: (out) (optional): location to store number of
 *     words read, or %NULL. If %NULL, then %G_CONVERT_ERROR_PARTIAL_INPUT will
 *     be returned in case @str contains a trailing partial character. If
 *     an error occurs then the index of the invalid input is stored here.
 *     It’s guaranteed to be non-negative.
 * @items_written: (out) (optional): location to store number
 *     of bytes written, or %NULL. The value stored here does not include the
 *     trailing 0 byte. It’s guaranteed to be non-negative.
 *
 * Returns: (transfer full): a pointer to a newly allocated UTF-8 string.
 *     This value must be freed with g_free(). If an error occurs,
 *     %NULL will be returned and @error set.
 **/
char* dap_utf16_to_utf8(const unichar2 *str, long len, long *items_read, long *items_written);

#ifdef __cplusplus
}
#endif<|MERGE_RESOLUTION|>--- conflicted
+++ resolved
@@ -15,15 +15,6 @@
 #include "dap_math_ops.h"
 #include "dap_fnmatch.h"
 
-<<<<<<< HEAD
-#define POINTER_TO_INT(p)   ((int)   (p))
-#define POINTER_TO_UINT(p)  ((unsigned int)  (p))
-
-#define INT_TO_POINTER(i)   ((void*)  (i))
-#define UINT_TO_POINTER(u)  ((void*)  (u))
-
-=======
->>>>>>> 0d4c1e3e
 #ifdef __cplusplus
 extern "C" {
 #endif
