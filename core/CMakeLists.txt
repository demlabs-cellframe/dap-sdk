--- conflicted
+++ resolved
@@ -3,26 +3,14 @@
 
 add_definitions("-D_GNU_SOURCE") 
 
-<<<<<<< HEAD
-file(GLOB CORE_SRCS
-    src/*.c
-    src/etc/*.c
-)
-
-file(GLOB CORE_HEADERS include/*.h)
-
-if(UNIX)
-  file(GLOB CORE_HEADERS ${CORE_HEADERS}
-      include/unix/*.h
-      include/unix/linux/*.h)
-endif()
-
-if(NOT DAP_DEBUG) # AND NOT DAP_DBG_INFO)
+if (DAP_USE_RPMALLOC)
+#if(NOT DAP_DEBUG AND NOT DAP_DBG_INFO)
     message("[!] Use RPMALLOC")
     add_definitions("-DENABLE_OVERRIDE=1")
     file(GLOB CORE_SRCS ${CORE_SRCS} ../3rdparty/rpmalloc/rpmalloc.c)
     file(GLOB CORE_HEADERS ${CORE_HEADERS} ../3rdparty/rpmalloc/rpmalloc.h)
-=======
+endif(DAP_USE_RPMALLOC)
+
 if(UNIX)
     if(DARWIN)
         file(GLOB CORE_HEADERS 
@@ -34,10 +22,8 @@
         file(GLOB CORE_SRCS
             src/*.c
             src/etc/*.c
-            src/rpmalloc/*.c
             src/unix/*.c
             src/darwin/macos/*.c
-            src/rpmalloc/*.c
         )
     else()
         file(GLOB CORE_HEADERS 
@@ -49,10 +35,8 @@
         file(GLOB CORE_SRCS
             src/*.c
             src/etc/*.c
-            src/rpmalloc/*.c
             src/unix/*.c
             src/unix/linux/*.c
-            src/rpmalloc/*.c
         )
     endif()
 endif()
@@ -65,11 +49,9 @@
     file(GLOB CORE_SRCS
         src/*.c
         src/etc/*.c
-        src/rpmalloc/*.c
         src/win32/*.c
         ../3rdparty/strptime.c
     )
->>>>>>> 11d52326
 endif()
 
 add_library(${PROJECT_NAME} STATIC ${CORE_SRCS} ${CORE_HEADERS})
@@ -91,11 +73,8 @@
     if(DARWIN)
         add_subdirectory(src/darwin)
         set(CORE_LIBRARIES ${CORE_LIBRARIES} dap_core_darwin)
-<<<<<<< HEAD
     else()
         set(CORE_LIBRARIES ${CORE_LIBRARIES} rt dl)
-=======
->>>>>>> 11d52326
     endif()
     if(ANDROID)
         add_subdirectory(src/android)
