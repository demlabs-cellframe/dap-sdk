--- conflicted
+++ resolved
@@ -1257,11 +1257,7 @@
     const char *pwd;
     char *buffer = NULL;
     char *dir = NULL;
-<<<<<<< HEAD
-    static ulong max_len = 0;
-=======
     static u_long max_len = 0;
->>>>>>> c8d5f0ae
     struct stat pwdbuf, dotbuf;
 
     pwd = getenv("PWD");
