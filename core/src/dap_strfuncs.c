/* DAP String Functions */
#ifdef _WIN32
//#define _CRT_SECURE_NO_WARNINGS
#include <windows.h>
#endif
#include <stddef.h>
#include <stdio.h>
#include <stdlib.h>
#include <ctype.h>
#include <errno.h>

#include "dap_common.h"
#include "dap_strfuncs.h"

#define LOG_TAG "dap_strfunc"

/**
 * @brief dap_isstralnum
 * check if string contains digits and alphabetical symbols
 * @param c
 * @return
 */
bool dap_isstralnum(const char *c)
{ 
    size_t str_len = strlen(c);

    for (size_t i = 0; i < str_len; i++)
    {
        if (!isalnum(c[i]) && c[i] != '_' && c[i] != '-')
            return false;
    }

    return true;
}


/**
 * @brief s_strdigit
 * @param c
 * @return
 */
static int s_strdigit(char c)
{
    /* This is ASCII / UTF-8 specific, would not work for EBCDIC */
    return (c >= '0' && c <= '9') ? c - '0'
        :  (c >= 'a' && c <= 'z') ? c - 'a' + 10
        :  (c >= 'A' && c <= 'Z') ? c - 'A' + 10
        :  255;
}

#ifdef DAP_GLOBAL_IS_INT128

/**
 * @brief s_strtou128
 * @param p
 * @param endp
 * @param base
 * @return
 */
static uint128_t s_strtou128(const char *p, char **endp, int base)
{
    uint128_t v = 0;
    int digit;

    if (base == 0) {    /* handle octal and hexadecimal syntax */
        base = 10;
        if (*p == '0') {
            base = 8;
            if ((p[1] == 'x' || p[1] == 'X') && s_strdigit(p[2]) < 16) {
                p += 2;
                base = 16;
            }
        }
    }
    if (base < 2 || base > 36) {
        errno = EINVAL;
    } else
    if ((digit = s_strdigit(*p)) < base) {
        v = digit;
        /* convert to unsigned 128 bit with overflow control */
        while ((digit = s_strdigit(*++p)) < base) {
            uint128_t v0 = v;
            v = v * base + digit;
            if (v < v0) {
                v = ~(uint128_t)0;
                errno = ERANGE;
            }
        }
        if (endp) {
            *endp = (char *)p;
        }
    }
    return v;
}

/**
 * @brief dap_strtou128
 * @param p
 * @param endp
 * @param base
 * @return
 */
uint128_t dap_strtou128(const char *p, char **endp, int base)
{
    if (endp) {
        *endp = (char *)p;
    }
    while (isspace((unsigned char)*p)) {
        p++;
    }
    if (*p == '-') {
        p++;
        return -s_strtou128(p, endp, base);
    } else {
        if (*p == '+')
            p++;
        return s_strtou128(p, endp, base);
    }
}

/**
 * @brief dap_strtoi128
 * @param p
 * @param endp
 * @param base
 * @return
 */
int128_t dap_strtoi128(const char *p, char **endp, int base)
{
    uint128_t v;

    if (endp) {
        *endp = (char *)p;
    }
    while (isspace((unsigned char)*p)) {
        p++;
    }
    if (*p == '-') {
        p++;
        v = s_strtou128(p, endp, base);
        if (v >= (uint128_t)1 << 127) {
            if (v > (uint128_t)1 << 127)
                errno = ERANGE;
            return -(int128_t)(((uint128_t)1 << 127) - 1) - 1;
        }
        return -(int128_t)v;
    } else {
        if (*p == '+')
            p++;
        v = s_strtou128(p, endp, base);
        if (v >= (uint128_t)1 << 127) {
            errno = ERANGE;
            return (int128_t)(((uint128_t)1 << 127) - 1);
        }
        return (int128_t)v;
    }
}
/**
 * @brief dap_utoa128 convert unsigned integer to ASCII 
 * @param dest
 * @param v
 * @param base
 * @return
 */
char *dap_utoa128(char *dest, uint128_t v, int base)
{
    char buf[129];
    char *p = buf + 128;
    const char *digits = "0123456789ABCDEFGHIJKLMNOPQRSTUVWXYZ";

    *p = '\0';
    if (base >= 2 && base <= 36) {
        while (v > (unsigned)base - 1) {
            *--p = digits[v % base];
            v /= base;
        }
        *--p = digits[v];
    }
    return strcpy(dest, p);
}

/**
 * @brief dap_itoa128
 * 
 * @param a_str 
 * @param a_value 
 * @param a_base 
 * @return char* 
 */
char *dap_itoa128(char *a_str, int128_t a_value, int a_base)
{
    char *p = a_str;
    uint128_t uv = (uint128_t)a_value;
    if (a_value < 0) {
        *p++ = '-';
        uv = -uv;
    }
    if (a_base == 10)
        dap_utoa128(p, uv, 10);
    else
    if (a_base == 16)
        dap_utoa128(p, uv, 16);
    else
        dap_utoa128(p, uv, a_base);
    return a_str;
}
#endif

/**
 * dap_strlen:
 * @a_str: (nullable): the string
 *
 * If @a_str is %NULL it returns 0
 *
 * Returns: length of the string
 */

/**
 * @brief dap_strlen get length of the string
 * 
 * @param a_str pointer to string
 * @return size_t 
 */

size_t dap_strlen(const char *a_str)
{
    size_t l_length = 0;

    if(a_str) {
        l_length = strlen(a_str);
    }
    return l_length;
}

/**
 * @brief dap_strcmp a_str1 and a_str2
 * 
 * @param a_str1 (nullable): the string
 * @param a_str2 (nullable): the string
 * @return int 
 */

int dap_strcmp(const char *a_str1, const char *a_str2)
{
    if(a_str1 && a_str2) {
        return strcmp(a_str1, a_str2);
    }
    return -1;
}

/**
 * @brief dap_strcmp
 * 
 * @param a_str1  (nullable): the string
 * @param a_str2  (nullable): the string
 * @param a_n Compare a_n characters of a_str1 and a_str2
 * @return int 
 */

int dap_strncmp(const char *a_str1, const char *a_str2, size_t a_n)
{
    if(a_str1 && a_str2) {
        return strncmp(a_str1, a_str2, a_n);
    }
    return -1;
}


/**
 * @brief dap_strdup:
 * Duplicates a string. If @a_str is %NULL it returns %NULL.
 * The returned string should be freed
 * when no longer needed.
 *
 * @param a_str (nullable): the string to duplicate
 * @return char* duplicated string
 */

char* dap_strdup(const char *a_str)
{
    char *l_new_str;

    if(a_str){
        size_t l_length = (size_t) (strlen(a_str) + 1);
        if(l_length){
            l_new_str = DAP_NEW_SIZE(char, l_length);
	    if(l_new_str)
        	memcpy(l_new_str, a_str, l_length);
        }else
            l_new_str = NULL;
    }
    else
        l_new_str = NULL;

    return l_new_str;
}

/**
 * @brief dap_strdup_vprintf
 * 
 * Similar to the standard C vsprintf() function but safer, since it
 * calculates the maximum space required and allocates memory to hold
 * the result. The returned string should be freed with DAP_DELETE()
 * when no longer needed.
 *
 * Returns: a newly-allocated string holding the result
 * 
 * @param a_format  a standard printf() format string, but notice
 *     [string precision pitfalls][string-precision]
 * @param a_args the list of parameters to insert into the format string
 * @return char* 
 */

char* dap_strdup_vprintf(const char *a_format, va_list a_args)
{
    char *l_string = NULL;
    int len = dap_vasprintf(&l_string, a_format, a_args);
    if(len < 0)
        l_string = NULL;
    return l_string;
}

/**
 * @brief dap_strdup_printf:
 * 
 *  * Similar to the standard C sprintf() function but safer, since it
 * calculates the maximum space required and allocates memory to hold
 * the result. The returned string should be freed with DAP_DELETE()
 * when no longer needed.
 * 
 * @param a_format a standard printf() format string
 * @param ... 
 * @return char* a newly-allocated string holding the result
 */

DAP_PRINTF_ATTR(1,2) char *dap_strdup_printf(const char *a_format, ...)
{
    char *l_buffer;
    va_list l_args;

    va_start(l_args, a_format);
    l_buffer = dap_strdup_vprintf(a_format, l_args);
    va_end(l_args);

    return l_buffer;
}

/*
 // alternative version
 char* dap_strdup_printf2(const char *a_format, ...)
 {
 size_t l_buffer_size = 0;
 char *l_buffer = NULL;
 va_list l_args;

 va_start(l_args, a_format);
 l_buffer_size += vsnprintf(l_buffer, 0, a_format, l_args);
 va_end(l_args);

 if(!l_buffer_size)
 return NULL;
 l_buffer = DAP_NEW_SIZE(char, l_buffer_size + 1);

 va_start(l_args, a_format);
 vsnprintf(l_buffer, l_buffer_size + 1, a_format, l_args);
 va_end(l_args);

 return l_buffer;
 }*/

/**
 * dap_stpcpy:
 * @a_dest: destination buffer.
 * @a_src: source string.
 *
 * Copies a null-terminated string into the dest buffer, include the
 * trailing null, and return a pointer to the trailing null byte.
 * This is useful for concatenating multiple strings together
 * without having to repeatedly scan for the end.
 *
 * Returns: a pointer to trailing null byte.
 **/
char* dap_stpcpy(char *a_dest, const char *a_src)
{
    char *l_d = a_dest;
    const char *l_s = a_src;

    dap_return_val_if_fail(a_dest != NULL, NULL);
    dap_return_val_if_fail(a_src != NULL, NULL);
    do
        *l_d++ = *l_s;
    while(*l_s++ != '\0');

    return l_d - 1;
}

/**
 * dap_strstr_len:
 * @a_haystack: a string
 * @a_haystack_len: the maximum length of @a_haystack. Note that -1 is
 *     a valid length, if @a_haystack is null-terminated, meaning it will
 *     search through the whole string.
 * @a_needle: the string to search for
 *
 * Searches the string @a_haystack for the first occurrence
 * of the string @a_needle, limiting the length of the search
 * to @a_haystack_len.
 *
 * Returns: a pointer to the found occurrence, or
 *    %NULL if not found.
 */
char* dap_strstr_len(const char *a_haystack, ssize_t a_haystack_len, const char *a_needle)
{
    dap_return_val_if_fail(a_haystack != NULL, NULL);
    dap_return_val_if_fail(a_needle != NULL, NULL);

    if(a_haystack_len < 0)
        return strstr(a_haystack, a_needle);
    else
    {
        const char *l_p = a_haystack;
        ssize_t l_needle_len = (ssize_t) strlen(a_needle);
        const char *l_end;
        ssize_t l_i;

        if(l_needle_len == 0)
            return (char *) a_haystack;

        if(a_haystack_len < l_needle_len)
            return NULL;

        l_end = a_haystack + a_haystack_len - l_needle_len;

        while(l_p <= l_end && *l_p)
        {
            for(l_i = 0; l_i < l_needle_len; l_i++)
                if(l_p[l_i] != a_needle[l_i])
                    goto next;

            return (char *) l_p;

            next:
            l_p++;
        }

        return NULL;
    }
}

/**
 * dap_strjoinv:
 * @a_separator: (allow-none): a string to insert between each of the
 *     strings, or %NULL
 * @a_str_array: a %NULL-terminated array of strings to join
 *
 * Joins a number of strings together to form one long string, with the
 * optional @separator inserted between each of them. The returned string
 * should be freed.
 *
 * If @str_array has no items, the return value will be an
 * empty string. If @a_str_array contains a single item, @a_separator will not
 * appear in the resulting string.
 *
 * Returns: a newly-allocated string containing all of the strings joined
 *     together, with @a_separator between them
 */
char* dap_strjoinv(const char *a_separator, char **a_str_array)
{
    char *l_string;
    char *l_ptr;

    dap_return_val_if_fail(a_str_array != NULL, NULL);

    if(a_separator == NULL)
        a_separator = "";

    if(*a_str_array)
    {
        int l_i;
        size_t l_len;
        size_t l_separator_len;

        l_separator_len = strlen(a_separator);
        /* First part, getting length */
        l_len = 1 + strlen(a_str_array[0]);
        for(l_i = 1; a_str_array[l_i] != NULL; l_i++)
            l_len += strlen(a_str_array[l_i]);
        l_len += l_separator_len * (l_i - 1);

        /* Second part, building string */
        l_string = DAP_NEW_SIZE(char, l_len);
        l_ptr = dap_stpcpy(l_string, *a_str_array);
        for(l_i = 1; a_str_array[l_i] != NULL; l_i++)
                {
            l_ptr = dap_stpcpy(l_ptr, a_separator);
            l_ptr = dap_stpcpy(l_ptr, a_str_array[l_i]);
        }
    }
    else
        l_string = dap_strdup("");

    return l_string;
}

/**
 * dap_strjoin:
 * @a_separator: (allow-none): a string to insert between each of the
 *     strings, or %NULL
 * @...: a %NULL-terminated list of strings to join
 *
 * Joins a number of strings together to form one long string, with the
 * optional @a_separator inserted between each of them. The returned string
 * should be freed.
 *
 * Returns: a newly-allocated string containing all of the strings joined
 *     together, with @a_separator between them
 */
char* dap_strjoin(const char *a_separator, ...)
{
    char *string, *l_s;
    va_list l_args;
    size_t l_len;
    size_t l_separator_len;
    char *l_ptr;

    if(a_separator == NULL)
        a_separator = "";

    l_separator_len = strlen(a_separator);

    va_start(l_args, a_separator);

    l_s = va_arg(l_args, char*);

    if(l_s)
    {
        /* First part, getting length */
        l_len = 1 + strlen(l_s);

        l_s = va_arg(l_args, char*);
        while(l_s)
        {
            l_len += l_separator_len + strlen(l_s);
            l_s = va_arg(l_args, char*);
        }
        va_end(l_args);

        /* Second part, building string */
        string = DAP_NEW_SIZE(char, l_len);

        va_start(l_args, a_separator);

        l_s = va_arg(l_args, char*);
        l_ptr = dap_stpcpy(string, l_s);

        l_s = va_arg(l_args, char*);
        while(l_s)
        {
            l_ptr = dap_stpcpy(l_ptr, a_separator);
            l_ptr = dap_stpcpy(l_ptr, l_s);
            l_s = va_arg(l_args, char*);
        }
    }
    else
        string = dap_strdup("");

    va_end(l_args);

    return string;
}

typedef struct _dap_slist dap_slist;

struct _dap_slist
{
    void* data;
    dap_slist *next;
};

static dap_slist* dap_slist_prepend(dap_slist *a_list, void* a_data)
{
    dap_slist *l_new_list;

    l_new_list = DAP_NEW_Z(dap_slist);
    l_new_list->data = a_data;
    l_new_list->next = a_list;

    return l_new_list;
}

static void dap_slist_free(dap_slist *a_list)
{
    if(a_list)
    {
        dap_slist *l_cur_node;
        dap_slist *l_last_node = a_list;
        while(l_last_node)
        {
            l_cur_node = l_last_node;
            l_last_node = l_last_node->next;
            DAP_DELETE(l_cur_node);
        }
    }
}

/**
 * dap_strsplit:
 * @a_string: a string to split
 * @a_delimiter: a string which specifies the places at which to split
 *     the string. The delimiter is not included in any of the resulting
 *     strings, unless @a_max_tokens is reached.
 * @a_max_tokens: the maximum number of pieces to split @a_string into.
 *     If this is less than 1, the string is split completely.
 *
 * Splits a string into a maximum of @a_max_tokens pieces, using the given
 * @a_delimiter. If @a_max_tokens is reached, the remainder of @a_string is
 * appended to the last token.
 *
 * As an example, the result of dap_strsplit (":a:bc::d:", ":", -1) is a
 * %NULL-terminated vector containing the six strings "", "a", "bc", "", "d"
 * and "".
 *
 * As a special case, the result of splitting the empty string "" is an empty
 * vector, not a vector containing a single string. The reason for this
 * special case is that being able to represent a empty vector is typically
 * more useful than consistent handling of empty elements. If you do need
 * to represent empty elements, you'll need to check for the empty string
 * before calling dap_strsplit().
 *
 * Returns: a newly-allocated %NULL-terminated array of strings.
 * Use dap_strfreev() to free it.
 */
char** dap_strsplit(const char *a_string, const char *a_delimiter, int a_max_tokens)
{
    dap_slist *l_string_list = NULL, *l_slist;
    char **l_str_array, *l_s;
    uint32_t l_n = 1;

    dap_return_val_if_fail(a_string != NULL, NULL);
    dap_return_val_if_fail(a_delimiter != NULL, NULL);

    if(a_max_tokens < 1)
        a_max_tokens = INT_MAX;

    l_s = strstr(a_string, a_delimiter);
    if(l_s)
    {
        uint32_t delimiter_len = (uint32_t) strlen(a_delimiter);

        do
        {
            uint32_t len;
            char *new_string;

            len = (uint32_t) (l_s - a_string);
            new_string = DAP_NEW_SIZE(char, len + 1);
            strncpy(new_string, a_string, len);
            new_string[len] = 0;
            l_string_list = dap_slist_prepend(l_string_list, new_string);
            l_n++;
            a_string = l_s + delimiter_len;
            l_s = strstr(a_string, a_delimiter);
        }
        while(--a_max_tokens && l_s);
    }
    l_string_list = dap_slist_prepend(l_string_list, dap_strdup(a_string));

    l_str_array = DAP_NEW_SIZE(char*, (l_n + 1) * sizeof(char*));

    l_str_array[l_n--] = NULL;
    for(l_slist = l_string_list; l_slist; l_slist = l_slist->next)
        l_str_array[l_n--] = l_slist->data;

    dap_slist_free(l_string_list);

    return l_str_array;
}

/**
 * @brief  dap_str_countv
 * 
 * @param a_str_array 
 * @return size_t 
 */

size_t dap_str_countv(char **a_str_array)
{
    size_t l_i = 0;
    if(a_str_array)
    {
        for(l_i = 0; a_str_array[l_i] != NULL; l_i++)
            ;
    }
    return l_i;
}

size_t dap_str_symbol_count(const char *a_str, char a_sym)
{
    const char *p = a_str;
    uint32_t l_count = 0;

    while (*p)
        if (*p++ == a_sym)
            l_count++;
    return l_count;
}

/**
 * @brief  dap_strdupv:
 * 
 * @param a_str_array (nullable): a %NULL-terminated array of strings
 * Copies %NULL-terminated array of strings. The copy is a deep copy;
 * the new array should be freed by first freeing each string, then
 * the array itself. g_strfreev() does this for you. If called
 * on a %NULL value, g_strdupv() simply returns %NULL.
 *
 * Returns: (nullable): a new %NULL-terminated array of strings.
 *
 * @return char** 
 */

char** dap_strdupv(const char **a_str_array)
{
    if(a_str_array)
    {
        int l_i;
        char **l_retval;

        l_i = 0;
        while(a_str_array[l_i])
            ++l_i;

        l_retval = DAP_NEW_SIZE(char*, (l_i + 1) * sizeof(char*));

        l_i = 0;
        while(a_str_array[l_i])
        {
            l_retval[l_i] = dap_strdup(a_str_array[l_i]);
            ++l_i;
        }
        l_retval[l_i] = NULL;

        return l_retval;
    }
    else
        return NULL;
}

/**
 * @brief dap_strfreev:
 * 
 * Frees a %NULL-terminated array of strings, as well as each
 * string it contains.
 *
 * If @a_str_array is %NULL, this function simply returns.
 *
 * @param a_str_array (nullable): a %NULL-terminated array of strings to free
 */

void dap_strfreev(char **a_str_array)
{
    if(a_str_array)
    {
        int l_i;
        for(l_i = 0; a_str_array[l_i] != NULL; l_i++)
            DAP_DELETE(a_str_array[l_i]);

        DAP_DELETE(a_str_array);
    }
}

/**
 * @brief dap_strchug:
 * 
 * Removes leading whitespace from a string, by moving the rest
 * of the characters forward.
 *
 * This function doesn't allocate or reallocate any memory;
 * it modifies @a_string in place. Therefore, it cannot be used on
 * statically allocated strings.
 *
 * The pointer to @a_string is returned to allow the nesting of functions.
 * Returns: @a_string
 * 
 * @param a_string a string to remove the leading whitespace from
 * @return char* 
 */

char* dap_strchug(char *a_string)
{
    unsigned char *l_start;

    dap_return_val_if_fail(a_string != NULL, NULL);

    for(l_start = (unsigned char*) a_string; *l_start && dap_ascii_isspace(*l_start); l_start++)
        ;

    memmove(a_string, l_start, strlen((char *) l_start) + 1);

    return a_string;
}

/**
 * dap_strchomp:
 * @a_string: a string to remove the trailing whitespace from
 *
 * Removes trailing whitespace from a string.
 *
 * This function doesn't allocate or reallocate any memory;
 * it modifies @a_string in place. Therefore, it cannot be used
 * on statically allocated strings.
 *
 * The pointer to @a_string is returned to allow the nesting of functions.
 *
 * Returns: @a_string
 */
char* dap_strchomp(char *a_string)
{
    size_t l_len;

    dap_return_val_if_fail(a_string != NULL, NULL);

    l_len = (size_t) strlen(a_string);
    while(l_len--)
    {
        if(dap_ascii_isspace((unsigned char ) a_string[l_len]))
            a_string[l_len] = '\0';
        else
            break;
    }
    return a_string;
}

/**
 * @brief dap_strup
 * 
 * Converts all lower case ASCII letters to upper case ASCII letters.
 *
 * Returns: a newly allocated string, with all the lower case
 *     characters in @a_str converted to upper case
 * 
 * @param a_str a string
 * @param a_len  length of @a_str in bytes, or -1 if @a_str is nul-terminated
 * @return char* 
 */

char* dap_strup(const char *a_str, ssize_t a_len)
{
    char *l_result, *l_s;

    dap_return_val_if_fail(a_str != NULL, NULL);

    if(a_len < 0)
        a_len = strlen(a_str);

    l_result = strndup(a_str, a_len);
    for(l_s = l_result; *l_s; l_s++)
        *l_s = toupper(*l_s);

    return l_result;
}

/**
 * @brief  dap_strdown
 *  Converts all upper case ASCII letters to lower case ASCII letters.
 *
 * Returns: a newly-allocated string, with all the upper case
 *     characters in @a_str converted to lower case
 * 
 * @param a_str a string
 * @param a_len length of @a_str in bytes, or -1 if @a_str is nul-terminated
 * @return char* 
 */

char* dap_strdown(const char *a_str, ssize_t a_len)
{
    char *l_result, *l_s;

    dap_return_val_if_fail(a_str != NULL, NULL);

    if(a_len < 0)
        a_len = strlen(a_str);

    l_result = strndup(a_str, a_len);
    for(l_s = l_result; *l_s; l_s++)
        *l_s = tolower(*l_s);

    return l_result;
}


/**
 * @brief dap_strreverse
 * Reverses all of the bytes in a string. For example,
 * `dap_strreverse("abcdef")` will result in "fedcba".
 *
 * Note that g_strreverse() doesn't work on UTF-8 strings
 * containing multibyte characters.
 *
 * Returns: the same pointer passed in as @a_string
 *
 * @param a_string  the string to reverse
 * @return char* 
 */

char* dap_strreverse(char *a_string)
{
    dap_return_val_if_fail(a_string != NULL, NULL);

    if(*a_string)
    {
        register char *l_h, *l_t;

        l_h = a_string;
        l_t = a_string + strlen(a_string) - 1;

        while(l_h < l_t)
        {
            register char l_c;

            l_c = *l_h;
            *l_h = *l_t;
            l_h++;
            *l_t = l_c;
            l_t--;
        }
    }

    return a_string;
}

#ifdef _WIN32
char *strptime( char *buff, const char *fmt, struct tm *tm ) {
  uint32_t len = strlen( buff );
  dap_sscanf( buff,"%u.%u.%u_%u.%u.%u",&tm->tm_year, &tm->tm_mon, &tm->tm_mday, &tm->tm_hour, &tm->tm_min, &tm->tm_sec );
  tm->tm_year += 2000;
  return buff + len;
}

/**
 * @brief _strndup
 * 
 * @param str 
 * @param len 
 * @return char* 
 */

char *_strndup(const char *str, unsigned long len) {
    char *buf = (char*)memchr(str, '\0', len);
    if (buf)
        len = buf - str;
    buf = (char*)malloc(len + 1);
    memcpy(buf, str, len);
    buf[len] = '\0';
    return buf;
}
#endif

<<<<<<< HEAD

=======
>>>>>>> c8d5f0ae
#define SURROGATE_VALUE(h,l) (((h) - 0xd800) * 0x400 + (l) - 0xdc00 + 0x10000)

#define UTF8_LENGTH(char)              \
  ((char) < 0x80 ? 1 :                 \
   ((char) < 0x800 ? 2 :               \
    ((char) < 0x10000 ? 3 :            \
     ((char) < 0x200000 ? 4 :          \
      ((char) < 0x4000000 ? 5 : 6)))))

/**
 * dap_unichar_to_utf8:
 * @c: a Unicode character code
 * @outbuf: (out caller-allocates) (optional): output buffer, must have at
 *       least 6 bytes of space. If %NULL, the length will be computed and
 *       returned and nothing will be written to @outbuf.
 *
 * Converts a single character to UTF-8.
 *
 * Returns: number of bytes written
 */
int dap_unichar_to_utf8 (unichar c, char   *outbuf)
{
<<<<<<< HEAD
  uint len = 0;
=======
  int len = 0;
>>>>>>> c8d5f0ae
  int first;
  int i;

  if (c < 0x80)
    {
      first = 0;
      len = 1;
    }
  else if (c < 0x800)
    {
      first = 0xc0;
      len = 2;
    }
  else if (c < 0x10000)
    {
      first = 0xe0;
      len = 3;
    }
   else if (c < 0x200000)
    {
      first = 0xf0;
      len = 4;
    }
  else if (c < 0x4000000)
    {
      first = 0xf8;
      len = 5;
    }
  else
    {
      first = 0xfc;
      len = 6;
    }

  if (outbuf)
    {
      for (i = len - 1; i > 0; --i)
    {
      outbuf[i] = (c & 0x3f) | 0x80;
      c >>= 6;
    }
      outbuf[0] = c | first;
    }

  return len;
}

/**
 * dap_utf16_to_utf8:
 * @str: a UTF-16 encoded string
 * @len: the maximum length (number of #gunichar2) of @str to use.
 *     If @len < 0, then the string is nul-terminated.
 * @items_read: (out) (optional): location to store number of
 *     words read, or %NULL. If %NULL, then %G_CONVERT_ERROR_PARTIAL_INPUT will
 *     be returned in case @str contains a trailing partial character. If
 *     an error occurs then the index of the invalid input is stored here.
 *     It’s guaranteed to be non-negative.
 * @items_written: (out) (optional): location to store number
 *     of bytes written, or %NULL. The value stored here does not include the
 *     trailing 0 byte. It’s guaranteed to be non-negative.
 *
 * Convert a string from UTF-16 to UTF-8. The result will be
 * terminated with a 0 byte.
 *
 * Note that the input is expected to be already in native endianness,
 * an initial byte-order-mark character is not handled specially.
 * g_convert() can be used to convert a byte buffer of UTF-16 data of
 * ambiguous endianness.
 *
 * Further note that this function does not validate the result
 * string; it may e.g. include embedded NUL characters. The only
 * validation done by this function is to ensure that the input can
 * be correctly interpreted as UTF-16, i.e. it doesn't contain
 * unpaired surrogates or partial character sequences.
 *
 * Returns: (transfer full): a pointer to a newly allocated UTF-8 string.
 *     This value must be freed with g_free(). If an error occurs,
 *     %NULL will be returned and @error set.
 **/
char* dap_utf16_to_utf8(const unichar2 *str, long len, long *items_read, long *items_written)
{
    const unichar2 *in;
    char *out;
    char *result = NULL;
    int n_bytes;
    unichar high_surrogate;

    dap_return_val_if_fail(str != NULL, NULL);

    n_bytes = 0;
    in = str;
    high_surrogate = 0;
    while((len < 0 || in - str < len) && *in)
    {
        unichar2 c = *in;
        unichar wc;

        if(c >= 0xdc00 && c < 0xe000) /* low surrogate */
        {
            if(high_surrogate)
            {
                wc = SURROGATE_VALUE(high_surrogate, c);
                high_surrogate = 0;
            }
            else
            {
                // Invalid sequence in conversion input
                goto err_out;
            }
        }
        else
        {
            if(high_surrogate)
            {
                // Invalid sequence in conversion input
                goto err_out;
            }

            if(c >= 0xd800 && c < 0xdc00) // high surrogate
                    {
                high_surrogate = c;
                goto next1;
            }
            else
                wc = c;
        }

        /********** DIFFERENT for UTF8/UCS4 **********/
        n_bytes += UTF8_LENGTH(wc);

        next1:
        in++;
    }

    if(high_surrogate && !items_read)
            {
        // Partial character sequence at end of input
        goto err_out;
    }

    /* At this point, everything is valid, and we just need to convert
     */
    /********** DIFFERENT for UTF8/UCS4 **********/
    result = DAP_NEW_SIZE(char, n_bytes + 1);
    if(result == NULL)
        goto err_out;

    high_surrogate = 0;
    out = result;
    in = str;
    while(out < result + n_bytes)
    {
        unichar2 c = *in;
        unichar wc;

        if(c >= 0xdc00 && c < 0xe000) /* low surrogate */
        {
            wc = SURROGATE_VALUE(high_surrogate, c);
            high_surrogate = 0;
        }
        else if(c >= 0xd800 && c < 0xdc00) /* high surrogate */
        {
            high_surrogate = c;
            goto next2;
        }
        else
            wc = c;

        /********** DIFFERENT for UTF8/UCS4 **********/
        out += dap_unichar_to_utf8(wc, out);

        next2:
        in++;
    }

    /********** DIFFERENT for UTF8/UCS4 **********/
    *out = '\0';

    if(items_written)
        /********** DIFFERENT for UTF8/UCS4 **********/
        *items_written = out - result;

    err_out:
    if(items_read)
        *items_read = in - str;

    return result;
}<|MERGE_RESOLUTION|>--- conflicted
+++ resolved
@@ -956,10 +956,6 @@
 }
 #endif
 
-<<<<<<< HEAD
-
-=======
->>>>>>> c8d5f0ae
 #define SURROGATE_VALUE(h,l) (((h) - 0xd800) * 0x400 + (l) - 0xdc00 + 0x10000)
 
 #define UTF8_LENGTH(char)              \
@@ -982,11 +978,7 @@
  */
 int dap_unichar_to_utf8 (unichar c, char   *outbuf)
 {
-<<<<<<< HEAD
-  uint len = 0;
-=======
   int len = 0;
->>>>>>> c8d5f0ae
   int first;
   int i;
 
