#include <string.h>
#include <errno.h>
#include <stdint.h>
#include "dap_config.h"
#include "uthash.h"
#include "dap_strfuncs.h"
#include "dap_file_utils.h"
#ifdef DAP_OS_WINDOWS
#include "dap_list.h"
#endif

#define LOG_TAG "dap_config"

//dap_config_t *g_configs_table = NULL;

typedef struct dap_config_item {
    char type, *name;
    union dap_config_val {
        bool        val_bool;
        char        *val_str;
        char        **val_arr;
        int64_t     val_int;
    } val;
    UT_hash_handle hh;
} dap_config_item_t;

static char *s_configs_path = NULL;
dap_config_t *g_config = NULL;

static bool debug_config = false;

int dap_config_init(const char *a_configs_path)
{
    if (!a_configs_path || !a_configs_path[0]) {
        log_it(L_ERROR, "Empty path!");
        return -1;
    }
#ifdef DAP_OS_WINDOWS
    // Check up under Windows, in Linux is not required
    if(!dap_valid_ascii_symbols(a_configs_path)) {
        log_it(L_ERROR, "Supported only ASCII symbols for directory path");
        return -1;
    }
#endif
    if(dap_dir_test(a_configs_path)) {
        DAP_DEL_Z(s_configs_path);
        s_configs_path = dap_strdup(a_configs_path);
        return 0;
    } else {
        log_it(L_ERROR, "Invalid path %s!", a_configs_path);
        return -2;
    }
}

const char *dap_config_path()
{
    return s_configs_path;
}

#define dap_config_item_del(a_item)         \
do {                                        \
    DAP_DELETE(a_item->name);               \
    switch (a_item->type) {                 \
    case DAP_CONFIG_ITEM_STRING:            \
        DAP_DELETE(a_item->val.val_str);    \
        break;                              \
    case DAP_CONFIG_ITEM_ARRAY:             \
        dap_strfreev(a_item->val.val_arr);  \
        break;                              \
    default:                                \
        break;                              \
    }                                       \
    DAP_DELETE(a_item);                     \
} while (0)

void dap_config_dump(dap_config_t *a_conf) {
    dap_config_item_t *l_item = NULL, *l_tmp = NULL;
    log_it(L_DEBUG, " Config %s", a_conf->path);
    HASH_ITER(hh, a_conf->items, l_item, l_tmp) {
        switch (l_item->type) {
        case DAP_CONFIG_ITEM_STRING:
            log_it(L_DEBUG, " String param: %s = %s", l_item->name, l_item->val.val_str);
            break;
        case DAP_CONFIG_ITEM_DECIMAL:
            log_it(L_DEBUG, " Int param: %s = %"DAP_UINT64_FORMAT_U, l_item->name, l_item->val.val_int);
            break;
        case DAP_CONFIG_ITEM_BOOL:
            log_it(L_DEBUG, " Bool param: %s = %d", l_item->name, l_item->val.val_bool);
            break;
        case DAP_CONFIG_ITEM_ARRAY: {
            log_it(L_DEBUG, " Array param: %s = ", l_item->name);
            for (char **l_str = l_item->val.val_arr; *l_str; ++l_str) {
                log_it(L_DEBUG, " %s", *l_str);
            }
            break;
        }
        }
    }
}

#ifdef DAP_OS_WINDOWS
static int s_name_sort_cb(dap_list_t *a_str1, dap_list_t *a_str2) {
    char    *l_str1 = a_str1->data,
            *l_str2 = a_str2->data;
    return dap_strcmp(l_str1, l_str2);
}
#endif

static int _dap_config_load(const char* a_abs_path, dap_config_t **a_conf) {
    if (!a_conf || !*a_conf) {
        log_it(L_ERROR, "Config is not initialized");
        return 1;
    }
    FILE *f = fopen(a_abs_path, "r");
    if (!f) {
        log_it(L_ERROR, "Can't open config file \"%s\", error %d", a_abs_path, errno);
        return 2;
    }
#define MAX_CONFIG_LINE_LEN 1024
    unsigned l_len = MAX_CONFIG_LINE_LEN, l_shift = 0;
    log_it(L_DEBUG, "Opened config %s", a_abs_path);

    char    *l_line = DAP_NEW_Z_SIZE(char, l_len),
            *l_section = NULL;
    dap_config_item_t *l_item = NULL;
    char l_type = '\0', *l_key_for_arr = NULL, **l_values_arr = NULL;
    for (uint16_t l_line_counter = 0, l_line_counter2 = 0; fgets(l_line + l_shift, MAX_CONFIG_LINE_LEN, f); ++l_line_counter) {
        if (!l_shift)
            l_line = DAP_REALLOC(l_line, MAX_CONFIG_LINE_LEN);
        unsigned l_eol = strcspn(l_line + l_shift, "\r\n") + l_shift;
        if (l_eol == l_len - 1) {
            if (l_line_counter != l_line_counter2) {
                log_it(L_WARNING, "Config \"%s\": line %d is too long, preserving the tail ...", a_abs_path, l_line_counter);
            }
            l_line_counter2 = l_line_counter--;
            l_shift = l_eol;
            l_len += (MAX_CONFIG_LINE_LEN - 1);
            l_line = DAP_REALLOC(l_line, l_len);
            continue;
        }
        if (l_shift) {
            l_len = MAX_CONFIG_LINE_LEN;
            l_shift = 0;
        }
        l_eol = strcspn(l_line, "#\r\n");
        l_line[l_eol] = '\0';
        {
            char *l_read = l_line, *l_write = l_line;
            do {
                if ( !isspace(*l_read) )
                    *l_write++ = *l_read;
            } while (*l_read++);
            l_eol = (unsigned)(l_write - l_line - 1);
        }
        if (!l_eol) {
            // No useful data remained
            continue;
        }
        char *l_key = NULL, *l_val = NULL;
        if (!l_values_arr) {
            --l_eol;
            if (l_line[0] == '[' && l_line[l_eol] == ']') {
                // A section start
                l_line[l_eol] = '\0';
                DAP_DEL_Z(l_section);
                l_section = dap_strdup(l_line + 1);
                continue;
            } else if (!l_section) {
                log_it(L_WARNING, "Config \"%s\": line %d belongs to unknown section. Dump it",
                       a_abs_path, l_line_counter);
                continue;
            }
            if (! (l_key = strtok_r(l_line, "=", &l_val)) || !l_val ) {
                log_it(L_WARNING, "Config \"%s\": unknown pattern on line %d, dump it",
                                  a_abs_path, l_line_counter);
                continue;
            }
        } else {
            l_val = l_line;
        }
        union dap_config_val l_item_val = { };
        if (*l_val != '[' && !l_values_arr) {
            // Single val
            l_type = DAP_CONFIG_ITEM_STRING;
            if (!*l_val)
                l_type = 'r';
            else if (
         #ifdef DAP_OS_WINDOWS
                     !stricmp(l_val, "true")
         #else
                     !strcasecmp(l_val, "true")
         #endif
                     )
            {
                l_type = DAP_CONFIG_ITEM_BOOL;
                l_item_val.val_bool = true;
            } else if (
         #ifdef DAP_OS_WINDOWS
                     !stricmp(l_val, "false")
         #else
                     !strcasecmp(l_val, "false")
         #endif
                     )
            {
                l_type = DAP_CONFIG_ITEM_BOOL;
                l_item_val.val_bool = false;
            } else {
                errno = 0;
                char *tmp;
                long long val = strtoll(l_val, &tmp, 10);
                bool fail = ( tmp == l_val || *tmp != '\0' || ((val == LLONG_MIN || val == LLONG_MAX) && errno == ERANGE) );
                if ( !fail ) {
                    l_item_val.val_int = val;
                    l_type = DAP_CONFIG_ITEM_DECIMAL;
                }
            }
            if (l_type == DAP_CONFIG_ITEM_STRING)
                l_item_val.val_str = dap_strdup(l_val);
        } else {
            // Array of strings
            if (!l_values_arr)
                ++l_val;
            if (l_type != 'r') {
                l_type = DAP_CONFIG_ITEM_ARRAY;
                int l_pos = dap_strlen(l_val) - 1;
                char l_term = l_val[l_pos];
                if (l_term == ']') {
                    l_val[l_pos] = '\0';
                }
                char **l_vals = dap_strsplit(l_val, ",", -1);
                if (!*l_vals) {
                    l_type = 'r';
                } else {
                    l_values_arr = dap_str_appv(l_values_arr, l_vals, NULL);
                }

                DAP_DELETE(l_vals);
                if (l_term != ']' || !l_values_arr) {
                    if (!l_key_for_arr && l_key)
                        l_key_for_arr = strdup(l_key);
                    continue;
                }
                if (!dap_str_countv(l_values_arr))
                    l_type = 'r';
            }
        }

        char *l_name = dap_strdup_printf("%s:%s", l_section, l_key_for_arr ? l_key_for_arr : l_key);
        DAP_DEL_Z(l_key_for_arr);
        for (char *c = l_name; *c; ++c) {
            if (*c == '-')
                *c = '_';
        }
        HASH_FIND_STR((*a_conf)->items, l_name, l_item);

        switch (l_type) {
        // 'r' is for an item being removed
        case 'r':
            DAP_DELETE(l_name);
            if (l_item) {
                HASH_DEL((*a_conf)->items, l_item);
                dap_config_item_del(l_item);
            }
            dap_strfreev(l_values_arr);
            l_values_arr = NULL;
            break;
        case DAP_CONFIG_ITEM_ARRAY:
            l_item_val.val_arr = dap_str_appv(l_item_val.val_arr, l_values_arr, NULL);
            DAP_DEL_Z(l_values_arr);
            if (l_item)
                dap_strfreev(l_item->val.val_arr);
        default:
            if (!l_item) {
                l_item = DAP_NEW_Z(dap_config_item_t);
                l_item->name = l_name;
                HASH_ADD_KEYPTR(hh, (*a_conf)->items, l_item->name, strlen(l_item->name), l_item);
            } else {
                DAP_DELETE(l_name);
            }
            l_item->type = l_type;
            l_item->val = l_item_val;
            break;
        }
    }
    DAP_DELETE(l_line);
    DAP_DEL_Z(l_key_for_arr);
    DAP_DEL_Z(l_section);
    fclose(f);
    return 0;
}

dap_config_t *dap_config_open(const char* a_file_path) {
    if (!a_file_path || !a_file_path[0]) {
        log_it(L_ERROR, "Empty config name!");
        return NULL;
    }
    log_it(L_DEBUG, "Looking for config name %s...", a_file_path);
<<<<<<< HEAD
    char l_path[MAX_PATH] = { '\0' };
    const char *l_suffix = "";
    size_t l_path_len = strlen(a_file_path);
    if (l_path_len < 4 || strcmp(a_file_path + l_path_len - 4, ".cfg"))
        l_suffix = ".cfg";
=======
    char l_path[MAX_PATH + 1] = "";
>>>>>>> 9db9d525
    int l_pos = dap_strncmp(a_file_path, s_configs_path, strlen(s_configs_path) - 4)
            ? snprintf(l_path, MAX_PATH, "%s/%s%s", s_configs_path, a_file_path, l_suffix)
            : snprintf(l_path, MAX_PATH, "%s%s", a_file_path, l_suffix);

    if (l_pos >= MAX_PATH) {
        log_it(L_ERROR, "Too long config name!");
        return NULL;
    }

    int l_basic_len = strlen(l_path) - 4;
    char *l_basic_name = dap_strdup_printf("%.*s", l_basic_len, l_path);
#if 0
    dap_config_t *l_conf = NULL;
    HASH_FIND_STR(g_configs_table, l_basic_name, l_conf);
    if (!l_conf) {
        l_conf = DAP_NEW_Z(dap_config_t);
        l_conf->path = l_basic_name;
        HASH_ADD_KEYPTR(hh, g_configs_table, l_conf->path, l_basic_len, l_conf);
    } else {
        DAP_DELETE(l_basic_name);
    }
#endif
    dap_config_t *l_conf = DAP_NEW_Z(dap_config_t);
    l_conf->path = l_basic_name;
    if (_dap_config_load(l_path, &l_conf))
       return NULL;
    debug_config = g_config ? dap_config_get_item_bool(g_config, "general", "debug-config") : false;

    if (l_pos >= MAX_PATH - 3)
        return l_conf;

    memcpy(l_path + l_pos, ".d", 2);
#ifdef DAP_OS_WINDOWS
    DIR *l_dir = opendir(l_path);
    if (!l_dir) {
        log_it(L_DEBUG, "Cannot open directory %s", l_path);
        if (debug_config)
            dap_config_dump(l_conf);
        return l_conf;
    }
    struct dirent *l_entry;
    dap_list_t *l_filenames = NULL;
    while ((l_entry = readdir(l_dir))) {
        const char *l_filename = l_entry->d_name;
        if (!strncmp(l_filename + strlen(l_filename) - 4, ".cfg", 4))
            l_filenames = dap_list_append(l_filenames, dap_strdup(l_filename));
    }
    closedir(l_dir);
    l_filenames = dap_list_sort(l_filenames, s_name_sort_cb);
    for (dap_list_t *l_filename = l_filenames; l_filename; l_filename = l_filename->next) {
        char *l_entry_file = dap_strdup_printf("%s/%s", l_path, (char*)l_filename->data);
        _dap_config_load(l_entry_file, &l_conf);
        DAP_DELETE(l_entry_file);
    }
    dap_list_free_full(l_filenames, NULL);
#else
    struct dirent **l_entries;
    int l_err = scandir(l_path, &l_entries, 0, alphasort);
    if (l_err < 0) {
        log_it(L_DEBUG, "Cannot open directory %s", l_path);
        if (debug_config)
            dap_config_dump(l_conf);
        return l_conf;
    }
    for (int i = 0; i < l_err; ++i) {
        if (!strncmp(l_entries[i]->d_name + strlen(l_entries[i]->d_name) - 4, ".cfg", 4)) {
            char *l_entry_file = dap_strdup_printf("%s/%s", l_path, l_entries[i]->d_name);
            _dap_config_load(l_entry_file, &l_conf);
            DAP_DELETE(l_entry_file);
        }
        DAP_DELETE(l_entries[i]);
    }
    DAP_DELETE(l_entries);
#endif
    if (debug_config)
        dap_config_dump(l_conf);
    return l_conf;
}

dap_config_item_t *dap_config_get_item(dap_config_t *a_config, const char *a_section, const char *a_item_name) {
    if (!a_config || !a_section || !a_item_name)
        return NULL;
    char *l_key = dap_strdup_printf("%s:%s", a_section, a_item_name);
    for (char *c = l_key; *c; ++c) {
        if (*c == '-')
            *c = '_';
    }
    dap_config_item_t *l_item = NULL;
    HASH_FIND_STR(a_config->items, l_key, l_item);
    if (!l_item) {
        debug_if(debug_config, L_DEBUG, "Not found param \"%s\"", l_key);
    }
    DAP_DELETE(l_key);
    return l_item;
}

dap_config_item_type_t dap_config_get_item_type(dap_config_t *a_config, const char *a_section, const char *a_item_name) {
    dap_config_item_t *l_item = dap_config_get_item(a_config, a_section, a_item_name);
    return l_item ? l_item->type : '\0';
}

bool dap_config_get_item_bool_default(dap_config_t *a_config, const char *a_section, const char *a_item_name, bool a_default) {
    dap_config_item_t *l_item = dap_config_get_item(a_config, a_section, a_item_name);
    if (!l_item)
        return a_default;
    if (l_item->type != DAP_CONFIG_ITEM_BOOL) {
        log_it(L_ERROR, "Parameter \"%s\" '%c' is not bool", l_item->name, l_item->type);
        return a_default;
    }
    return l_item->val.val_bool;
}

int64_t _dap_config_get_item_int(dap_config_t *a_config, const char *a_section, const char *a_item_name, int64_t a_default) {
    dap_config_item_t *l_item = dap_config_get_item(a_config, a_section, a_item_name);
    if (!l_item)
        return a_default;
    switch (l_item->type) {
    case DAP_CONFIG_ITEM_DECIMAL:
        return l_item->val.val_int;
    default:
        return log_it(L_ERROR, "Parameter \"%s\" '%c' is not signed integer", l_item->name, l_item->type), a_default;
    }
}

uint64_t _dap_config_get_item_uint(dap_config_t *a_config, const char *a_section, const char *a_item_name, uint64_t a_default) {
    dap_return_val_if_pass(!a_config, a_default);
    dap_config_item_t *l_item = dap_config_get_item(a_config, a_section, a_item_name);
    if (!l_item)
        return a_default;
    switch (l_item->type) {
    case DAP_CONFIG_ITEM_DECIMAL:
        return l_item->val.val_int < 0
                ? log_it(L_WARNING, "Unsigned parameter \"%s\" requested, but the value is negative: %"DAP_UINT64_FORMAT_U,
                         l_item->name, l_item->val.val_int), a_default
                : (uint64_t)l_item->val.val_int;
    default:
        return log_it(L_ERROR, "Parameter \"%s\" '%c' is not unsigned integer", l_item->name, l_item->type), a_default;
    }
}

const char *dap_config_get_item_str_default(dap_config_t *a_config, const char *a_section, const char *a_item_name, const char *a_default) {
    dap_config_item_t *l_item = dap_config_get_item(a_config, a_section, a_item_name);
    if (!l_item)
        return a_default;
    switch (l_item->type) {
    case DAP_CONFIG_ITEM_STRING:
        return l_item->val.val_str;
    case DAP_CONFIG_ITEM_ARRAY:
        return *l_item->val.val_arr;
    case DAP_CONFIG_ITEM_BOOL:
        return l_item->val.val_bool ? "true" : "false";
    case DAP_CONFIG_ITEM_DECIMAL: {
        static _Thread_local char s_ret[sizeof(dap_maxint_str_t)];
        return (const char*)memcpy(s_ret, dap_itoa(l_item->val.val_int), sizeof(dap_maxint_str_t));
    }
    default:
        log_it(L_ERROR, "Parameter \"%s\" '%c' is not string", l_item->name, l_item->type);
        return a_default;
    }
}

char *dap_config_get_item_str_path_default(dap_config_t *a_config, const char *a_section, const char *a_item_name, const char *a_default) {
    const char *l_val = dap_config_get_item_str(a_config, a_section, a_item_name);
    if (!l_val)
        return dap_strdup(a_default);
    if ( dap_path_is_absolute(l_val) )
        return dap_strdup(l_val);
    char *l_dir = dap_path_get_dirname(a_config->path), *l_ret = dap_canonicalize_path(l_val, l_dir);
    //log_it(L_DEBUG, "Config-path item: %s: composed from %s and %s", l_ret, l_item->val.val_str, l_dir);
    return DAP_DELETE(l_dir), l_ret;
}

const char **dap_config_get_array_str(dap_config_t *a_config, const char *a_section, const char *a_item_name, uint16_t *array_length) {
    dap_config_item_t *l_item = dap_config_get_item(a_config, a_section, a_item_name);
    if (array_length)
        *array_length = 0;
    if (!l_item)
        return NULL;
    if (l_item->type != DAP_CONFIG_ITEM_ARRAY) {
        log_it(L_WARNING, "Parameter \"%s\" '%c' is not array", l_item->name, l_item->type);
        if (array_length)
            *array_length = 1;
        static _Thread_local const char* s_ret;
        return s_ret = dap_config_get_item_str(a_config, a_section, a_item_name), &s_ret;
    }
    if (array_length)
        *array_length = dap_str_countv(l_item->val.val_arr);
    return (const char**)l_item->val.val_arr;
}

char **dap_config_get_item_str_path_array(dap_config_t *a_config, const char *a_section, const char *a_item_name, uint16_t *array_length) { 
    if ( !array_length )
        return NULL;
    const char **l_paths_cfg = dap_config_get_array_str(a_config, a_section, a_item_name, array_length);
    if ( !l_paths_cfg || !*array_length )
        return NULL;
    char *l_cfg_path = dap_path_get_dirname(a_config->path), **l_paths = DAP_NEW_Z_COUNT(char*, *array_length);
    for (int i = 0; i < *array_length; ++i) {
        l_paths[i] = dap_path_is_absolute(l_paths_cfg[i]) ? dap_strdup(l_paths_cfg[i]) : dap_canonicalize_path(l_paths_cfg[i], l_cfg_path);
    }
    return DAP_DELETE(l_cfg_path), l_paths;
}

void dap_config_get_item_str_path_array_free(char **paths_array, uint16_t array_length) {
    DAP_DEL_ARRAY(paths_array, array_length);
    DAP_DELETE(paths_array);
}

double dap_config_get_item_double_default(dap_config_t *a_config, const char *a_section, const char *a_item_name, double a_default) {
    dap_config_item_t *l_item = dap_config_get_item(a_config, a_section, a_item_name);
    if (!l_item)
        return a_default;
    switch (l_item->type) {
    case DAP_CONFIG_ITEM_STRING:
        return strtod(l_item->val.val_str, NULL);
    case DAP_CONFIG_ITEM_DECIMAL:
        return (double)l_item->val.val_int;
    default:
        return log_it(L_ERROR, "Parameter \"%s\" '%c' can't be represented as double", l_item->name, l_item->type), a_default;
    }
}

void dap_config_close(dap_config_t *a_conf) {
    if (!a_conf)
        return;
    DAP_DELETE(a_conf->path);
    dap_config_item_t *l_item = NULL, *l_tmp = NULL;
    HASH_ITER(hh, a_conf->items, l_item, l_tmp) {
        HASH_DEL(a_conf->items, l_item);
        dap_config_item_del(l_item);
    }
#if 0
    HASH_DEL(g_configs_table, a_conf);
#endif
    DAP_DELETE(a_conf);
}

int dap_config_stream_addrs_parse(dap_config_t *a_cfg, const char *a_config, const char *a_section, dap_stream_node_addr_t **a_addrs, uint16_t *a_addrs_count)
{
    dap_return_val_if_pass(!a_cfg || !a_config || !a_config || !a_section || !a_addrs_count, -1);
    const char **l_nodes_addrs = dap_config_get_array_str(a_cfg, a_config, a_section, a_addrs_count);
    if (*a_addrs_count) {
        log_it(L_DEBUG, "Start parse stream addrs in cofnig %s section %s", a_config, a_section);
        DAP_NEW_Z_COUNT_RET_VAL(*a_addrs, dap_stream_node_addr_t, *a_addrs_count, -2, NULL);
        for (uint16_t i = 0; i < *a_addrs_count; ++i) {
            if (dap_stream_node_addr_from_str(*a_addrs + i, l_nodes_addrs[i])) {
                log_it(L_ERROR, "Incorrect format of %s address \"%s\", fix net config and restart node", a_section, l_nodes_addrs[i]);
                return -3;
            }
            log_it(L_DEBUG, "Stream addr " NODE_ADDR_FP_STR " parsed successfully", NODE_ADDR_FP_ARGS_S((*a_addrs)[i]));
        }
    }
    return 0;
}

void dap_config_deinit() {

}

int dap_config_stream_addrs_parse(dap_config_t *a_cfg, const char *a_config, const char *a_section, dap_stream_node_addr_t **a_addrs, uint16_t *a_addrs_count)
{
    dap_return_val_if_pass(!a_cfg || !a_config || !a_config || !a_section || !a_addrs_count, -1);
    const char **l_nodes_addrs = dap_config_get_array_str(a_cfg, a_config, a_section, a_addrs_count);
    if (*a_addrs_count) {
        log_it(L_DEBUG, "Start parse stream addrs in cofnig %s section %s", a_config, a_section);
        *a_addrs = DAP_NEW_Z_COUNT_RET_VAL_IF_FAIL(dap_stream_node_addr_t, *a_addrs_count, -2);
        for (uint16_t i = 0; i < *a_addrs_count; ++i) {
            if (dap_stream_node_addr_from_str(*a_addrs + i, l_nodes_addrs[i])) {
                log_it(L_ERROR, "Incorrect format of %s address \"%s\", fix net config and restart node", a_section, l_nodes_addrs[i]);
                return -3;
            }
            log_it(L_DEBUG, "Stream addr " NODE_ADDR_FP_STR " parsed successfully", NODE_ADDR_FP_ARGS_S((*a_addrs)[i]));
        }
    }
    return 0;
}<|MERGE_RESOLUTION|>--- conflicted
+++ resolved
@@ -295,15 +295,11 @@
         return NULL;
     }
     log_it(L_DEBUG, "Looking for config name %s...", a_file_path);
-<<<<<<< HEAD
     char l_path[MAX_PATH] = { '\0' };
     const char *l_suffix = "";
     size_t l_path_len = strlen(a_file_path);
     if (l_path_len < 4 || strcmp(a_file_path + l_path_len - 4, ".cfg"))
         l_suffix = ".cfg";
-=======
-    char l_path[MAX_PATH + 1] = "";
->>>>>>> 9db9d525
     int l_pos = dap_strncmp(a_file_path, s_configs_path, strlen(s_configs_path) - 4)
             ? snprintf(l_path, MAX_PATH, "%s/%s%s", s_configs_path, a_file_path, l_suffix)
             : snprintf(l_path, MAX_PATH, "%s%s", a_file_path, l_suffix);
