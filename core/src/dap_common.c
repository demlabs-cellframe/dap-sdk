--- conflicted
+++ resolved
@@ -950,11 +950,7 @@
 /**
  * Checking all chars in string is hex digits.
  */
-<<<<<<< HEAD
-int dap_is_hex_string(char *a_in, size_t a_len) {
-=======
 int dap_is_hex_string(const char *a_in, size_t a_len) {
->>>>>>> b1636b5e
     if (!a_in || !a_len)
         return -1;
     int l_res = 0;
