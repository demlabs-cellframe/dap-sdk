--- conflicted
+++ resolved
@@ -148,26 +148,16 @@
 static enum dap_log_level s_dap_log_level = L_DEBUG;
 static FILE *s_log_file = NULL;
 
-<<<<<<< HEAD
-#define STR_LOG_BUF_MAX                       1000
-=======
-#define STR_LOG_BUF_MAX 1000
->>>>>>> 87285739
+#define STR_LOG_BUF_MAX 1024
 
 static char* s_appname = NULL;
 
 DAP_STATIC_INLINE int s_update_log_time(char *a_datetime_str) {
     time_t t = time(NULL);
     struct tm tmptime;
-<<<<<<< HEAD
-    if(localtime_r(&t, &tmptime))
-        return strftime(a_datetime_str, 32, "[%x-%X]", &tmptime);
-    return 0;
-=======
     return localtime_r(&t, &tmptime)
             ? strftime(a_datetime_str, 32, "[%x-%X]", &tmptime)
             : 0;
->>>>>>> 87285739
 }
 
 /**
@@ -290,44 +280,20 @@
     if ( a_ll < s_dap_log_level || a_ll >= 16 || !a_log_tag )
         return;
     char log_str[STR_LOG_BUF_MAX] = { '\0' };
-<<<<<<< HEAD
-    size_t offset = 0;
-    memcpy(log_str, s_ansi_seq_color[a_ll], s_ansi_seq_color_len[a_ll]);
-    offset = s_ansi_seq_color_len[a_ll] + s_update_log_time(log_str + s_ansi_seq_color_len[a_ll]);
-=======
     size_t offset = s_ansi_seq_color_len[a_ll];
-    memcpy(log_str, s_ansi_seq_color[a_ll], s_ansi_seq_color_len[a_ll]);
+    memcpy(log_str, s_ansi_seq_color[a_ll], offset);
     offset += s_update_log_time(log_str + offset);
->>>>>>> 87285739
     offset += func_name
             ? snprintf(log_str + offset, STR_LOG_BUF_MAX - offset, "%s[%s][%s:%d] ", s_log_level_tag[a_ll], a_log_tag, func_name, line_num)
             : snprintf(log_str + offset, STR_LOG_BUF_MAX - offset, "%s[%s%s", s_log_level_tag[a_ll], a_log_tag, "] ");
     va_list va;
     va_start(va, a_fmt);
     if (offset < STR_LOG_BUF_MAX) {
-<<<<<<< HEAD
-        size_t l_offset = vsnprintf(log_str + offset, STR_LOG_BUF_MAX - offset, a_fmt, va);
-        offset += l_offset;
-=======
         offset += vsnprintf(log_str + offset, STR_LOG_BUF_MAX - offset, a_fmt, va);
->>>>>>> 87285739
     }
     va_end(va);
     char *pos = offset < STR_LOG_BUF_MAX
             ? memcpy(&log_str[offset--], "\n", 1) + 1
-<<<<<<< HEAD
-            : memcpy(&log_str[STR_LOG_BUF_MAX - 5], "...\n\0", 5) + 5;
-    offset = pos - log_str;
-    if (!s_log_file) {
-        if (dap_common_init(dap_get_appname(), s_log_file_path, s_log_dir_path))
-            return;
-    }
-    if (s_log_file) {
-        fwrite(log_str + s_ansi_seq_color_len[a_ll], offset - s_ansi_seq_color_len[a_ll], 1, s_log_file);
-        fwrite(log_str, offset, 1, stdout);
-        fflush(stdout);
-    }
-=======
             : memcpy(&log_str[STR_LOG_BUF_MAX - 5], "...\n", 4) + 4;
     offset = pos - log_str;
     fwrite(log_str, offset, 1, stdout);
@@ -337,7 +303,6 @@
         return;
     }
     fwrite(log_str + s_ansi_seq_color_len[a_ll], offset - s_ansi_seq_color_len[a_ll], 1, s_log_file);
->>>>>>> 87285739
 }
 
 
