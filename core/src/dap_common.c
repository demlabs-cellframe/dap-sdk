--- conflicted
+++ resolved
@@ -384,11 +384,6 @@
             break;
         l_reply_rest-=l_send_bytes;
     };
-<<<<<<< HEAD
-
-    // DAP_DEL_Z(str_reply);
-=======
->>>>>>> cfdf0c46
     DAP_DELETE(reply_str);
     DAP_DELETE(reply_body);
 
