--- conflicted
+++ resolved
@@ -301,50 +301,11 @@
  * Returns: the start of the new list that holds a full copy of @list,
  *     use dap_list_free_full() to free it
  */
-<<<<<<< HEAD
-dap_list_t *dap_list_copy_deep(dap_list_t *list, dap_callback_copy_t func, void* user_data)
-{
-    dap_list_t *last, *new_list = NULL;
-
-    while (list) {
-        if (new_list) {
-            last->next = dap_list_alloc();
-            if (!last->next)
-                return NULL;
-            last->next->prev = last;
-            last = last->next;
-        } else
-            new_list = last = dap_list_alloc();
-        if (!new_list)
-            return NULL;
-        if (func)
-            last->data = func(list->data, user_data);
-        else
-            last->data = list->data;
-        list = list->next;
-    }
-
-    return new_list;
-}
-
-/**
- * dap_list_reverse:
- * @list: a DapList, this must point to the top of the list
- *
- * Reverses a DapList.
- * It simply switches the next and prev pointers of each element.
- *
- * Returns: the start of the reversed DapList
- */
-dap_list_t * dap_list_reverse(dap_list_t *list)
-=======
 dap_list_t *dap_list_copy_deep(dap_list_t *a_list, dap_callback_copy_t a_func, void *a_user_data)
->>>>>>> 3ef80ce7
 {
     dap_list_t *l_deep_copy = NULL, *l_el;
-    DL_FOREACH(a_list, l_el) {
+    DL_FOREACH(a_list, l_el)
         l_deep_copy = dap_list_append(l_deep_copy, a_func ? a_func(l_el->data, a_user_data) : l_el->data);
-    }
     return l_deep_copy;
 }
 
