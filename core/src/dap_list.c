/*
 * Doubly-Linked Lists — linked lists that can be iterated over in both directions
 */

#include <stddef.h>
#include "dap_common.h"
#include "dap_strfuncs.h"
#include "dap_list.h"


#define LOG_TAG "dap_list"

/**
 * dap_list_alloc:
 * Returns: a pointer to the newly-allocated DapList element
 **/
dap_list_t *dap_list_alloc_no_z(void)
{
    dap_list_t *list = DAP_NEW(dap_list_t);
    return list;
}

dap_list_t *dap_list_alloc(void)
{
    dap_list_t *list = DAP_NEW_Z(dap_list_t);
    return list;
}

/**
 * dap_list_free:
 * Frees all of the memory used by a DapList.
 * The freed elements are returned to the slice allocator.
 * If list elements contain dynamically-allocated memory, you should
 * either use dap_list_free_full() or free them manually first.
 */
void dap_list_free(dap_list_t *list)
{
    while(list) {
        dap_list_t *next = list->next;
        DAP_DELETE(list);
        list = next;
    }
}

/**
 * dap_list_free_1:
 *
 * Frees one DapList element.
 * It is usually used after dap_list_remove_link().
 */
void dap_list_free1(dap_list_t *list)
{
    DAP_DEL_Z(list);
}

/**
 * dap_list_free_full:
 * @list: a pointer to a DapList
 * @free_func: the function to be called to free each element's data
 *  if NULL it calls DAP_DELETE() for it
 * Convenience method, which frees all the memory used by a DapList,
 * and calls @free_func on every element's data.
 */
void dap_list_free_full(dap_list_t *a_list, dap_callback_destroyed_t a_free_func)
{
    dap_list_t *l_list = a_list;
    while (l_list) {
        dap_list_t *l_next = l_list->next;
        if (a_free_func)
            a_free_func(l_list->data);
        else
            DAP_DEL_Z(l_list->data);
        DAP_DELETE(l_list);
        l_list = l_next;
    }
}

/**
 * dap_list_append:
 * @list: a pointer to a DapList
 * @data: the data for the new element
 *
 * Adds a new element on to the end of the list.
 *
 * Note that the return value is the new start of the list,
 * if @list was empty; make sure you store the new value.
 *
 * dap_list_append() has to traverse the entire list to find the end,
 * which is inefficient when adding multiple elements. A common idiom
 * to avoid the inefficiency is to use dap_list_prepend() and reverse
 * the list with dap_list_reverse() when all elements have been added.
 *
 * |[<!-- language="C" -->
 * // Notice that these are initialized to the empty list.
 * DapList *string_list = NULL, *number_list = NULL;
 *
 * // This is a list of strings.
 * string_list = dap_list_append (string_list, "first");
 * string_list = dap_list_append (string_list, "second");
 * 
 * // This is a list of integers.
 * number_list = dap_list_append (number_list, INT_TO_POINTER (27));
 * number_list = dap_list_append (number_list, INT_TO_POINTER (14));
 * ]|
 *
 * Returns: either @list or the new start of the DapList if @list was %NULL
 */
dap_list_t * dap_list_append(dap_list_t *list, void* data)
{
    dap_list_t *new_list;
    dap_list_t *last;

    new_list = dap_list_alloc();
    if (!new_list) { // Out of memory
        log_it(L_CRITICAL, "DANGER! Out of memory in dap_list_append!");
        return list;
    }
    new_list->data = data;
    new_list->next = NULL;

    if (list)
    {
        last = dap_list_last(list);
        /* assert (last != NULL); */
        last->next = new_list;
        new_list->prev = last;

        return list;
    }
    else
    {
        new_list->prev = NULL;
        return new_list;
    }
}

/**
 * dap_list_prepend:
 * @list: a pointer to a DapList, this must point to the top of the list
 * @data: the data for the new element
 *
 * Prepends a new element on to the start of the list.
 *
 * Note that the return value is the new start of the list,
 * which will have changed, so make sure you store the new value.
 *
 * |[<!-- language="C" -->
 * // Notice that it is initialized to the empty list.
 * DapList *list = NULL;
 *
 * list = dap_list_prepend (list, "last");
 * list = dap_list_prepend (list, "first");
 * ]|
 *
 * Do not use this function to prepend a new element to a different
 * element than the start of the list. Use dap_list_insert_before() instead.
 *
 * Returns: a pointer to the newly prepended element, which is the new
 *     start of the DapList
 */
dap_list_t *dap_list_prepend(dap_list_t *list, void* data)
{
    dap_list_t *new_list;

    new_list = dap_list_alloc();
    if (!new_list) {
        log_it(L_ERROR, "Memory allocation error in dap_list_prepend");
        return list;
    }
    new_list->data = data;
    new_list->next = list;

    if(list)
    {
        new_list->prev = list->prev;
        if(list->prev)
            list->prev->next = new_list;
        list->prev = new_list;
    }
    else
        new_list->prev = NULL;

    return new_list;
}

/**
 * dap_list_insert:
 * @list: a pointer to a DapList, this must point to the top of the list
 * @data: the data for the new element
 * @position: the position to insert the element. If this is
 *     negative, or is larger than the number of elements in the
 *     list, the new element is added on to the end of the list.
 *
 * Inserts a new element into the list at the given position.
 *
 * Returns: the (possibly changed) start of the DapList
 */
dap_list_t *dap_list_insert(dap_list_t *list, void* data, int position)
{
    dap_list_t *new_list;
    dap_list_t *tmp_list;

    if(position < 0)
        return dap_list_append(list, data);
    else if(position == 0)
        return dap_list_prepend(list, data);

    tmp_list = dap_list_nth(list,(unsigned int) position);
    if(!tmp_list)
        return dap_list_append(list, data);

    new_list = dap_list_alloc();
    if (!new_list) {
        log_it(L_ERROR, "Memory allocation error in dap_list_insert");
        return list;
    }
    new_list->data = data;
    new_list->prev = tmp_list->prev;
    tmp_list->prev->next = new_list;
    new_list->next = tmp_list;
    tmp_list->prev = new_list;

    return list;
}

/**
 * dap_list_insert_before:
 * @list: a pointer to a DapList, this must point to the top of the list
 * @sibling: the list element before which the new element
 *     is inserted or %NULL to insert at the end of the list
 * @data: the data for the new element
 *
 * Inserts a new element into the list before the given position.
 *
 * Returns: the (possibly changed) start of the DapList
 */
dap_list_t *dap_list_insert_before(dap_list_t *list, dap_list_t *sibling, void* data)
{
    if(!list)
    {
        list = dap_list_alloc();
        if (!list) {
            log_it(L_ERROR, "Memory allocation error in dap_list_insert_before");
            return NULL;
        }
        list->data = data;
        dap_return_val_if_fail(sibling == NULL, list);
        return list;
    }
    else if(sibling)
    {
        dap_list_t *node;

        node = dap_list_alloc();
        if (!node) {
            log_it(L_ERROR, "Memory allocation error in dap_list_insert_before");
            return NULL;
        }
        node->data = data;
        node->prev = sibling->prev;
        node->next = sibling;
        sibling->prev = node;
        if(node->prev)
        {
            node->prev->next = node;
            return list;
        }
        else
        {
            dap_return_val_if_fail(sibling == list, node);
            return node;
        }
    }
    else
    {
        dap_list_t *last;

        last = list;
        while(last->next)
            last = last->next;

        last->next = dap_list_alloc();
        if (!last->next) {
            log_it(L_ERROR, "Memory allocation error in dap_list_insert_before");
            return NULL;
        }
        last->next->data = data;
        last->next->prev = last;
        last->next->next = NULL;

        return list;
    }
}

/**
 * dap_list_concat:
 * @list1: a DapList, this must point to the top of the list
 * @list2: the DapList to add to the end of the first DapList,
 *     this must point  to the top of the list
 *
 * Adds the second DapList onto the end of the first DapList.
 * Note that the elements of the second DapList are not copied.
 * They are used directly.
 *
 * This function is for example used to move an element in the list.
 * The following example moves an element to the top of the list:
 * |[<!-- language="C" -->
 * list = dap_list_remove_link (list, llink);
 * list = dap_list_concat (llink, list);
 * ]|
 *
 * Returns: the start of the new DapList, which equals @list1 if not %NULL
 */
dap_list_t *dap_list_concat(dap_list_t *list1, dap_list_t *list2)
{
    dap_list_t *tmp_list;

    if(list2)
    {
        tmp_list = dap_list_last(list1);
        if(tmp_list)
            tmp_list->next = list2;
        else
            list1 = list2;
        list2->prev = tmp_list;
    }

    return list1;
}

/**
 * dap_list_remove:
 * @list: a DapList, this must point to the top of the list
 * @data: the data of the element to remove
 *
 * Removes an element from a DapList.
 * If two elements contain the same data, only the first is removed.
 * If none of the elements contain the data, the DapList is unchanged.
 *
 * Returns: the (possibly changed) start of the DapList
 */
dap_list_t *dap_list_remove(dap_list_t *list, const void * data)
{
    dap_list_t *tmp;

    tmp = list;
    while(tmp)
    {
        if(tmp->data != data)
            tmp = tmp->next;
        else
        {
            list = dap_list_remove_link(list, tmp);
            dap_list_free1(tmp);
            break;
        }
    }
    return list;
}

/**
 * dap_list_remove_all:
 * @list: a DapList, this must point to the top of the list
 * @data: data to remove
 *
 * Removes all list nodes with data equal to @data.
 * Returns the new head of the list. Contrast with
 * dap_list_remove() which removes only the first node
 * matching the given data.
 *
 * Returns: the (possibly changed) start of the DapList
 */
dap_list_t *dap_list_remove_all(dap_list_t *list, const void * data)
{
    dap_list_t *tmp = list;

    while(tmp)
    {
        if(tmp->data != data)
            tmp = tmp->next;
        else
        {
            dap_list_t *next = tmp->next;

            if(tmp->prev)
                tmp->prev->next = next;
            else
                list = next;
            if(next)
                next->prev = tmp->prev;

            if (tmp == list)
                list = NULL;
            dap_list_free1(tmp);
            tmp = next;
        }
    }
    return list;
}

/**
 * dap_list_remove_link:
 * @list: a DapList, this must point to the top of the list
 * @llink: an element in the DapList
 *
 * Removes an element from a DapList, without freeing the element.
 * The removed element's prev and next links are set to %NULL, so
 * that it becomes a self-contained list with one element.
 *
 * This function is for example used to move an element in the list
 * (see the example for dap_list_concat()) or to remove an element in
 * the list before freeing its data:
 * |[<!-- language="C" -->
 * list = dap_list_remove_link (list, llink);
 * free_some_data_that_may_access_the_list_again (llink->data);
 * dap_list_free (llink);
 * ]|
 *
 * Returns: the (possibly changed) start of the DapList
 */
inline dap_list_t *dap_list_remove_link(dap_list_t *list, dap_list_t *link)
{
    if (link == NULL)
        return list;

    if (link->prev)
    {
        if (link->prev->next == link)
            link->prev->next = link->next;
        else
            log_it(L_ERROR, "corrupted double-linked list detected");
    }
    if (link->next)
    {
        if (link->next->prev == link)
            link->next->prev = link->prev;
        else
            log_it(L_ERROR, "corrupted double-linked list detected");
    }

    if (link == list)
        list = list->next;

    link->next = NULL;
    link->prev = NULL;

    return list;
}

/**
 * dap_list_delete_link:
 * @list: a DapList, this must point to the top of the list
 * @link_: node to delete from @list
 *
 * Removes the node link_ from the list and frees it.
 * Compare this to dap_list_remove_link() which removes the node
 * without freeing it.
 *
 * Returns: the (possibly changed) start of the DapList
 */
dap_list_t *dap_list_delete_link(dap_list_t *list, dap_list_t *link)
{
    list = dap_list_remove_link(list, link);
    dap_list_free1(link);
    return list;
}

/**
 * dap_list_copy:
 * @list: a DapList, this must point to the top of the list
 *
 * Copies a DapList.
 *
 * Note that this is a "shallow" copy. If the list elements
 * consist of pointers to data, the pointers are copied but
 * the actual data is not. See dap_list_copy_deep() if you need
 * to copy the data as well.
 *
 * Returns: the start of the new list that holds the same data as @list
 */
dap_list_t *dap_list_copy(dap_list_t *list)
{
    return dap_list_copy_deep(list, NULL, NULL);
}

/**
 * dap_list_copy_deep:
 * @list: a DapList, this must point to the top of the list
 * @func: a copy function used to copy every element in the list
 * @user_data: user data passed to the copy function @func, or %NULL
 *
 * Makes a full (deep) copy of a DapList.
 *
 * In contrast with dap_list_copy(), this function uses @func to make
 * a copy of each list element, in addition to copying the list
 * container itself.
 *
 * @func, as a #DapCopyFunc, takes two arguments, the data to be copied
 * and a @user_data pointer. It's safe to pass %NULL as user_data,
 * if the copy function takes only one argument.
 *
 * For instance,
 * |[<!-- language="C" -->
 * another_list = dap_list_copy_deep (list, (DapCopyFunc) dap_object_ref, NULL);
 * ]|
 *
 * And, to entirely free the new list, you could do:
 * |[<!-- language="C" -->
 * dap_list_free_full (another_list, dap_object_unref);
 * ]|
 *
 * Returns: the start of the new list that holds a full copy of @list,
 *     use dap_list_free_full() to free it
 */
dap_list_t *dap_list_copy_deep(dap_list_t *list, dap_callback_copy_t func, void* user_data)
{
    dap_list_t *last, *new_list = NULL;

    while (list) {
        if (new_list) {
            last->next = dap_list_alloc();
            if (!last->next) {
                return NULL;
            }
            last->next->prev = last;
            last = last->next;
        } else
            new_list = last = dap_list_alloc();
<<<<<<< HEAD
        if (!new_list) {
            return NULL;
        }
=======
        if (!new_list)
            return NULL;
>>>>>>> 3e4943ec
        if (func)
            last->data = func(list->data, user_data);
        else
            last->data = list->data;
        list = list->next;
    }

    return new_list;
}

/**
 * dap_list_reverse:
 * @list: a DapList, this must point to the top of the list
 *
 * Reverses a DapList.
 * It simply switches the next and prev pointers of each element.
 *
 * Returns: the start of the reversed DapList
 */
dap_list_t * dap_list_reverse(dap_list_t *list)
{
    dap_list_t *last;

    last = NULL;
    while(list)
    {
        last = list;
        list = last->next;
        last->next = last->prev;
        last->prev = list;
    }

    return last;
}

/**
 * dap_list_nth:
 * @list: a DapList, this must point to the top of the list
 * @n: the position of the element, counting from 0
 *
 * Gets the element at the given position in a DapList.
 *
 * Returns: the element, or %NULL if the position is off
 *     the end of the DapList
 */
dap_list_t *dap_list_nth(dap_list_t *list, unsigned int n)
{
    while((n-- > 0) && list)
        list = list->next;

    return list;
}

/**
 * dap_list_nth_prev:
 * @list: a DapList
 * @n: the position of the element, counting from 0
 *
 * Gets the element @n places before @list.
 *
 * Returns: the element, or %NULL if the position is 
 *     off the end of the DapList
 */
dap_list_t *dap_list_nth_prev(dap_list_t *list, unsigned int n)
{
    while((n-- > 0) && list)
        list = list->prev;

    return list;
}

/**
 * dap_list_nth_data:
 * @list: a DapList, this must point to the top of the list
 * @n: the position of the element
 *
 * Gets the data of the element at the given position.
 *
 * Returns: the element's data, or %NULL if the position
 *     is off the end of the DapList
 */
void* dap_list_nth_data(dap_list_t *list, unsigned int n)
{
    while((n-- > 0) && list)
        list = list->next;

    return list ? list->data : NULL ;
}

/**
 * dap_list_find:
 * @list: a DapList, this must point to the top of the list
 * @data: the element data to find
 *
 * Finds the element in a DapList which contains the given data.
 *
 * Returns: the found DapList element, or %NULL if it is not found
 */
dap_list_t *dap_list_find(dap_list_t *list, const void * data)
{
    while(list)
    {
        if(list->data == data)
            break;
        list = list->next;
    }

    return list;
}

/**
 * dap_list_find_custom:
 * @list: a DapList, this must point to the top of the list
 * @data: user data passed to the function
 * @func: the function to call for each element.
 *     It should return 0 when the desired element is found
 *
 * Finds an element in a DapList, using a supplied function to
 * find the desired element. It iterates over the list, calling
 * the given function which should return 0 when the desired
 * element is found. The function takes two const pointer arguments,
 * the DapList element's data as the first argument and the
 * given user data.
 *
 * Returns: the found DapList element, or %NULL if it is not found
 */
dap_list_t *dap_list_find_custom(dap_list_t *list, const void * data, dap_callback_compare_t func)
{
    dap_return_val_if_fail(func != NULL, list);

    while(list)
    {
        if(!func(list->data, data))
            return list;
        list = list->next;
    }

    return NULL ;
}

/**
 * dap_list_position:
 * @list: a DapList, this must point to the top of the list
 * @llink: an element in the DapList
 *
 * Gets the position of the given element
 * in the DapList (starting from 0).
 *
 * Returns: the position of the element in the DapList,
 *     or -1 if the element is not found
 */
int dap_list_position(dap_list_t *list, dap_list_t *llink)
{
    int i;

    i = 0;
    while(list)
    {
        if(list == llink)
            return i;
        i++;
        list = list->next;
    }

    return -1;
}

/**
 * dap_list_index:
 * @list: a DapList, this must point to the top of the list
 * @data: the data to find
 *
 * Gets the position of the element containing
 * the given data (starting from 0).
 *
 * Returns: the index of the element containing the data,
 *     or -1 if the data is not found
 */
int dap_list_index(dap_list_t *list, const void * data)
{
    int i;

    i = 0;
    while(list)
    {
        if(list->data == data)
            return i;
        i++;
        list = list->next;
    }

    return -1;
}

/**
 * dap_list_last:
 * @list: any DapList element
 *
 * Gets the last element in a DapList.
 *
 * Returns: the last element in the DapList,
 *     or %NULL if the DapList has no elements
 */
dap_list_t * dap_list_last(dap_list_t *list)
{
    if(list)
    {
        while(list && list->next)
            list = list->next;
    }

    return list;
}

/**
 * dap_list_first:
 * @list: any DapList element
 *
 * Gets the first element in a DapList.
 *
 * Returns: the first element in the DapList,
 *     or %NULL if the DapList has no elements
 */
dap_list_t *dap_list_first(dap_list_t *list)
{
    if(list)
    {
        while(list->prev)
            list = list->prev;
    }

    return list;
}

/**
 * dap_list_length:
 * @list: a DapList, this must point to the top of the list
 *
 * Gets the number of elements in a DapList.
 *
 * This function iterates over the whole list to count its elements.
 *
 * Returns: the number of elements in the DapList
 */
unsigned int dap_list_length(dap_list_t *list)
{
    unsigned int length;

    length = 0;
    while(list)
    {
        length++;
        list = list->next;
    }

    return length;
}

/**
 * dap_list_foreach:
 * @list: a DapList, this must point to the top of the list
 * @func: the function to call with each element's data
 * @user_data: user data to pass to the function
 *
 * Calls a function for each element of a DapList.
 */
void dap_list_foreach(dap_list_t *list, dap_callback_t func, void* user_data)
{
    while(list)
    {
        dap_list_t *next = list->next;
        (*func)(list->data, user_data);
        list = next;
    }
}

static dap_list_t* dap_list_insert_sorted_real(dap_list_t *list, void* data, dap_callback_compare_data_t func, void* user_data)
{
    dap_list_t *tmp_list = list;
    dap_list_t *new_list;
    int cmp;

    dap_return_val_if_fail(func != NULL, list);

    if(!list)
    {
        new_list = dap_list_alloc();
        if (!new_list) {
            log_it(L_ERROR, "Memory allocation error in dap_list_insert_sorted_real");
            return NULL;
        }
        new_list->data = data;
        return new_list;
    }

    cmp = func(data, tmp_list->data, user_data);

    while((tmp_list->next) && (cmp > 0))
    {
        tmp_list = tmp_list->next;

        cmp = func(data, tmp_list->data, user_data);
    }

    new_list = dap_list_alloc();
    if (!new_list) {
        log_it(L_ERROR, "Memory allocation error in dap_list_insert_sorted_real");
        return NULL;
    }
    new_list->data = data;

    if((!tmp_list->next) && (cmp > 0))
            {
        tmp_list->next = new_list;
        new_list->prev = tmp_list;
        return list;
    }

    if(tmp_list->prev)
    {
        tmp_list->prev->next = new_list;
        new_list->prev = tmp_list->prev;
    }
    new_list->next = tmp_list;
    tmp_list->prev = new_list;

    if(tmp_list == list)
        return new_list;
    else
        return list;
}

/**
 * dap_list_insert_sorted:
 * @list: a pointer to a DapList, this must point to the top of the
 *     already sorted list
 * @data: the data for the new element
 * @func: the function to compare elements in the list. It should
 *     return a number > 0 if the first parameter comes after the
 *     second parameter in the sort order.
 *
 * Inserts a new element into the list, using the given comparison
 * function to determine its position.
 *
 * If you are adding many new elements to a list, and the number of
 * new elements is much larger than the length of the list, use
 * dap_list_prepend() to add the new items and sort the list afterwards
 * with dap_list_sort().
 *
 * Returns: the (possibly changed) start of the DapList
 */
dap_list_t *dap_list_insert_sorted(dap_list_t *list, void* data, dap_callback_compare_data_t func)
{
    return dap_list_insert_sorted_real(list, data, func, NULL);
}

/**
 * dap_list_insert_sorted_with_data:
 * @list: a pointer to a DapList, this must point to the top of the
 *     already sorted list
 * @data: the data for the new element
 * @func: the function to compare elements in the list. It should
 *     return a number > 0 if the first parameter  comes after the
 *     second parameter in the sort order.
 * @user_data: user data to pass to comparison function
 *
 * Inserts a new element into the list, using the given comparison
 * function to determine its position.
 *
 * If you are adding many new elements to a list, and the number of
 * new elements is much larger than the length of the list, use
 * dap_list_prepend() to add the new items and sort the list afterwards
 * with dap_list_sort().
 *
 * Returns: the (possibly changed) start of the DapList
 */
dap_list_t * dap_list_insert_sorted_with_data(dap_list_t *list, void* data, dap_callback_compare_data_t func, void* user_data)
{
    return dap_list_insert_sorted_real(list, data, func, user_data);
}

static dap_list_t *dap_list_sort_merge(dap_list_t *l1, dap_list_t *l2, dap_callback_compare_data_t compare_func, void* user_data)
{
    dap_list_t list, *l, *lprev;
    int cmp;

    l = &list;
    lprev = NULL;

    while(l1 && l2)
    {
        cmp = compare_func(l1->data, l2->data, user_data);

        if(cmp <= 0)
                {
            l->next = l1;
            l1 = l1->next;
        }
        else
        {
            l->next = l2;
            l2 = l2->next;
        }
        l = l->next;
        l->prev = lprev;
        lprev = l;
    }
    l->next = l1 ? l1 : l2;
    l->next->prev = l;

    return list.next;
}

static dap_list_t *dap_list_sort_real(dap_list_t *list, dap_callback_compare_data_t compare_func, void* user_data)
{
    dap_list_t *l1, *l2;

    if(!list)
        return NULL ;
    if(!list->next)
        return list;

    l1 = list;
    l2 = list->next;

    while((l2 = l2->next) != NULL )
    {
        if((l2 = l2->next) == NULL)
            break;
        l1 = l1->next;
    }
    l2 = l1->next;
    l1->next = NULL;

    return dap_list_sort_merge(dap_list_sort_real(list, compare_func, user_data),
            dap_list_sort_real(l2, compare_func, user_data),
            compare_func,
            user_data);
}

/**
 * dap_list_sort:
 * @list: a DapList, this must point to the top of the list
 * @compare_func: the comparison function used to sort the DapList.
 *     This function is passed the data from 2 elements of the DapList
 *     and should return 0 if they are equal, a negative value if the
 *     first element comes before the second, or a positive value if
 *     the first element comes after the second.
 *
 * Sorts a DapList using the given comparison function. The algorithm
 * used is a stable sort.
 *
 * Returns: the (possibly changed) start of the DapList
 */
/**
 * DapCompareFunc:
 * @a: a value
 * @b: a value to compare with
 *
 * Specifies the type of a comparison function used to compare two
 * values.  The function should return a negative integer if the first
 * value comes before the second, 0 if they are equal, or a positive
 * integer if the first value comes after the second.
 *
 * Returns: negative value if @a < @b; zero if @a = @b; positive
 *          value if @a > @b
 */
dap_list_t *dap_list_sort(dap_list_t *list, dap_callback_compare_data_t compare_func)
{
    return dap_list_sort_real(list, compare_func, NULL);
}

/**
 * dap_list_sort_with_data:
 * @list: a DapList, this must point to the top of the list
 * @compare_func: comparison function
 * @user_data: user data to pass to comparison function
 *
 * Like dap_list_sort(), but the comparison function accepts
 * a user data argument.
 *
 * Returns: the (possibly changed) start of the DapList
 */
/**
 * DapCompareFunc:
 * @a: a value
 * @b: a value to compare with
 * @user_data: user data
 *
 * Specifies the type of a comparison function used to compare two
 * values.  The function should return a negative integer if the first
 * value comes before the second, 0 if they are equal, or a positive
 * integer if the first value comes after the second.
 *
 * Returns: negative value if @a < @b; zero if @a = @b; positive
 *          value if @a > @b
 */
dap_list_t *dap_list_sort_with_data(dap_list_t *list, dap_callback_compare_data_t compare_func, void* user_data)
{
    return dap_list_sort_real(list, compare_func, user_data);
}<|MERGE_RESOLUTION|>--- conflicted
+++ resolved
@@ -526,14 +526,8 @@
             last = last->next;
         } else
             new_list = last = dap_list_alloc();
-<<<<<<< HEAD
-        if (!new_list) {
-            return NULL;
-        }
-=======
         if (!new_list)
             return NULL;
->>>>>>> 3e4943ec
         if (func)
             last->data = func(list->data, user_data);
         else
