/*
 * Doubly-Linked Lists — linked lists that can be iterated over in both directions
 */

#include <stddef.h>
#include "dap_common.h"
#include "dap_strfuncs.h"
#include "dap_list.h"


#define LOG_TAG "dap_list"

/**
 * dap_list_alloc:
 * Returns: a pointer to the newly-allocated DapList element
 **/
dap_list_t *dap_list_alloc_no_z(void)
{
    dap_list_t *list = DAP_NEW(dap_list_t);
    return list;
}

dap_list_t *dap_list_alloc(void)
{
    dap_list_t *list = DAP_NEW_Z(dap_list_t);
    return list;
}

/**
 * dap_list_free:
 * Frees all of the memory used by a DapList.
 * The freed elements are returned to the slice allocator.
 * If list elements contain dynamically-allocated memory, you should
 * either use dap_list_free_full() or free them manually first.
 */
void dap_list_free(dap_list_t *list)
{
    while(list) {
        dap_list_t *next = list->next;
        DAP_DELETE(list);
        list = next;
    }
}

/**
 * dap_list_free_1:
 *
 * Frees one DapList element.
 * It is usually used after dap_list_remove_link().
 */
void dap_list_free1(dap_list_t *list)
{
    DAP_DEL_Z(list);
}

/**
 * dap_list_free_full:
 * @list: a pointer to a DapList
 * @free_func: the function to be called to free each element's data
 *  if NULL it calls DAP_DELETE() for it
 * Convenience method, which frees all the memory used by a DapList,
 * and calls @free_func on every element's data.
 */
void dap_list_free_full(dap_list_t *a_list, dap_callback_destroyed_t a_free_func)
{
    dap_list_t *l_list = a_list;
    while (l_list) {
        dap_list_t *l_next = l_list->next;
        if (a_free_func)
            a_free_func(l_list->data);
        else
            DAP_DEL_Z(l_list->data);
        DAP_DELETE(l_list);
        l_list = l_next;
    }
}

/**
 * dap_list_append:
 * @list: a pointer to a DapList
 * @data: the data for the new element
 *
 * Adds a new element on to the end of the list.
 *
 * Note that the return value is the new start of the list,
 * if @list was empty; make sure you store the new value.
 *
 * dap_list_append() has to traverse the entire list to find the end,
 * which is inefficient when adding multiple elements. A common idiom
 * to avoid the inefficiency is to use dap_list_prepend() and reverse
 * the list with dap_list_reverse() when all elements have been added.
 *
 * |[<!-- language="C" -->
 * // Notice that these are initialized to the empty list.
 * DapList *string_list = NULL, *number_list = NULL;
 *
 * // This is a list of strings.
 * string_list = dap_list_append (string_list, "first");
 * string_list = dap_list_append (string_list, "second");
 * 
 * // This is a list of integers.
 * number_list = dap_list_append (number_list, INT_TO_POINTER (27));
 * number_list = dap_list_append (number_list, INT_TO_POINTER (14));
 * ]|
 *
 * Returns: either @list or the new start of the DapList if @list was %NULL
 */
dap_list_t * dap_list_append(dap_list_t *list, void* data)
{
    dap_list_t *new_list;
    dap_list_t *last;

    new_list = dap_list_alloc();
    if (!new_list) { // Out of memory
        log_it(L_CRITICAL, "DANGER! Out of memory in dap_list_append!");
        return list;
    }
    new_list->data = data;
    new_list->next = NULL;

    if (list)
    {
        last = dap_list_last(list);
        /* assert (last != NULL); */
        last->next = new_list;
        new_list->prev = last;

        return list;
    }
    else
    {
        new_list->prev = NULL;
        return new_list;
    }
}

/**
 * dap_list_prepend:
 * @list: a pointer to a DapList, this must point to the top of the list
 * @data: the data for the new element
 *
 * Prepends a new element on to the start of the list.
 *
 * Note that the return value is the new start of the list,
 * which will have changed, so make sure you store the new value.
 *
 * |[<!-- language="C" -->
 * // Notice that it is initialized to the empty list.
 * DapList *list = NULL;
 *
 * list = dap_list_prepend (list, "last");
 * list = dap_list_prepend (list, "first");
 * ]|
 *
 * Do not use this function to prepend a new element to a different
 * element than the start of the list. Use dap_list_insert_before() instead.
 *
 * Returns: a pointer to the newly prepended element, which is the new
 *     start of the DapList
 */
dap_list_t *dap_list_prepend(dap_list_t *list, void* data)
{
    dap_list_t *new_list;

    new_list = dap_list_alloc();
    if (!new_list) {
        log_it(L_ERROR, "Memory allocation error in %s, line %d", __PRETTY_FUNCTION__, __LINE__);
        return list;
    }
    new_list->data = data;
    new_list->next = list;

    if(list)
    {
        new_list->prev = list->prev;
        if(list->prev)
            list->prev->next = new_list;
        list->prev = new_list;
    }
    else
        new_list->prev = NULL;

    return new_list;
}

/**
 * dap_list_insert:
 * @list: a pointer to a DapList, this must point to the top of the list
 * @data: the data for the new element
 * @position: the position to insert the element. If this is
 *     negative, or is larger than the number of elements in the
 *     list, the new element is added on to the end of the list.
 *
 * Inserts a new element into the list at the given position.
 *
 * Returns: the (possibly changed) start of the DapList
 */
dap_list_t *dap_list_insert(dap_list_t *list, void* data, int position)
{
    dap_list_t *new_list;
    dap_list_t *tmp_list;

    if(position < 0)
        return dap_list_append(list, data);
    else if(position == 0)
        return dap_list_prepend(list, data);

    tmp_list = dap_list_nth(list,(unsigned int) position);
    if(!tmp_list)
        return dap_list_append(list, data);

    new_list = dap_list_alloc();
    if (!new_list) {
        log_it(L_ERROR, "Memory allocation error in %s, line %d", __PRETTY_FUNCTION__, __LINE__);
        return list;
    }
    new_list->data = data;
    new_list->prev = tmp_list->prev;
    tmp_list->prev->next = new_list;
    new_list->next = tmp_list;
    tmp_list->prev = new_list;

    return list;
}

/**
 * dap_list_insert_before:
 * @list: a pointer to a DapList, this must point to the top of the list
 * @sibling: the list element before which the new element
 *     is inserted or %NULL to insert at the end of the list
 * @data: the data for the new element
 *
 * Inserts a new element into the list before the given position.
 *
 * Returns: the (possibly changed) start of the DapList
 */
dap_list_t *dap_list_insert_before(dap_list_t *list, dap_list_t *sibling, void* data)
{
    if(!list)
    {
        list = dap_list_alloc();
        if (!list) {
        log_it(L_ERROR, "Memory allocation error in %s, line %d", __PRETTY_FUNCTION__, __LINE__);
            return NULL;
        }
        list->data = data;
        dap_return_val_if_fail(sibling == NULL, list);
        return list;
    }
    else if(sibling)
    {
        dap_list_t *node;

        node = dap_list_alloc();
        if (!node) {
        log_it(L_ERROR, "Memory allocation error in %s, line %d", __PRETTY_FUNCTION__, __LINE__);
            return NULL;
        }
        node->data = data;
        node->prev = sibling->prev;
        node->next = sibling;
        sibling->prev = node;
        if(node->prev)
        {
            node->prev->next = node;
            return list;
        }
        else
        {
            dap_return_val_if_fail(sibling == list, node);
            return node;
        }
    }
    else
    {
        dap_list_t *last;

        last = list;
        while(last->next)
            last = last->next;

        last->next = dap_list_alloc();
        if (!last->next) {
        log_it(L_ERROR, "Memory allocation error in %s, line %d", __PRETTY_FUNCTION__, __LINE__);
            return NULL;
        }
        last->next->data = data;
        last->next->prev = last;
        last->next->next = NULL;

        return list;
    }
}

/**
 * dap_list_concat:
 * @list1: a DapList, this must point to the top of the list
 * @list2: the DapList to add to the end of the first DapList,
 *     this must point  to the top of the list
 *
 * Adds the second DapList onto the end of the first DapList.
 * Note that the elements of the second DapList are not copied.
 * They are used directly.
 *
 * This function is for example used to move an element in the list.
 * The following example moves an element to the top of the list:
 * |[<!-- language="C" -->
 * list = dap_list_remove_link (list, llink);
 * list = dap_list_concat (llink, list);
 * ]|
 *
 * Returns: the start of the new DapList, which equals @list1 if not %NULL
 */
dap_list_t *dap_list_concat(dap_list_t *list1, dap_list_t *list2)
{
    dap_list_t *tmp_list;

    if(list2)
    {
        tmp_list = dap_list_last(list1);
        if(tmp_list)
            tmp_list->next = list2;
        else
            list1 = list2;
        list2->prev = tmp_list;
    }

    return list1;
}

/**
 * dap_list_remove:
 * @list: a DapList, this must point to the top of the list
 * @data: the data of the element to remove
 *
 * Removes an element from a DapList.
 * If two elements contain the same data, only the first is removed.
 * If none of the elements contain the data, the DapList is unchanged.
 *
 * Returns: the (possibly changed) start of the DapList
 */
dap_list_t *dap_list_remove(dap_list_t *list, const void * data)
{
    dap_list_t *tmp;

    tmp = list;
    while(tmp)
    {
        if(tmp->data != data)
            tmp = tmp->next;
        else
        {
            list = dap_list_remove_link(list, tmp);
            dap_list_free1(tmp);
            break;
        }
    }
    return list;
}

/**
 * dap_list_remove_all:
 * @list: a DapList, this must point to the top of the list
 * @data: data to remove
 *
 * Removes all list nodes with data equal to @data.
 * Returns the new head of the list. Contrast with
 * dap_list_remove() which removes only the first node
 * matching the given data.
 *
 * Returns: the (possibly changed) start of the DapList
 */
dap_list_t *dap_list_remove_all(dap_list_t *list, const void * data)
{
    dap_list_t *tmp = list;

    while(tmp)
    {
        if(tmp->data != data)
            tmp = tmp->next;
        else
        {
            dap_list_t *next = tmp->next;

            if(tmp->prev)
                tmp->prev->next = next;
            else
                list = next;
            if(next)
                next->prev = tmp->prev;

            if (tmp == list)
                list = NULL;
            dap_list_free1(tmp);
            tmp = next;
        }
    }
    return list;
}

/**
 * dap_list_remove_link:
 * @list: a DapList, this must point to the top of the list
 * @llink: an element in the DapList
 *
 * Removes an element from a DapList, without freeing the element.
 * The removed element's prev and next links are set to %NULL, so
 * that it becomes a self-contained list with one element.
 *
 * This function is for example used to move an element in the list
 * (see the example for dap_list_concat()) or to remove an element in
 * the list before freeing its data:
 * |[<!-- language="C" -->
 * list = dap_list_remove_link (list, llink);
 * free_some_data_that_may_access_the_list_again (llink->data);
 * dap_list_free (llink);
 * ]|
 *
 * Returns: the (possibly changed) start of the DapList
 */
inline dap_list_t *dap_list_remove_link(dap_list_t *list, dap_list_t *link)
{
    if (link == NULL)
        return list;

    if (link->prev)
    {
        if (link->prev->next == link)
            link->prev->next = link->next;
        else
            log_it(L_ERROR, "corrupted double-linked list detected");
    }
    if (link->next)
    {
        if (link->next->prev == link)
            link->next->prev = link->prev;
        else
            log_it(L_ERROR, "corrupted double-linked list detected");
    }

    if (link == list)
        list = list->next;

    link->next = NULL;
    link->prev = NULL;

    return list;
}

/**
 * dap_list_delete_link:
 * @list: a DapList, this must point to the top of the list
 * @link_: node to delete from @list
 *
 * Removes the node link_ from the list and frees it.
 * Compare this to dap_list_remove_link() which removes the node
 * without freeing it.
 *
 * Returns: the (possibly changed) start of the DapList
 */
dap_list_t *dap_list_delete_link(dap_list_t *list, dap_list_t *link)
{
    list = dap_list_remove_link(list, link);
    dap_list_free1(link);
    return list;
}

/**
 * dap_list_copy:
 * @list: a DapList, this must point to the top of the list
 *
 * Copies a DapList.
 *
 * Note that this is a "shallow" copy. If the list elements
 * consist of pointers to data, the pointers are copied but
 * the actual data is not. See dap_list_copy_deep() if you need
 * to copy the data as well.
 *
 * Returns: the start of the new list that holds the same data as @list
 */
dap_list_t *dap_list_copy(dap_list_t *list)
{
    return dap_list_copy_deep(list, NULL, NULL);
}

/**
 * dap_list_copy_deep:
 * @list: a DapList, this must point to the top of the list
 * @func: a copy function used to copy every element in the list
 * @user_data: user data passed to the copy function @func, or %NULL
 *
 * Makes a full (deep) copy of a DapList.
 *
 * In contrast with dap_list_copy(), this function uses @func to make
 * a copy of each list element, in addition to copying the list
 * container itself.
 *
 * @func, as a #DapCopyFunc, takes two arguments, the data to be copied
 * and a @user_data pointer. It's safe to pass %NULL as user_data,
 * if the copy function takes only one argument.
 *
 * For instance,
 * |[<!-- language="C" -->
 * another_list = dap_list_copy_deep (list, (DapCopyFunc) dap_object_ref, NULL);
 * ]|
 *
 * And, to entirely free the new list, you could do:
 * |[<!-- language="C" -->
 * dap_list_free_full (another_list, dap_object_unref);
 * ]|
 *
 * Returns: the start of the new list that holds a full copy of @list,
 *     use dap_list_free_full() to free it
 */
dap_list_t *dap_list_copy_deep(dap_list_t *list, dap_callback_copy_t func, void* user_data)
{
    dap_list_t *last, *new_list = NULL;

    while (list) {
        if (new_list) {
            last->next = dap_list_alloc();
            if (!last->next) {
                return NULL;
            }
            last->next->prev = last;
            last = last->next;
        } else
            new_list = last = dap_list_alloc();
<<<<<<< HEAD
        if (!new_list) {
            return NULL;
        }
=======
        if (!new_list)
            return NULL;
>>>>>>> 519e9413
        if (func)
            last->data = func(list->data, user_data);
        else
            last->data = list->data;
        list = list->next;
    }

    return new_list;
}

/**
 * dap_list_reverse:
 * @list: a DapList, this must point to the top of the list
 *
 * Reverses a DapList.
 * It simply switches the next and prev pointers of each element.
 *
 * Returns: the start of the reversed DapList
 */
dap_list_t * dap_list_reverse(dap_list_t *list)
{
    dap_list_t *last;

    last = NULL;
    while(list)
    {
        last = list;
        list = last->next;
        last->next = last->prev;
        last->prev = list;
    }

    return last;
}

/**
 * dap_list_nth:
 * @list: a DapList, this must point to the top of the list
 * @n: the position of the element, counting from 0
 *
 * Gets the element at the given position in a DapList.
 *
 * Returns: the element, or %NULL if the position is off
 *     the end of the DapList
 */
dap_list_t *dap_list_nth(dap_list_t *list, unsigned int n)
{
    while((n-- > 0) && list)
        list = list->next;

    return list;
}

/**
 * dap_list_nth_prev:
 * @list: a DapList
 * @n: the position of the element, counting from 0
 *
 * Gets the element @n places before @list.
 *
 * Returns: the element, or %NULL if the position is 
 *     off the end of the DapList
 */
dap_list_t *dap_list_nth_prev(dap_list_t *list, unsigned int n)
{
    while((n-- > 0) && list)
        list = list->prev;

    return list;
}

/**
 * dap_list_nth_data:
 * @list: a DapList, this must point to the top of the list
 * @n: the position of the element
 *
 * Gets the data of the element at the given position.
 *
 * Returns: the element's data, or %NULL if the position
 *     is off the end of the DapList
 */
void* dap_list_nth_data(dap_list_t *list, unsigned int n)
{
    while((n-- > 0) && list)
        list = list->next;

    return list ? list->data : NULL ;
}

/**
 * dap_list_find:
 * @list: a DapList, this must point to the top of the list
 * @data: the element data to find
 *
 * Finds the element in a DapList which contains the given data.
 *
 * Returns: the found DapList element, or %NULL if it is not found
 */
dap_list_t *dap_list_find(dap_list_t *list, const void * data)
{
    while(list)
    {
        if(list->data == data)
            break;
        list = list->next;
    }

    return list;
}

/**
 * dap_list_find_custom:
 * @list: a DapList, this must point to the top of the list
 * @data: user data passed to the function
 * @func: the function to call for each element.
 *     It should return 0 when the desired element is found
 *
 * Finds an element in a DapList, using a supplied function to
 * find the desired element. It iterates over the list, calling
 * the given function which should return 0 when the desired
 * element is found. The function takes two const pointer arguments,
 * the DapList element's data as the first argument and the
 * given user data.
 *
 * Returns: the found DapList element, or %NULL if it is not found
 */
dap_list_t *dap_list_find_custom(dap_list_t *list, const void * data, dap_callback_compare_t func)
{
    dap_return_val_if_fail(func != NULL, list);

    while(list)
    {
        if(!func(list->data, data))
            return list;
        list = list->next;
    }

    return NULL ;
}

/**
 * dap_list_position:
 * @list: a DapList, this must point to the top of the list
 * @llink: an element in the DapList
 *
 * Gets the position of the given element
 * in the DapList (starting from 0).
 *
 * Returns: the position of the element in the DapList,
 *     or -1 if the element is not found
 */
int dap_list_position(dap_list_t *list, dap_list_t *llink)
{
    int i;

    i = 0;
    while(list)
    {
        if(list == llink)
            return i;
        i++;
        list = list->next;
    }

    return -1;
}

/**
 * dap_list_index:
 * @list: a DapList, this must point to the top of the list
 * @data: the data to find
 *
 * Gets the position of the element containing
 * the given data (starting from 0).
 *
 * Returns: the index of the element containing the data,
 *     or -1 if the data is not found
 */
int dap_list_index(dap_list_t *list, const void * data)
{
    int i;

    i = 0;
    while(list)
    {
        if(list->data == data)
            return i;
        i++;
        list = list->next;
    }

    return -1;
}

/**
 * dap_list_last:
 * @list: any DapList element
 *
 * Gets the last element in a DapList.
 *
 * Returns: the last element in the DapList,
 *     or %NULL if the DapList has no elements
 */
dap_list_t * dap_list_last(dap_list_t *list)
{
    if(list)
    {
        while(list && list->next)
            list = list->next;
    }

    return list;
}

/**
 * dap_list_first:
 * @list: any DapList element
 *
 * Gets the first element in a DapList.
 *
 * Returns: the first element in the DapList,
 *     or %NULL if the DapList has no elements
 */
dap_list_t *dap_list_first(dap_list_t *list)
{
    if(list)
    {
        while(list->prev)
            list = list->prev;
    }

    return list;
}

/**
 * dap_list_length:
 * @list: a DapList, this must point to the top of the list
 *
 * Gets the number of elements in a DapList.
 *
 * This function iterates over the whole list to count its elements.
 *
 * Returns: the number of elements in the DapList
 */
unsigned int dap_list_length(dap_list_t *list)
{
    unsigned int length;

    length = 0;
    while(list)
    {
        length++;
        list = list->next;
    }

    return length;
}

/**
 * dap_list_foreach:
 * @list: a DapList, this must point to the top of the list
 * @func: the function to call with each element's data
 * @user_data: user data to pass to the function
 *
 * Calls a function for each element of a DapList.
 */
void dap_list_foreach(dap_list_t *list, dap_callback_t func, void* user_data)
{
    while(list)
    {
        dap_list_t *next = list->next;
        (*func)(list->data, user_data);
        list = next;
    }
}

static dap_list_t* dap_list_insert_sorted_real(dap_list_t *list, void* data, dap_callback_compare_data_t func, void* user_data)
{
    dap_list_t *tmp_list = list;
    dap_list_t *new_list;
    int cmp;

    dap_return_val_if_fail(func != NULL, list);

    if(!list)
    {
        new_list = dap_list_alloc();
        if (!new_list) {
            log_it(L_ERROR, "Memory allocation error in %s, line %d", __PRETTY_FUNCTION__, __LINE__);
            return NULL;
        }
        new_list->data = data;
        return new_list;
    }

    cmp = func(data, tmp_list->data, user_data);

    while((tmp_list->next) && (cmp > 0))
    {
        tmp_list = tmp_list->next;

        cmp = func(data, tmp_list->data, user_data);
    }

    new_list = dap_list_alloc();
    if (!new_list) {
        log_it(L_ERROR, "Memory allocation error in %s, line %d", __PRETTY_FUNCTION__, __LINE__);
        return NULL;
    }
    new_list->data = data;

    if((!tmp_list->next) && (cmp > 0))
            {
        tmp_list->next = new_list;
        new_list->prev = tmp_list;
        return list;
    }

    if(tmp_list->prev)
    {
        tmp_list->prev->next = new_list;
        new_list->prev = tmp_list->prev;
    }
    new_list->next = tmp_list;
    tmp_list->prev = new_list;

    if(tmp_list == list)
        return new_list;
    else
        return list;
}

/**
 * dap_list_insert_sorted:
 * @list: a pointer to a DapList, this must point to the top of the
 *     already sorted list
 * @data: the data for the new element
 * @func: the function to compare elements in the list. It should
 *     return a number > 0 if the first parameter comes after the
 *     second parameter in the sort order.
 *
 * Inserts a new element into the list, using the given comparison
 * function to determine its position.
 *
 * If you are adding many new elements to a list, and the number of
 * new elements is much larger than the length of the list, use
 * dap_list_prepend() to add the new items and sort the list afterwards
 * with dap_list_sort().
 *
 * Returns: the (possibly changed) start of the DapList
 */
dap_list_t *dap_list_insert_sorted(dap_list_t *list, void* data, dap_callback_compare_data_t func)
{
    return dap_list_insert_sorted_real(list, data, func, NULL);
}

/**
 * dap_list_insert_sorted_with_data:
 * @list: a pointer to a DapList, this must point to the top of the
 *     already sorted list
 * @data: the data for the new element
 * @func: the function to compare elements in the list. It should
 *     return a number > 0 if the first parameter  comes after the
 *     second parameter in the sort order.
 * @user_data: user data to pass to comparison function
 *
 * Inserts a new element into the list, using the given comparison
 * function to determine its position.
 *
 * If you are adding many new elements to a list, and the number of
 * new elements is much larger than the length of the list, use
 * dap_list_prepend() to add the new items and sort the list afterwards
 * with dap_list_sort().
 *
 * Returns: the (possibly changed) start of the DapList
 */
dap_list_t * dap_list_insert_sorted_with_data(dap_list_t *list, void* data, dap_callback_compare_data_t func, void* user_data)
{
    return dap_list_insert_sorted_real(list, data, func, user_data);
}

static dap_list_t *dap_list_sort_merge(dap_list_t *l1, dap_list_t *l2, dap_callback_compare_data_t compare_func, void* user_data)
{
    dap_list_t list, *l, *lprev;
    int cmp;

    l = &list;
    lprev = NULL;

    while(l1 && l2)
    {
        cmp = compare_func(l1->data, l2->data, user_data);

        if(cmp <= 0)
                {
            l->next = l1;
            l1 = l1->next;
        }
        else
        {
            l->next = l2;
            l2 = l2->next;
        }
        l = l->next;
        l->prev = lprev;
        lprev = l;
    }
    l->next = l1 ? l1 : l2;
    l->next->prev = l;

    return list.next;
}

static dap_list_t *dap_list_sort_real(dap_list_t *list, dap_callback_compare_data_t compare_func, void* user_data)
{
    dap_list_t *l1, *l2;

    if(!list)
        return NULL ;
    if(!list->next)
        return list;

    l1 = list;
    l2 = list->next;

    while((l2 = l2->next) != NULL )
    {
        if((l2 = l2->next) == NULL)
            break;
        l1 = l1->next;
    }
    l2 = l1->next;
    l1->next = NULL;

    return dap_list_sort_merge(dap_list_sort_real(list, compare_func, user_data),
            dap_list_sort_real(l2, compare_func, user_data),
            compare_func,
            user_data);
}

/**
 * dap_list_sort:
 * @list: a DapList, this must point to the top of the list
 * @compare_func: the comparison function used to sort the DapList.
 *     This function is passed the data from 2 elements of the DapList
 *     and should return 0 if they are equal, a negative value if the
 *     first element comes before the second, or a positive value if
 *     the first element comes after the second.
 *
 * Sorts a DapList using the given comparison function. The algorithm
 * used is a stable sort.
 *
 * Returns: the (possibly changed) start of the DapList
 */
/**
 * DapCompareFunc:
 * @a: a value
 * @b: a value to compare with
 *
 * Specifies the type of a comparison function used to compare two
 * values.  The function should return a negative integer if the first
 * value comes before the second, 0 if they are equal, or a positive
 * integer if the first value comes after the second.
 *
 * Returns: negative value if @a < @b; zero if @a = @b; positive
 *          value if @a > @b
 */
dap_list_t *dap_list_sort(dap_list_t *list, dap_callback_compare_data_t compare_func)
{
    return dap_list_sort_real(list, compare_func, NULL);
}

/**
 * dap_list_sort_with_data:
 * @list: a DapList, this must point to the top of the list
 * @compare_func: comparison function
 * @user_data: user data to pass to comparison function
 *
 * Like dap_list_sort(), but the comparison function accepts
 * a user data argument.
 *
 * Returns: the (possibly changed) start of the DapList
 */
/**
 * DapCompareFunc:
 * @a: a value
 * @b: a value to compare with
 * @user_data: user data
 *
 * Specifies the type of a comparison function used to compare two
 * values.  The function should return a negative integer if the first
 * value comes before the second, 0 if they are equal, or a positive
 * integer if the first value comes after the second.
 *
 * Returns: negative value if @a < @b; zero if @a = @b; positive
 *          value if @a > @b
 */
dap_list_t *dap_list_sort_with_data(dap_list_t *list, dap_callback_compare_data_t compare_func, void* user_data)
{
    return dap_list_sort_real(list, compare_func, user_data);
}<|MERGE_RESOLUTION|>--- conflicted
+++ resolved
@@ -519,21 +519,14 @@
     while (list) {
         if (new_list) {
             last->next = dap_list_alloc();
-            if (!last->next) {
+            if (!last->next)
                 return NULL;
-            }
             last->next->prev = last;
             last = last->next;
         } else
             new_list = last = dap_list_alloc();
-<<<<<<< HEAD
-        if (!new_list) {
-            return NULL;
-        }
-=======
         if (!new_list)
             return NULL;
->>>>>>> 519e9413
         if (func)
             last->data = func(list->data, user_data);
         else
