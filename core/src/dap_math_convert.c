--- conflicted
+++ resolved
@@ -402,20 +402,9 @@
         if ( (l_pos ) >  DATOSHI_DEGREE )
             return  log_it(L_WARNING, "Incorrect balance format of '%s' - too much precision", l_buf), uint256_0;
 
-<<<<<<< HEAD
         l_pos = l_len - (l_point - l_buf) - 1;                                      /* Check number of decimals after dot */
         if ( l_pos > DATOSHI_DEGREE )
             return  log_it(L_WARNING, "Incorrect balance format of '%s' - too much precision", l_buf), uint256_0;
-=======
-    l_pos = l_len - (l_point - l_buf) - 1;                                      /* Check number of decimals after dot */
-    if ( l_pos > DATOSHI_DEGREE )
-        return  log_it(L_WARNING, "Incorrect balance format of '%s' - too much precision", l_buf), uint256_0;
-
-    /* "123.456" -> "123456" */
-    memmove(l_point, l_point + 1, l_pos);                                   /* Shift left a right part of the decimal string
-                                                                              to dot symbol place */
-    *(l_point + l_pos) = '\0';
->>>>>>> d6b69346
 
         /* "123.456" -> "123456" */
         memmove(l_point, l_point + 1, l_pos);                                   /* Shift left a right part of the decimal string
