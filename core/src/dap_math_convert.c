#include "dap_math_convert.h"

#define LOG_TAG "dap_math_convert"

uint256_t dap_uint256_scan_uninteger(const char *a_str_uninteger)
{
    uint256_t l_ret = uint256_0, l_nul = uint256_0;
    int  l_strlen;
    char l_256bit_num[DAP_CHAIN$SZ_MAX256DEC + 1];
    int overflow_flag = 0;

    if (!a_str_uninteger) {
        return log_it(L_ERROR, "NULL as an argument"), l_nul;
    }

    /* Convert number from xxx.yyyyE+zz to xxxyyyy0000... */
    char *l_eptr = strchr(a_str_uninteger, 'e');
    if (!l_eptr)
        l_eptr = strchr(a_str_uninteger, 'E');
    if (l_eptr) {
        /* Compute & check length */
        if ( (l_strlen = strnlen(a_str_uninteger, DAP_SZ_MAX256SCINOT + 1) ) > DAP_SZ_MAX256SCINOT)
            return  log_it(L_ERROR, "Too many digits in `%s` (%d > %d)", a_str_uninteger, l_strlen, DAP_SZ_MAX256SCINOT), l_nul;

        char *l_exp_ptr = l_eptr + 1;
        if (*l_exp_ptr == '+')
            l_exp_ptr++;
        int l_exp = atoi(l_exp_ptr);
        if (!l_exp)
            return  log_it(L_ERROR, "Invalid exponent %s", l_eptr), uint256_0;
        char *l_dot_ptr = strchr(a_str_uninteger, '.');
        if (!l_dot_ptr || l_dot_ptr > l_eptr)
            return  log_it(L_ERROR, "Invalid number format with exponent %d", l_exp), uint256_0;
        int l_dot_len = l_dot_ptr - a_str_uninteger;
        if (l_dot_len >= DATOSHI_POW256)
            return log_it(L_ERROR, "Too many digits in '%s'", a_str_uninteger), uint256_0;
        int l_exp_len = l_eptr - a_str_uninteger - l_dot_len - 1;
        if (l_exp_len + l_dot_len + 1 >= DAP_SZ_MAX256SCINOT)
            return log_it(L_ERROR, "Too many digits in '%s'", a_str_uninteger), uint256_0;
        if (l_exp < l_exp_len) {
            //todo: we need to handle numbers like 1.23456789000000e9
            return log_it(L_ERROR, "Invalid number format with exponent %d and number count after dot %d", l_exp,
                          l_exp_len), uint256_0;
        }
        memcpy(l_256bit_num, a_str_uninteger, l_dot_len);
        memcpy(l_256bit_num + l_dot_len, a_str_uninteger + l_dot_len + 1, l_exp_len);
        int l_zero_cnt = l_exp - l_exp_len;
        if (l_zero_cnt > DATOSHI_POW256) {
            //todo: need to handle leading zeroes, like 0.000...123e100
            return log_it(L_ERROR, "Too long number for 256 bit: `%s` (%d > %d)", a_str_uninteger, l_strlen, DAP_CHAIN$SZ_MAX256DEC), l_nul;
        }
        size_t l_pos = l_dot_len + l_exp_len;
        for (int i = l_zero_cnt; i && l_pos < DATOSHI_POW256; i--)
            l_256bit_num[l_pos++] = '0';
        l_256bit_num[l_pos] = '\0';
        l_strlen = l_pos;

    } else {
        // We have a decimal string, not sci notation
        /* Compute & check length */
        if ( (l_strlen = strnlen(a_str_uninteger, DATOSHI_POW256 + 1) ) > DATOSHI_POW256)
            return  log_it(L_ERROR, "Too many digits in `%s` (%d > %d)", a_str_uninteger, l_strlen, DATOSHI_POW256), l_nul;
        memcpy(l_256bit_num, a_str_uninteger, l_strlen);
        l_256bit_num[l_strlen] = '\0';
    }

    for (int i = 0; i < l_strlen ; i++) {
        char c = l_256bit_num[l_strlen - i - 1];
        if (!isdigit(c)) {
            log_it(L_WARNING, "Incorrect input number");
            return l_nul;
        }
        uint8_t l_digit = c - '0';
        if (!l_digit)
            continue;
#ifdef DAP_GLOBAL_IS_INT128
        uint256_t l_tmp;
        l_tmp.hi = 0;
        l_tmp.lo = (uint128_t)c_pow10_double[i].u64[3] * (uint128_t) l_digit;
        overflow_flag = SUM_256_256(l_ret, l_tmp, &l_ret);
        if (overflow_flag) {
            //todo: change string to uint256_max after implementation
            return log_it(L_ERROR, "Too big number '%s', max number is '%s'", a_str_uninteger, "115792089237316195423570985008687907853269984665640564039457584007913129639935"), l_nul;
        }
        uint128_t l_mul = (uint128_t) c_pow10_double[i].u64[2] * (uint128_t) l_digit;
        l_tmp.lo = l_mul << 64;
        l_tmp.hi = l_mul >> 64;
        overflow_flag = SUM_256_256(l_ret, l_tmp, &l_ret);
        if (overflow_flag) {
            //todo: change string to uint256_max after implementation
            return log_it(L_ERROR, "Too big number '%s', max number is '%s'", a_str_uninteger, "115792089237316195423570985008687907853269984665640564039457584007913129639935"), l_nul;
        }

        if (l_ret.hi == 0 && l_ret.lo == 0) {
            return l_nul;
        }

        l_tmp.lo = 0;
        l_tmp.hi = (uint128_t) c_pow10_double[i].u64[1] * (uint128_t) l_digit;
        overflow_flag = SUM_256_256(l_ret, l_tmp, &l_ret);
        if (overflow_flag) {
            //todo: change string to uint256_max after implementation
            return log_it(L_ERROR, "Too big number '%s', max number is '%s'", a_str_uninteger, "115792089237316195423570985008687907853269984665640564039457584007913129639935"), l_nul;
        }
        if (l_ret.hi == 0 && l_ret.lo == 0) {
            return l_nul;
        }

        l_mul = (uint128_t) c_pow10_double[i].u64[0] * (uint128_t) l_digit;
        if (l_mul >> 64) {
            log_it(L_WARNING, "Input number is too big");
            return l_nul;
        }
        l_tmp.hi = l_mul << 64;
        overflow_flag = SUM_256_256(l_ret, l_tmp, &l_ret);
        if (overflow_flag) {
            //todo: change string to uint256_max after implementation
            return log_it(L_ERROR, "Too big number '%s', max number is '%s'", a_str_uninteger, "115792089237316195423570985008687907853269984665640564039457584007913129639935"), l_nul;
        }
        if (l_ret.hi == 0 && l_ret.lo == 0) {
            return l_nul;
        }
#else
        uint256_t l_tmp;
        for (int j = 7; j>=0; j--) {
            l_tmp = GET_256_FROM_64((uint64_t) c_pow10_double[i].u32[j]);
            if (IS_ZERO_256(l_tmp)) {
                if (j < 6) { // in table, we have only 7 and 6 position with 0-es but 5..0 non-zeroes, so if we have zero on 5 or less, there is no significant position anymore
                    break;
                }
                else {
                    continue;
                }
            }
            LEFT_SHIFT_256(l_tmp, &l_tmp, 32 * (7-j));
            overflow_flag = MULT_256_256(l_tmp, GET_256_FROM_64(l_digit), &l_tmp);
            if (overflow_flag) {
                //todo: change string to uint256_max after implementation
                return log_it(L_ERROR, "Too big number '%s', max number is '%s'", a_str_uninteger, "115792089237316195423570985008687907853269984665640564039457584007913129639935"), l_nul;
            }
            overflow_flag = SUM_256_256(l_ret, l_tmp, &l_ret);
            if (overflow_flag) {
                //todo: change string to uint256_max after implementation
                return log_it(L_ERROR, "Too big number '%s', max number is '%s'", a_str_uninteger, "115792089237316195423570985008687907853269984665640564039457584007913129639935"), l_nul;
            }
        }
#endif
    }
    return l_ret;
}

uint256_t dap_uint256_scan_decimal(const char *a_str_decimal)
{
    int l_len, l_pos;
    char    l_buf  [DAP_CHAIN$SZ_MAX256DEC + 8] = {0}, *l_point;

    /* "12300000000.0000456" */
    if ( (l_len = strnlen(a_str_decimal, DATOSHI_POW256 + 2)) > DATOSHI_POW256 + 1)/* Check for legal length */ /* 1 symbol for \0, one for '.', if more, there is an error */
        return  log_it(L_WARNING, "Incorrect balance format of '%s' - too long (%d > %d)", a_str_decimal,
                       l_len, DATOSHI_POW256 + 1), uint256_0;

    /* Find , check and remove 'precision' dot symbol */
    memcpy (l_buf, a_str_decimal, l_len);                                         /* Make local copy */
    if ( !(l_point = memchr(l_buf, '.', l_len)) )                           /* Is there 'dot' ? */
        return  log_it(L_WARNING, "Incorrect balance format of '%s' - no precision mark", a_str_decimal),
                uint256_0;

    l_pos = l_len - (l_point - l_buf);                                      /* Check number of decimals after dot */
    l_pos--;
    if ( (l_pos ) >  DATOSHI_DEGREE )
        return  log_it(L_WARNING, "Incorrect balance format of '%s' - too much precision", l_buf), uint256_0;

    /* "123.456" -> "123456" */
    memmove(l_point, l_point + 1, l_pos);                                   /* Shift left a right part of the decimal string
                                                                              to dot symbol place */
    *(l_point + l_pos) = '\0';

    /* Add trailer zeros:
     *                pos
     *                 |
     * 123456 -> 12345600...000
     *           ^            ^
     *           |            |
     *           +-18 digits--+
     */
    memset(l_point + l_pos, '0', DATOSHI_DEGREE - l_pos);

    return dap_uint256_scan_uninteger(l_buf);
}

char *dap_uint256_to_char(uint256_t a_uint256, char **a_frac) {
    _Thread_local static char   s_buf       [DATOSHI_POW256 + 2],
                                s_buf_frac  [DATOSHI_POW256 + 2]; // Space for decimal dot and trailing zero
    char l_c, *l_c1 = s_buf, *l_c2 = s_buf;
    uint256_t l_value = a_uint256, uint256_ten = GET_256_FROM_64(10), rem;
    do {
        divmod_impl_256(l_value, uint256_ten, &l_value, &rem);
#ifdef DAP_GLOBAL_IS_INT128
        *l_c1++ = rem.lo + '0';
#else
        *l_c1++ = rem.lo.lo + (unsigned long long) '0';
#endif
    } while (!IS_ZERO_256(l_value));
    *l_c1 = '\0';
    int l_strlen = l_c1 - s_buf;
    --l_c1;
<<<<<<< HEAD

    do {
        l_c = *l_c2; *l_c2++ = *l_c1; *l_c1-- = l_c;
    } while (l_c2 < l_c1);
    if (!a_frac)
        return s_buf;

    int l_len;
    
    if ( 0 < (l_len = (l_strlen - DATOSHI_DEGREE)) ) {
        memcpy(s_buf_frac, s_buf, l_len);
        memcpy(s_buf_frac + l_len + 1, s_buf + l_len, DATOSHI_DEGREE);
        s_buf_frac[l_len] = '.';
        ++l_strlen;
    } else {
        memcpy(s_buf_frac, "0.", 2);
        if (l_len)
            memset(s_buf_frac + 2, '0', -l_len);
        memcpy(s_buf_frac - l_len + 2, s_buf, l_strlen);
        l_strlen += 2 - l_len;
    }
    l_c1 = s_buf_frac + l_strlen - 1;
    while (*l_c1-- == '0' && *l_c1 != '.')
        --l_strlen; 
    s_buf_frac[l_strlen] = '\0';
    *a_frac = s_buf_frac;
    return s_buf;
}

char *dap_uint256_uninteger_to_char(uint256_t a_uint256) {
    return strdup(dap_uint256_to_char(a_uint256, NULL));
}

char *dap_uint256_decimal_to_char(uint256_t a_uint256){ //dap_chain_balance_to_coins256, dap_chain_balance_to_coins
    char *l_frac = NULL;
    dap_uint256_to_char(a_uint256, &l_frac);
    return strdup(l_frac);
=======

    do {
        l_c = *l_c2; *l_c2++ = *l_c1; *l_c1-- = l_c;
    } while (l_c2 < l_c1);
    if (!a_frac)
        return s_buf;

    int l_len;
    
    if ( 0 < (l_len = (l_strlen - DATOSHI_DEGREE)) ) {
        memcpy(s_buf_frac, s_buf, l_len);
        memcpy(s_buf_frac + l_len + 1, s_buf + l_len, DATOSHI_DEGREE);
        s_buf_frac[l_len] = '.';
        ++l_strlen;
    } else {
        memcpy(s_buf_frac, "0.", 2);
        if (l_len)
            memset(s_buf_frac + 2, '0', -l_len);
        memcpy(s_buf_frac - l_len + 2, s_buf, l_strlen);
        l_strlen += 2 - l_len;
    }
    l_c1 = s_buf_frac + l_strlen - 1;
    while (*l_c1-- == '0' && *l_c1 != '.')
        --l_strlen; 
    s_buf_frac[l_strlen] = '\0';
    *a_frac = s_buf_frac;
    return s_buf;
}

char *dap_uint256_uninteger_to_char(uint256_t a_uninteger) {
    return strdup(dap_uint256_to_char(a_uninteger, NULL));
}

char *dap_uint256_decimal_to_char(uint256_t a_decimal){ //dap_chain_balance_to_coins256, dap_chain_balance_to_coins
    char *l_frac = NULL;
    dap_uint256_to_char(a_decimal, &l_frac);
    return strdup(l_frac);
}

char *dap_uint256_decimal_to_round_char(uint256_t a_uint256, uint8_t a_round_position, bool is_round)
{
    return dap_uint256_char_to_round_char(dap_uint256_decimal_to_char(a_uint256), a_round_position, is_round);
}

char *dap_uint256_char_to_round_char(char* a_str_decimal, uint8_t a_round_pos, bool is_round)
{
    _Thread_local static char s_buf[DATOSHI_POW256 + 3];
    char *l_dot_pos = strchr(a_str_decimal, '.'), *l_res = s_buf;
    int l_len = strlen(a_str_decimal);
    if (!l_dot_pos || a_round_pos >= DATOSHI_DEGREE || ( l_len - (l_dot_pos - a_str_decimal) <= a_round_pos )) {
        memcpy(l_res, a_str_decimal, l_len + 1);
        return l_res;
    }

    int l_new_len = (l_dot_pos - a_str_decimal) + a_round_pos + 1;
    *l_res = '0';
    char    *l_src_c = a_str_decimal + l_new_len,
            *l_dst_c = l_res + l_new_len,
            l_inc = *l_src_c >= '5';
    
    while ( l_src_c > a_str_decimal && (*l_src_c >= '5' || l_inc) ) {
        if (*--l_src_c == '9') {
            l_inc = 1;
            *l_dst_c = *l_dst_c == '.' ? '.' : '0';
            --l_dst_c;
        } else if (*l_src_c == '.') {
            *l_dst_c-- = '.';
        } else {
            *l_dst_c-- = *l_src_c + 1;
            l_inc = 0;
            break;
        }
    }
    if (l_src_c > a_str_decimal)
        memcpy(l_res + 1, a_str_decimal, l_src_c - a_str_decimal);
    if (!a_round_pos)
        --l_new_len;
    if (l_inc) {
        *l_res = '1';
        ++l_new_len;
    } else {
        ++l_res;
    }
    
    *(l_res + l_new_len) = '\0';
    return l_res;
}

int dap_id_uint64_parse(const char *a_id_str, uint64_t *a_id)
{
    if (!a_id_str || !a_id || (sscanf(a_id_str, "0x%16"DAP_UINT64_FORMAT_X, a_id) != 1 &&
            sscanf(a_id_str, "0x%16"DAP_UINT64_FORMAT_x, a_id) != 1 &&
            sscanf(a_id_str, "%"DAP_UINT64_FORMAT_U, a_id) != 1)) {
        log_it (L_ERROR, "Can't recognize '%s' string as 64-bit id, hex or dec", a_id_str);
        return -1;
    }
    return 0;
}

uint64_t dap_uint128_to_uint64(uint128_t a_from)
{
#ifdef DAP_GLOBAL_IS_INT128
    if (a_from > UINT64_MAX) {
        log_it(L_ERROR, "Can't convert balance to uint64_t. It's too big.");
    }
    return (uint64_t)a_from;
#else
    if (a_from.hi) {
        log_it(L_ERROR, "Can't convert balance to uint64_t. It's too big.");
    }
    return a_from.lo;
#endif
}

uint64_t dap_uint256_to_uint64(uint256_t a_from)
{
#ifdef DAP_GLOBAL_IS_INT128
    if (a_from.hi || a_from.lo > UINT64_MAX) {
        log_it(L_ERROR, "Can't convert balance to uint64_t. It's too big.");
    }
    return (uint64_t)a_from.lo;
#else
    if (!IS_ZERO_128(a_from.hi) || a_from.lo.hi) {
        log_it(L_ERROR, "Can't convert balance to uint64_t. It's too big.");
    }
    return a_from.lo.lo;
#endif
}

// 256
uint128_t dap_uint256_to_uint128(uint256_t a_from)
{
    if ( !( EQUAL_128(a_from.hi, uint128_0) ) ) {
        log_it(L_ERROR, "Can't convert to uint128_t. It's too big.");
    }
    return a_from.lo;
}


const char *dap_uint128_to_hex_str(uint128_t a_uninteger)
{
    _Thread_local static char s_buf[sizeof(uint128_t) * 2 + 3];
    strcpy(s_buf, "0x");
    dap_bin2hex(s_buf + 2, &a_uninteger, sizeof(a_uninteger));
    return (const char *)s_buf;
}

char *dap_uint128_uninteger_to_char(uint128_t a_uninteger)
{
    char *l_buf = DAP_NEW_Z_SIZE(char, DATOSHI_POW + 2);
    if (!l_buf) {
        log_it(L_CRITICAL, "Memory allocation error");
        return NULL;
    }
    int l_pos = 0;
    uint128_t l_value = a_uninteger;
#ifdef DAP_GLOBAL_IS_INT128
    do {
        l_buf[l_pos++] = (l_value % 10) + '0';
        l_value /= 10;
    } while (l_value);
#else
    uint32_t l_tmp[4] = {l_value.u32.a, l_value.u32.b, l_value.u32.c, l_value.u32.d};
    uint64_t t, q;
    do {
        q = 0;
        // Byte order is 1, 0, 3, 2 for little endian
        for (int i = 1; i <= 3; ) {
            t = q << 32 | l_tmp[i];
            q = t % 10;
            l_tmp[i] = t / 10;
            if (i == 2) i = 4; // end of cycle
            if (i == 3) i = 2;
            if (i == 0) i = 3;
            if (i == 1) i = 0;
        }
        l_buf[l_pos++] = q + '0';
    } while (l_tmp[2]);
#endif
    int l_strlen = strlen(l_buf) - 1;
    for (int i = 0; i < (l_strlen + 1) / 2; i++) {
        char c = l_buf[i];
        l_buf[i] = l_buf[l_strlen - i];
        l_buf[l_strlen - i] = c;
    }
    return l_buf;
>>>>>>> 9d327ba9
}

char *dap_uint128_decimal_to_char(uint128_t a_decimal)
{
<<<<<<< HEAD
    return dap_uint256_char_to_round_char(dap_uint256_decimal_to_char(a_uint256), a_round_position, is_round);
}

char *dap_uint256_char_to_round_char(char* a_str_decimal, uint8_t a_round_pos, bool is_round)
{
    _Thread_local static char s_buf[DATOSHI_POW256 + 3];
    char *l_dot_pos = strchr(a_str_decimal, '.'), *l_res = s_buf;
    int l_len = strlen(a_str_decimal);
    if (!l_dot_pos || a_round_pos >= DATOSHI_DEGREE || ( l_len - (l_dot_pos - a_str_decimal) <= a_round_pos )) {
        memcpy(l_res, a_str_decimal, l_len + 1);
        return l_res;
    }

    int l_new_len = (l_dot_pos - a_str_decimal) + a_round_pos + 1;
    *l_res = '0';
    char    *l_src_c = a_str_decimal + l_new_len,
            *l_dst_c = l_res + l_new_len,
            l_inc = *l_src_c >= '5';
    
    while ( l_src_c > a_str_decimal && (*l_src_c >= '5' || l_inc) ) {
        if (*--l_src_c == '9') {
            l_inc = 1;
            *l_dst_c = *l_dst_c == '.' ? '.' : '0';
            --l_dst_c;
        } else if (*l_src_c == '.') {
            *l_dst_c-- = '.';
        } else {
            *l_dst_c-- = *l_src_c + 1;
            l_inc = 0;
            break;
        }
    }
    if (l_src_c > a_str_decimal)
        memcpy(l_res + 1, a_str_decimal, l_src_c - a_str_decimal);
    if (!a_round_pos)
        --l_new_len;
    if (l_inc) {
        *l_res = '1';
        ++l_new_len;
    } else {
        ++l_res;
    }
    
    *(l_res + l_new_len) = '\0';
    return l_res;
=======
    char *l_buf = dap_uint128_uninteger_to_char(a_decimal);
    int l_strlen = strlen(l_buf);
    int l_pos;
    if (l_strlen > DATOSHI_DEGREE) {
        for (l_pos = l_strlen; l_pos > l_strlen - DATOSHI_DEGREE; l_pos--) {
            l_buf[l_pos] = l_buf[l_pos - 1];
        }
        l_buf[l_pos] = '.';
    } else {
        int l_sub = DATOSHI_DEGREE - l_strlen + 2;
        for (l_pos = DATOSHI_DEGREE + 1; l_pos >= 0; l_pos--) {
            l_buf[l_pos] = (l_pos >= l_sub) ? l_buf[l_pos - l_sub] : '0';
        }
        l_buf[1] = '.';
    }
    return l_buf;
}

uint128_t dap_uint128_scan_uninteger(const char *a_str_uninteger)
{
    int l_strlen = strlen(a_str_uninteger);
    uint128_t l_ret = uint128_0, l_nul = uint128_0;
    if (l_strlen > DATOSHI_POW)
        return l_nul;
    for (int i = 0; i < l_strlen ; i++) {
        char c = a_str_uninteger[l_strlen - i - 1];
        if (!isdigit(c)) {
            log_it(L_WARNING, "Incorrect input number");
            return l_nul;
        }
        uint8_t l_digit = c - '0';
        if (!l_digit)
            continue;
#ifdef DAP_GLOBAL_IS_INT128
        uint128_t l_tmp = (uint128_t)c_pow10[i].u64[0] * l_digit;
        if (l_tmp >> 64) {
            log_it(L_WARNING, "Input number is too big");
            return l_nul;
        }
        l_tmp = (l_tmp << 64) + (uint128_t)c_pow10[i].u64[1] * l_digit;
        SUM_128_128(l_ret, l_tmp, &l_ret);
        if (l_ret == l_nul)
            return l_nul;
#else
        uint128_t l_tmp;
        l_tmp.hi = 0;
        l_tmp.lo = (uint64_t)c_pow10[i].u32[2] * (uint64_t)l_digit;
        SUM_128_128(l_ret, l_tmp, &l_ret);
        if (l_ret.hi == 0 && l_ret.lo == 0)
            return l_nul;
        uint64_t l_mul = (uint64_t)c_pow10[i].u32[3] * (uint64_t)l_digit;
        l_tmp.lo = l_mul << 32;
        l_tmp.hi = l_mul >> 32;
        SUM_128_128(l_ret, l_tmp, &l_ret);
        if (l_ret.hi == 0 && l_ret.lo == 0)
            return l_nul;
        l_tmp.lo = 0;
        l_tmp.hi = (uint64_t)c_pow10[i].u32[0] * (uint64_t)l_digit;
        SUM_128_128(l_ret, l_tmp, &l_ret);
        if (l_ret.hi == 0 && l_ret.lo == 0)
            return l_nul;
        l_mul = (uint64_t)c_pow10[i].u32[1] * (uint64_t)l_digit;
        if (l_mul >> 32) {
            log_it(L_WARNING, "Input number is too big");
            return l_nul;
        }
        l_tmp.hi = l_mul << 32;
        SUM_128_128(l_ret, l_tmp, &l_ret);
        if (l_ret.hi == 0 && l_ret.lo == 0)
            return l_nul;
#endif
    }
    return l_ret;
}

uint128_t dap_uint128_scan_decimal(const char *a_str_decimal)
{
    char l_buf [DATOSHI_POW + 2] = {0};
    uint128_t l_ret = uint128_0, l_nul = uint128_0;

    if (strlen(a_str_decimal) > DATOSHI_POW + 1) {
        log_it(L_WARNING, "Incorrect balance format - too long");
        return l_nul;
    }

    strcpy(l_buf, a_str_decimal);
    char *l_point = strchr(l_buf, '.');
    int l_tail = 0;
    int l_pos = strlen(l_buf);
    if (l_point) {
        l_tail = l_pos - 1 - (l_point - l_buf);
        l_pos = l_point - l_buf;
        if (l_tail > DATOSHI_DEGREE) {
            log_it(L_WARNING, "Incorrect balance format - too much precision");
            return l_nul;
        }
        while (l_buf[l_pos]) {
            l_buf[l_pos] = l_buf[l_pos + 1];
            l_pos++;
        }
        l_pos--;
    }
    if (l_pos + DATOSHI_DEGREE - l_tail > DATOSHI_POW) {
        log_it(L_WARNING, "Incorrect balance format - too long with point");
        return l_nul;
    }
    int i;
    for (i = 0; i < DATOSHI_DEGREE - l_tail; i++) {
        l_buf[l_pos + i] = '0';
    }
    l_buf[l_pos + i] = '\0';
    l_ret = dap_uint128_scan_uninteger(l_buf);

    return l_ret;
>>>>>>> 9d327ba9
}<|MERGE_RESOLUTION|>--- conflicted
+++ resolved
@@ -204,7 +204,6 @@
     *l_c1 = '\0';
     int l_strlen = l_c1 - s_buf;
     --l_c1;
-<<<<<<< HEAD
 
     do {
         l_c = *l_c2; *l_c2++ = *l_c1; *l_c1-- = l_c;
@@ -213,7 +212,7 @@
         return s_buf;
 
     int l_len;
-    
+
     if ( 0 < (l_len = (l_strlen - DATOSHI_DEGREE)) ) {
         memcpy(s_buf_frac, s_buf, l_len);
         memcpy(s_buf_frac + l_len + 1, s_buf + l_len, DATOSHI_DEGREE);
@@ -228,45 +227,7 @@
     }
     l_c1 = s_buf_frac + l_strlen - 1;
     while (*l_c1-- == '0' && *l_c1 != '.')
-        --l_strlen; 
-    s_buf_frac[l_strlen] = '\0';
-    *a_frac = s_buf_frac;
-    return s_buf;
-}
-
-char *dap_uint256_uninteger_to_char(uint256_t a_uint256) {
-    return strdup(dap_uint256_to_char(a_uint256, NULL));
-}
-
-char *dap_uint256_decimal_to_char(uint256_t a_uint256){ //dap_chain_balance_to_coins256, dap_chain_balance_to_coins
-    char *l_frac = NULL;
-    dap_uint256_to_char(a_uint256, &l_frac);
-    return strdup(l_frac);
-=======
-
-    do {
-        l_c = *l_c2; *l_c2++ = *l_c1; *l_c1-- = l_c;
-    } while (l_c2 < l_c1);
-    if (!a_frac)
-        return s_buf;
-
-    int l_len;
-    
-    if ( 0 < (l_len = (l_strlen - DATOSHI_DEGREE)) ) {
-        memcpy(s_buf_frac, s_buf, l_len);
-        memcpy(s_buf_frac + l_len + 1, s_buf + l_len, DATOSHI_DEGREE);
-        s_buf_frac[l_len] = '.';
-        ++l_strlen;
-    } else {
-        memcpy(s_buf_frac, "0.", 2);
-        if (l_len)
-            memset(s_buf_frac + 2, '0', -l_len);
-        memcpy(s_buf_frac - l_len + 2, s_buf, l_strlen);
-        l_strlen += 2 - l_len;
-    }
-    l_c1 = s_buf_frac + l_strlen - 1;
-    while (*l_c1-- == '0' && *l_c1 != '.')
-        --l_strlen; 
+        --l_strlen;
     s_buf_frac[l_strlen] = '\0';
     *a_frac = s_buf_frac;
     return s_buf;
@@ -302,7 +263,7 @@
     char    *l_src_c = a_str_decimal + l_new_len,
             *l_dst_c = l_res + l_new_len,
             l_inc = *l_src_c >= '5';
-    
+
     while ( l_src_c > a_str_decimal && (*l_src_c >= '5' || l_inc) ) {
         if (*--l_src_c == '9') {
             l_inc = 1;
@@ -326,7 +287,7 @@
     } else {
         ++l_res;
     }
-    
+
     *(l_res + l_new_len) = '\0';
     return l_res;
 }
@@ -429,58 +390,10 @@
         l_buf[l_strlen - i] = c;
     }
     return l_buf;
->>>>>>> 9d327ba9
 }
 
 char *dap_uint128_decimal_to_char(uint128_t a_decimal)
 {
-<<<<<<< HEAD
-    return dap_uint256_char_to_round_char(dap_uint256_decimal_to_char(a_uint256), a_round_position, is_round);
-}
-
-char *dap_uint256_char_to_round_char(char* a_str_decimal, uint8_t a_round_pos, bool is_round)
-{
-    _Thread_local static char s_buf[DATOSHI_POW256 + 3];
-    char *l_dot_pos = strchr(a_str_decimal, '.'), *l_res = s_buf;
-    int l_len = strlen(a_str_decimal);
-    if (!l_dot_pos || a_round_pos >= DATOSHI_DEGREE || ( l_len - (l_dot_pos - a_str_decimal) <= a_round_pos )) {
-        memcpy(l_res, a_str_decimal, l_len + 1);
-        return l_res;
-    }
-
-    int l_new_len = (l_dot_pos - a_str_decimal) + a_round_pos + 1;
-    *l_res = '0';
-    char    *l_src_c = a_str_decimal + l_new_len,
-            *l_dst_c = l_res + l_new_len,
-            l_inc = *l_src_c >= '5';
-    
-    while ( l_src_c > a_str_decimal && (*l_src_c >= '5' || l_inc) ) {
-        if (*--l_src_c == '9') {
-            l_inc = 1;
-            *l_dst_c = *l_dst_c == '.' ? '.' : '0';
-            --l_dst_c;
-        } else if (*l_src_c == '.') {
-            *l_dst_c-- = '.';
-        } else {
-            *l_dst_c-- = *l_src_c + 1;
-            l_inc = 0;
-            break;
-        }
-    }
-    if (l_src_c > a_str_decimal)
-        memcpy(l_res + 1, a_str_decimal, l_src_c - a_str_decimal);
-    if (!a_round_pos)
-        --l_new_len;
-    if (l_inc) {
-        *l_res = '1';
-        ++l_new_len;
-    } else {
-        ++l_res;
-    }
-    
-    *(l_res + l_new_len) = '\0';
-    return l_res;
-=======
     char *l_buf = dap_uint128_uninteger_to_char(a_decimal);
     int l_strlen = strlen(l_buf);
     int l_pos;
@@ -595,5 +508,4 @@
     l_ret = dap_uint128_scan_uninteger(l_buf);
 
     return l_ret;
->>>>>>> 9d327ba9
 }